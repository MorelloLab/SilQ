from functools import partial
import numpy as np
import logging
from collections import Iterable, Sequence
from .pulse_modules import PulseSequence
from .pulse_types import DCPulse, SinePulse, FrequencyRampPulse, Pulse
from copy import deepcopy
from qcodes import Parameter
from qcodes.instrument.parameter_node import parameter
from qcodes.config.config import DotDict

logger = logging.getLogger(__name__)


class PulseSequenceGenerator(PulseSequence):
    """Base class for a `PulseSequence` that is generated from settings.
    """
    def __init__(self, pulses=[], **kwargs):
        super().__init__(pulses=pulses, **kwargs)
        self.pulse_settings = {}
        self._latest_pulse_settings = None

        self._meta_attrs.append('pulse_settings')

    def __setattr__(self, key, value):
        super().__setattr__(key, value)

        # Update value in pulse settings if it exists
        try:
            if key in self.pulse_settings:
                self.pulse_settings[key] = value
        except AttributeError:
            pass

    def generate(self):
        raise NotImplementedError('Needs to be implemented in subclass')


    def up_to_date(self):
        # Compare to attributes when pulse sequence was created
        return self.pulse_settings == self._latest_pulse_settings


class ElectronReadoutPulseSequence(PulseSequenceGenerator):
    """`PulseSequenceGenerator` for electron spin resonance (ESR).

    This pulse sequence can handle many of the basic pulse sequences involving
    ESR. The pulse sequence is generated from its pulse settings attributes.

    In general the pulse sequence is as follows:

    1. Perform any pre_pulses defined in ``ESRPulseSequence.pre_pulses``.
    2. Perform stage pulse ``ESRPulseSequence.ESR['stage_pulse']``.
       By default, this is the ``plunge`` pulse.
    3. Perform ESR pulse within plunge pulse, the delay from start of plunge
       pulse is defined in ``ESRPulseSequence.ESR['pulse_delay']``.
    4. Perform read pulse ``ESRPulseSequence.ESR['read_pulse']``.
    5. Repeat steps 2 and 3 for each ESR pulse in
       ``ESRPulseSequence.ESR['ESR_pulses']``, which by default contains single
       pulse ``ESRPulseSequence.ESR['ESR_pulse']``.
    6. Perform empty-plunge-read sequence (EPR), but only if
       ``ESRPulseSequence.EPR['enabled']`` is True.
       EPR pulses are defined in ``ESRPulseSequence.EPR['pulses']``.
    7. Perform any post_pulses defined in ``ESRPulseSequence.post_pulses``.

    Parameters:
        ESR (dict): Pulse settings for the ESR part of the pulse sequence.
            Contains the following items:

            * ``stage_pulse`` (Pulse): Stage pulse in which to perform ESR
              (e.g. plunge). Default is 'plunge `DCPulse`.
            * ``ESR_pulse`` (Pulse): Default ESR pulse to use.
              Default is 'ESR' ``SinePulse``.
            * ``ESR_pulses`` (List[Union[str, Pulse]]): List of ESR pulses to
              use. Can be strings, in which case the string should be an item in
              ``ESR`` whose value is a `Pulse`.
            * ``pulse_delay`` (float): ESR pulse delay after beginning of stage
              pulse. Default is 5 ms.
            * ``read_pulse`` (Pulse): Pulse after stage pulse for readout and
              initialization of electron. Default is 'read_initialize`
              `DCPulse`.

        EPR (dict): Pulse settings for the empty-plunge-read (EPR) part of the
            pulse sequence. This part is optional, and is used for non-ESR
            contast, and to measure dark counts and hence ESR contrast.
            Contains the following items:

            * ``enabled`` (bool): Enable EPR sequence.
            * ``pulses`` (List[Pulse]): List of pulses for EPR sequence.
              Default is ``empty``, ``plunge``, ``read_long`` `DCPulse`.

        pre_pulses (List[Pulse]): Pulses before main pulse sequence.
            Empty by default.
        post_pulses (List[Pulse]): Pulses after main pulse sequence.
            Empty by default.
        pulse_settings (dict): Dict containing all pulse settings.
        **kwargs: Additional kwargs to `PulseSequence`.

    Examples:
        The following code measures two ESR frequencies and performs an EPR
        from which the contrast can be determined for each ESR frequency:

        >>> ESR_pulse_sequence = ESRPulseSequence()
        >>> ESR_pulse_sequence.ESR['pulse_delay'] = 5e-3
        >>> ESR_pulse_sequence.ESR['stage_pulse'] = DCPulse['plunge']
        >>> ESR_pulse_sequence.ESR['ESR_pulse'] = FrequencyRampPulse('ESR_adiabatic')
        >>> ESR_pulse_sequence.ESR_frequencies = [39e9, 39.1e9]
        >>> ESR_pulse_sequence.EPR['enabled'] = True
        >>> ESR_pulse_sequence.pulse_sequence.generate()

        The total pulse sequence is plunge-read-plunge-read-empty-plunge-read
        with an ESR pulse in the first two plunge pulses, 5 ms after the start
        of the plunge pulse. The ESR pulses have different frequencies.

    Notes:
        For given pulse settings, `ESRPulseSequence.generate` will recreate the
        pulse sequence from settings.
"""
    def __init__(self, **kwargs):
        super().__init__(**kwargs)

        self.pulse_settings = DotDict({
            'RF_pulse': SinePulse('ESR'),
            'stage_pulse': DCPulse('plunge'),
            'read_pulse': DCPulse('read_initialize', acquire=True),  # Can be set to None
            'pre_delay': 5e-3,
            'inter_delay': 5e-3,
            'post_delay': 5e-3,
            'min_duration': None,
            'RF_pulses': ['RF_pulse'],
            'pre_pulses': (),
            'post_pulses': (),
            'shots_per_frequency': 1
        })

        self.frequencies = Parameter()

    @property
    def settings(self):
        return self.pulse_settings

    @parameter
    def frequencies_get(self, parameter):
        frequencies = []
        for pulse in self.pulse_settings['RF_pulses']:
            if isinstance(pulse, Pulse):
                frequencies.append(pulse.frequency)
            elif isinstance(pulse, str):
                frequencies.append(self.pulse_settings[pulse].frequency)
            elif isinstance(pulse, list):
                # Pulse is a list containing other pulses
                # These pulses will be joined in a single plunge
                subfrequencies = []
                for subpulse in pulse:
                    if isinstance(subpulse, Pulse):
                        subfrequencies.append(subpulse.frequency)
                    elif isinstance(subpulse, str):
                        subfrequencies.append(self.pulse_settings[subpulse].frequency)
                    elif isinstance(subpulse, PulseSequence):
                        subfrequencies.append(None)
                    else:
                        raise RuntimeError(
                            f'RF subpulse must be a pulse or a string: {repr(subpulse)}'
                        )
                frequencies.append(subfrequencies)
            elif isinstance(pulse, PulseSequence):
                frequencies.append(None)
            else:
                raise RuntimeError(
                    f'RF pulse must be Pulse, str, or list of pulses: {pulse}'
                )
        return frequencies

    @parameter
    def frequencies_set(self, parameter, frequencies):
        logger.warning("Resetting all RF pulses to default 'RF_pulse'")
        self.pulse_settings['RF_pulses'] = []
        for frequency in frequencies:
            if isinstance(frequency, (float, int)):
                # Apply a single RF pulse within the stage
                RF_pulses = deepcopy(self.pulse_settings['RF_pulse'])
                RF_pulses.frequency = frequency
            elif isinstance(frequency, list):
                # Apply multiple RF pulses within the stage
                RF_pulses = []
                for subfrequency in frequency:
                    RF_subpulse = deepcopy(self.pulse_settings['RF_pulse'])
                    RF_subpulse.frequency = subfrequency
                    RF_pulses.append(RF_subpulse)
            else:
                raise RuntimeError(
                    f'Each RF frequency must be a number or a list of numbers. {frequencies}'
                )
            self.pulse_settings['RF_pulses'].append(RF_pulses)

        self.generate()

    def convert_RF_pulse_labels_to_pulses(self, RF_pulses=None):
        """Convert any RF pulse strings to the corresponding pulse

        Every RF pulse string should be defined as a pulse in self.pulse_settings
        """
        if RF_pulses is None:
            RF_pulses = self.pulse_settings['RF_pulses']

        converted_RF_pulses = []
        # Convert any pulse strings to pulses if necessary
        for k, RF_pulse in enumerate(RF_pulses):
            if isinstance(RF_pulse, str):  # Convert string to pulse
                pulse_copy = deepcopy(self.pulse_settings[RF_pulse])
                converted_RF_pulses.append(pulse_copy)
            elif isinstance(RF_pulse, Pulse):
                converted_RF_pulses.append(RF_pulse)
            elif isinstance(RF_pulse, PulseSequence):
                converted_RF_pulses.append(RF_pulse)
            elif isinstance(RF_pulse, list):
                # Pulse is a list containing other pulses, to be joined in a single stage
                converted_RF_subpulses = self.convert_RF_pulse_labels_to_pulses(RF_pulse)
                converted_RF_pulses.append(converted_RF_subpulses)
            elif RF_pulse is None:
                converted_RF_pulses.append([])
            else:
                raise RuntimeError(f'Cannot understand RF pulse {repr(RF_pulse)}')

        return converted_RF_pulses

    def _add_RF_pulses_single_stage(self, RF_pulses_single_stage):
        # Each element should be the RF pulses to apply within a single
        # plunge, between elements there is a read
        if not isinstance(RF_pulses_single_stage, list):
            # Single RF pulse provided, turn into list
            RF_pulses_single_stage = [RF_pulses_single_stage]

        RF_pulse = None

        stage_pulse, = self.add(self.pulse_settings['stage_pulse'])
        t_connect = partial(stage_pulse['t_start'].connect,
                            offset=self.pulse_settings['pre_delay'])

        for k, RF_subpulse in enumerate(RF_pulses_single_stage):
            if RF_subpulse is None:
                continue
            elif isinstance(RF_subpulse, Pulse):
                # Add a plunge and read pulse for each frequency
                RF_pulse, = self.add(RF_subpulse, connect=False)
                t_connect(RF_pulse['t_start'])

                if k < len(RF_pulses_single_stage) - 1:
                    # Determine delay between NMR pulses
                    inter_delay = self.pulse_settings['inter_delay']
                    if isinstance(inter_delay, Sequence):
                        # inter_delay contains an element for each pulse
                        inter_delay = inter_delay[k]

                    t_connect = partial(RF_pulse['t_stop'].connect, offset=inter_delay)
            elif isinstance(RF_subpulse, PulseSequence):
                for pulse in RF_subpulse:
                    RF_pulse, = self.add(pulse, connect=False)
                    t_connect(RF_pulse['t_start'], offset=pulse.t_start)

                final_delay = RF_subpulse.duration - pulse.t_stop
                inter_delay = self.pulse_settings['inter_delay']
                assert not isinstance(inter_delay, Sequence)
                t_connect = partial(
                    RF_pulse['t_stop'].connect,
                    offset=final_delay + inter_delay
                )
            else:
                raise ValueError(
                    f'Pulse {RF_subpulse} not understood. It must either be '
                    f'a pulse or pulse sequence.'
                )

        if RF_pulse is not None:
            # Either connect stage_pulse.t_stop to the last RF_pulse, or
            # not if the RF_pulse starts too soon (depending on min_duration)
            t_stop = RF_pulse.t_stop + self.pulse_settings['post_delay']
            duration = t_stop - stage_pulse.t_start
            min_duration = self.pulse_settings['min_duration']
            if min_duration is not None and duration < min_duration:
                # Do not connect t_stop to last RF pulse since the post_delay
                # is too little
                # TODO There should ideally still be a connection such that
                # if the RF_pulse t_stop becomes larger, stage_pulse will
                # still extend
                stage_pulse.t_stop = stage_pulse.t_start + min_duration
            else:
                RF_pulse['t_stop'].connect(
                    stage_pulse['t_stop'], offset=self.pulse_settings['post_delay']
                )
        else:
            duration = self.pulse_settings['pre_delay'] + self.pulse_settings['post_delay']
            if self.pulse_settings['min_duration'] is not None:
                duration = max(duration, self.pulse_settings['min_duration'])
            stage_pulse.duration = duration

    def _add_RF_pulse_sequence_single_stage(self, RF_pulse_sequence):
        # Determine if a stage pulse is needed or not
<<<<<<< HEAD
        stage_pulse_needed = ~any(
=======
        stage_pulse_needed = not any(
>>>>>>> af337e13
            pulse.connection_label == 'stage' for pulse in RF_pulse_sequence
        )
        if stage_pulse_needed:
            stage_pulse, = self.add(self.pulse_settings['stage_pulse'])
            # Note that we ignore pre_delay and post_delay
            stage_pulse.duration = RF_pulse_sequence.duration
            # Connect all pulses to stage_pulse.t_start
            connect_parameter = stage_pulse['t_start']
        else:
            # Connect all pulses to t_stop of last stage pulse
            last_pulse = self.get_pulse(connection_label='stage', t_stop=self.t_stop)
            connect_parameter = last_pulse['t_stop']

        pulses_add = []
        for pulse in RF_pulse_sequence:
            pulse_copy = deepcopy(pulse)
            connect_parameter.connect(pulse_copy['t_start'], offset=pulse.t_start)
            pulses_add.append(pulse_copy)

        self.add(*pulses_add, copy=False)  # Already copied pulses

    def add_RF_pulses(self):
        """Add RF pulses to the pulse sequence

        Note:
              Each element in ESR_frequencies can also be a list of multiple
              frequencies, in which case multiple pulses with the provided
              subfrequencies will be used.
        """
        # Add pulses to pulse sequence
        for RF_pulses_single_stage in self.pulse_settings['RF_pulses']:

            if isinstance(RF_pulses_single_stage, PulseSequence):
                self._add_RF_pulse_sequence_single_stage(
                    RF_pulses_single_stage
                )
            else:
                self._add_RF_pulses_single_stage(RF_pulses_single_stage)

            if self.pulse_settings['read_pulse'] is not None:
                self.add(self.pulse_settings['read_pulse'])

    def generate(self):
        # Clear all pulses from pulse sequence
        self.clear()

        self.pulse_settings['RF_pulses'] = self.convert_RF_pulse_labels_to_pulses()

        # Add pre_pulses
        self.add(*self.pulse_settings['pre_pulses'])

        # Update self.pulse_settings['RF_pulses']. Converts any pulses that are
        # strings to actual pulses, and sets correct frequencies
        for _ in range(self.pulse_settings['shots_per_frequency']):
            self.add_RF_pulses()

        # Add pre_pulses
        self.add(*self.pulse_settings['post_pulses'])

        self._latest_pulse_settings = deepcopy(self.pulse_settings)


class ESRPulseSequenceComposite(PulseSequence):
    """`PulseSequenceGenerator` for electron spin resonance (ESR).

    This pulse sequence can handle many of the basic pulse sequences involving
    ESR. The pulse sequence is generated from its pulse settings attributes.

    In general the pulse sequence is as follows:

    1. Perform any pre_pulses defined in ``ESRPulseSequence.pre_pulses``.
    2. Perform stage pulse ``ESRPulseSequence.ESR['stage_pulse']``.
       By default, this is the ``plunge`` pulse.
    3. Perform ESR pulse within plunge pulse, the delay from start of plunge
       pulse is defined in ``ESRPulseSequence.ESR['pulse_delay']``.
    4. Perform read pulse ``ESRPulseSequence.ESR['read_pulse']``.
    5. Repeat steps 2 and 3 for each ESR pulse in
       ``ESRPulseSequence.ESR['ESR_pulses']``, which by default contains single
       pulse ``ESRPulseSequence.ESR['ESR_pulse']``.
    6. Perform empty-plunge-read sequence (EPR), but only if
       ``ESRPulseSequence.EPR['enabled']`` is True.
       EPR pulses are defined in ``ESRPulseSequence.EPR['pulses']``.
    7. Perform any post_pulses defined in ``ESRPulseSequence.post_pulses``.

    Parameters:
        ESR (dict): Pulse settings for the ESR part of the pulse sequence.
            Contains the following items:

            * ``stage_pulse`` (Pulse): Stage pulse in which to perform ESR
              (e.g. plunge). Default is 'plunge `DCPulse`.
            * ``ESR_pulse`` (Pulse): Default ESR pulse to use.
              Default is 'ESR' ``SinePulse``.
            * ``ESR_pulses`` (List[Union[str, Pulse]]): List of ESR pulses to
              use. Can be strings, in which case the string should be an item in
              ``ESR`` whose value is a `Pulse`.
            * ``pulse_delay`` (float): ESR pulse delay after beginning of stage
              pulse. Default is 5 ms.
            * ``read_pulse`` (Pulse): Pulse after stage pulse for readout and
              initialization of electron. Default is 'read_initialize`
              `DCPulse`.

        EPR (dict): Pulse settings for the empty-plunge-read (EPR) part of the
            pulse sequence. This part is optional, and is used for non-ESR
            contast, and to measure dark counts and hence ESR contrast.
            Contains the following items:

            * ``enabled`` (bool): Enable EPR sequence.
            * ``pulses`` (List[Pulse]): List of pulses for EPR sequence.
              Default is ``empty``, ``plunge``, ``read_long`` `DCPulse`.

        pre_pulses (List[Pulse]): Pulses before main pulse sequence.
            Empty by default.
        post_pulses (List[Pulse]): Pulses after main pulse sequence.
            Empty by default.
        pulse_settings (dict): Dict containing all pulse settings.
        **kwargs: Additional kwargs to `PulseSequence`.

    Examples:
        The following code measures two ESR frequencies and performs an EPR
        from which the contrast can be determined for each ESR frequency:

        >>> ESR_pulse_sequence = ESRPulseSequence()
        >>> ESR_pulse_sequence.ESR['pulse_delay'] = 5e-3
        >>> ESR_pulse_sequence.ESR['stage_pulse'] = DCPulse['plunge']
        >>> ESR_pulse_sequence.ESR['ESR_pulse'] = FrequencyRampPulse('ESR_adiabatic')
        >>> ESR_pulse_sequence.ESR_frequencies = [39e9, 39.1e9]
        >>> ESR_pulse_sequence.EPR['enabled'] = True
        >>> ESR_pulse_sequence.pulse_sequence.generate()

        The total pulse sequence is plunge-read-plunge-read-empty-plunge-read
        with an ESR pulse in the first two plunge pulses, 5 ms after the start
        of the plunge pulse. The ESR pulses have different frequencies.

    Notes:
        For given pulse settings, `ESRPulseSequence.generate` will recreate the
        pulse sequence from settings.
"""
    def __init__(self, pulse_sequences=None, **kwargs):
        if pulse_sequences is None:
            pulse_sequences = [
                ElectronReadoutPulseSequence(name='ESR'),
                PulseSequence(
                    name='EPR',
                    pulses=[
                        DCPulse('empty', acquire=True),
                        DCPulse('plunge', acquire=True),
                        DCPulse('read_long', acquire=True)
                    ]
                )
            ]
        super().__init__(pulse_sequences=pulse_sequences, **kwargs)

        self.ESR = next(pseq for pseq in self.pulse_sequences if pseq.name == 'ESR')
        self.EPR = next(pseq for pseq in self.pulse_sequences if pseq.name == 'EPR')


class NMRPulseSequenceComposite(PulseSequence):
    """`PulseSequenceGenerator` for nuclear magnetic resonance (NMR).

    This pulse sequence can handle many of the basic pulse sequences involving
    NMR. The pulse sequence is generated from its pulse settings attributes.

    In general, the pulse sequence is as follows:

    1. Perform any pre_pulses defined in ``NMRPulseSequence.pre_pulses``.
    2. Perform NMR sequence

       1. Perform stage pulse ``NMRPulseSequence.NMR['stage_pulse']``.
          Default is 'empty' `DCPulse`.
       2. Perform NMR pulses within the stage pulse. The NMR pulses defined
          in ``NMRPulseSequence.NMR['NMR_pulses']`` are applied successively.
          The delay after start of the stage pulse is
          ``NMRPulseSequence.NMR['pre_delay']``, delays between NMR pulses is
          ``NMRPulseSequence.NMR['inter_delay']``, and the delay after the final
          NMR pulse is ``NMRPulseSequence.NMR['post_delay']``.

    3. Perform ESR sequence

       1. Perform stage pulse ``NMRPulseSequence.ESR['stage_pulse']``.
          Default is 'plunge' `DCPulse`.
       2. Perform ESR pulse within stage pulse for first pulse in
          ``NMRPulseSequence.ESR['ESR_pulses']``.
       3. Perform ``NMRPulseSequence.ESR['read_pulse']``, and acquire trace.
       4. Repeat steps 1 - 3 for each ESR pulse. The different ESR pulses
          usually correspond to different ESR frequencies (see
          `NMRPulseSequence`.ESR_frequencies).
       5. Repeat steps 1 - 4 for ``NMRPulseSequence.ESR['shots_per_frequency']``
          This effectively interleaves the ESR pulses, which counters effects of
          the nucleus flipping within an acquisition.

    By measuring the average up proportion for each ESR frequency, a switching
    between high and low up proportion indicates a flipping of the nucleus

    Parameters:
        NMR (PulseSequence): Pulse settings for the NMR part of the pulse sequence.
            Contains the following items:

            * ``stage_pulse`` (Pulse): Stage pulse in which to perform NMR
              (e.g. plunge). Default is 'empty' `DCPulse`. Duration of stage
              pulse is adapted to NMR pulses and delays.
            * ``NMR_pulse`` (Pulse): Default NMR pulse to use.
              By default 'NMR' `SinePulse`.
            * ``NMR_pulses`` (List[Union[str, Pulse]]): List of NMR pulses to
              successively apply. Can be strings, in which case the string
              should be an item in ``NMR`` whose value is a `Pulse`. Default is
              single element ``NMRPulseSequence.NMR['NMR_pulse']``.
            * ``pre_delay`` (float): Delay after start of ``stage`` pulse,
              until first NMR pulse.
            * ``inter_delay`` (float): Delay between successive NMR pulses.
            * ``post_delay`` (float): Delay after final NMR pulse until stage
              pulse end.

        ESR (PulseSequence): Pulse settings for the ESR part of the pulse sequence.
            Contains the following items:

            * ``stage_pulse`` (Pulse): Stage pulse in which to perform ESR
              (e.g. plunge). Default is 'plunge `DCPulse`.
            * ``ESR_pulse`` (Pulse): Default ESR pulse to use.
              Default is 'ESR' ``SinePulse``.
            * ``ESR_pulses`` (List[Union[str, Pulse]]): List of ESR pulses to
              use. Can be strings, in which case the string should be an item in
              ``ESR`` whose value is a `Pulse`.
            * ``pulse_delay`` (float): ESR pulse delay after beginning of stage
              pulse. Default is 5 ms.
            * ``read_pulse`` (Pulse): Pulse after stage pulse for readout and
              initialization of electron. Default is 'read_initialize`
              `DCPulse`.

        EPR (dict): Pulse settings for the empty-plunge-read (EPR) part of the
            pulse sequence. This part is optional, and is used for non-ESR
            contast, and to measure dark counts and hence ESR contrast.
            Contains the following items:

            * ``enabled`` (bool): Enable EPR sequence.
            * ``pulses`` (List[Pulse]): List of pulses for EPR sequence.
              Default is ``empty``, ``plunge``, ``read_long`` `DCPulse`.

        pre_pulses (List[Pulse]): Pulses before main pulse sequence.
            Empty by default.
        pre_ESR_pulses (List[Pulse]): Pulses before ESR readout pulse sequence.
            Empty by default.
        post_pulses (List[Pulse]): Pulses after main pulse sequence.
            Empty by default.
        pulse_settings (dict): Dict containing all pulse settings.
        **kwargs: Additional kwargs to `PulseSequence`.

    See Also:
        NMRParameter

    Notes:
        For given pulse settings, `NMRPulseSequence.generate` will recreate the
        pulse sequence from settings.
    """
    def __init__(self, pulse_sequences=None, **kwargs):
        if pulse_sequences is None:
            pulse_sequences = [
                ElectronReadoutPulseSequence(name='NMR'),
                ElectronReadoutPulseSequence(name='ESR')
            ]

        super().__init__(pulse_sequences=pulse_sequences, **kwargs)

        self.ESR = next(pseq for pseq in self.pulse_sequences if pseq.name == 'ESR')
        self.NMR = next(pseq for pseq in self.pulse_sequences if pseq.name == 'NMR')
        try:
            self.initialization = next(
                pseq for pseq in self.pulse_sequences if pseq.name == 'initialization'
            )
        except:
            self.initialization = None

        # Disable read pulse acquire by default
        self.NMR.settings['read_pulse'].acquire = False


class T2PulseSequence(ElectronReadoutPulseSequence):
    def __init__(self, **kwargs):
        super().__init__(**kwargs)

        self.pulse_settings.update({
            'RF_initial_pulse': 0,
            'RF_refocusing_pulse': 0,
            'RF_final_pulse': 0,
<<<<<<< HEAD
=======
            'RF_inter_pulse': None,
>>>>>>> af337e13
            'final_phase': 0,
            'artificial_frequency': 0,
            'num_refocusing': 0
        })
        self.tau: float = Parameter('tau', unit='s', initial_value=1e-3, parent=False)

    @parameter
    def tau_set(self, parameter, val):
        parameter._latest['value'] = val
        parameter._latest['raw_value'] = val
<<<<<<< HEAD
        self.generate()
=======
        # TODO this fails if there is more than one layer of nesting
        if isinstance(self.parent, PulseSequence):
            self.parent.generate()
        else:
            self.generate()
>>>>>>> af337e13

    def add_RF_pulses(self):
        self.settings['RF_pulses'] = [[
            self.settings['RF_initial_pulse'],
            *[self.settings['RF_refocusing_pulse'] for _ in range(self.settings['num_refocusing'])],
            self.settings['RF_final_pulse']
        ]]

        self.settings['inter_delay'] = []
        for k, (RF_pulse, next_RF_pulse) in enumerate(zip(
                self.settings['RF_pulses'][0][:-1],
                self.settings['RF_pulses'][0][1:]
        )):
            inter_delay = self.tau / max(self.settings['num_refocusing'], 1)
            if self.settings['num_refocusing'] > 0 and (k == 0 or k == self.settings['num_refocusing']):
                inter_delay /= 2

            inter_delay -= RF_pulse.duration / 2
            inter_delay -= next_RF_pulse.duration / 2
            if inter_delay < 0:
                raise RuntimeError(
                    f'RF pulse inter_delay {inter_delay} is shorter than RF pulse duration'
                )
            self.settings['inter_delay'].append(inter_delay)

<<<<<<< HEAD
=======
        # Replace all inter_delays by offresonant pulses
        if self.settings['RF_inter_pulse'] is not None and self.settings['RF_inter_pulse'].enabled:
            RF_pulses = []
            for RF_pulse, inter_delay in zip(self.settings['RF_pulses'][0], self.settings['inter_delay']):
                RF_pulses.append(RF_pulse)
                RF_pulse_inter = self.settings['RF_inter_pulse'].copy()
                RF_pulse_inter.duration = inter_delay
                RF_pulses.append(RF_pulse_inter)

            # Add final RF pulse (inter_delay has one less element than RF_pulses)
            RF_pulses.append(self.settings['RF_pulses'][0][-1])

            self.settings['RF_pulses'][0] = RF_pulses
            self.settings['inter_delay'] = 0

>>>>>>> af337e13
        # Calculate phase of final pulse
        final_phase = self.settings['final_phase']
        final_phase += 360 * self.tau * self.settings['artificial_frequency']
        final_phase = round(final_phase % 360)
        self.settings['RF_pulses'][0][-1].phase = final_phase

        super().add_RF_pulses()


# Deprecated pulse sequences

class ESRPulseSequence(PulseSequenceGenerator):
    """`PulseSequenceGenerator` for electron spin resonance (ESR).

    This pulse sequence can handle many of the basic pulse sequences involving
    ESR. The pulse sequence is generated from its pulse settings attributes.

    In general the pulse sequence is as follows:

    1. Perform any pre_pulses defined in ``ESRPulseSequence.pre_pulses``.
    2. Perform stage pulse ``ESRPulseSequence.ESR['stage_pulse']``.
       By default, this is the ``plunge`` pulse.
    3. Perform ESR pulse within plunge pulse, the delay from start of plunge
       pulse is defined in ``ESRPulseSequence.ESR['pulse_delay']``.
    4. Perform read pulse ``ESRPulseSequence.ESR['read_pulse']``.
    5. Repeat steps 2 and 3 for each ESR pulse in
       ``ESRPulseSequence.ESR['ESR_pulses']``, which by default contains single
       pulse ``ESRPulseSequence.ESR['ESR_pulse']``.
    6. Perform empty-plunge-read sequence (EPR), but only if
       ``ESRPulseSequence.EPR['enabled']`` is True.
       EPR pulses are defined in ``ESRPulseSequence.EPR['pulses']``.
    7. Perform any post_pulses defined in ``ESRPulseSequence.post_pulses``.

    Parameters:
        ESR (dict): Pulse settings for the ESR part of the pulse sequence.
            Contains the following items:

            * ``stage_pulse`` (Pulse): Stage pulse in which to perform ESR
              (e.g. plunge). Default is 'plunge `DCPulse`.
            * ``ESR_pulse`` (Pulse): Default ESR pulse to use.
              Default is 'ESR' ``SinePulse``.
            * ``ESR_pulses`` (List[Union[str, Pulse]]): List of ESR pulses to
              use. Can be strings, in which case the string should be an item in
              ``ESR`` whose value is a `Pulse`.
            * ``pulse_delay`` (float): ESR pulse delay after beginning of stage
              pulse. Default is 5 ms.
            * ``read_pulse`` (Pulse): Pulse after stage pulse for readout and
              initialization of electron. Default is 'read_initialize`
              `DCPulse`.

        EPR (dict): Pulse settings for the empty-plunge-read (EPR) part of the
            pulse sequence. This part is optional, and is used for non-ESR
            contast, and to measure dark counts and hence ESR contrast.
            Contains the following items:

            * ``enabled`` (bool): Enable EPR sequence.
            * ``pulses`` (List[Pulse]): List of pulses for EPR sequence.
              Default is ``empty``, ``plunge``, ``read_long`` `DCPulse`.

        pre_pulses (List[Pulse]): Pulses before main pulse sequence.
            Empty by default.
        post_pulses (List[Pulse]): Pulses after main pulse sequence.
            Empty by default.
        pulse_settings (dict): Dict containing all pulse settings.
        **kwargs: Additional kwargs to `PulseSequence`.

    Examples:
        The following code measures two ESR frequencies and performs an EPR
        from which the contrast can be determined for each ESR frequency:

        >>> ESR_pulse_sequence = ESRPulseSequence()
        >>> ESR_pulse_sequence.ESR['pulse_delay'] = 5e-3
        >>> ESR_pulse_sequence.ESR['stage_pulse'] = DCPulse['plunge']
        >>> ESR_pulse_sequence.ESR['ESR_pulse'] = FrequencyRampPulse('ESR_adiabatic')
        >>> ESR_pulse_sequence.ESR_frequencies = [39e9, 39.1e9]
        >>> ESR_pulse_sequence.EPR['enabled'] = True
        >>> ESR_pulse_sequence.pulse_sequence.generate()

        The total pulse sequence is plunge-read-plunge-read-empty-plunge-read
        with an ESR pulse in the first two plunge pulses, 5 ms after the start
        of the plunge pulse. The ESR pulses have different frequencies.

    Notes:
        For given pulse settings, `ESRPulseSequence.generate` will recreate the
        pulse sequence from settings.
"""
    def __init__(self, **kwargs):
        super().__init__(**kwargs)

        self.pulse_settings['pre_pulses'] = self.pre_pulses = []

        self.pulse_settings['ESR'] = self.ESR = {
            'ESR_pulse': SinePulse('ESR'),
            'stage_pulse': DCPulse('plunge'),
            'read_pulse': DCPulse('read_initialize', acquire=True),
            'pre_delay': 5e-3,
            'inter_delay': 5e-3,
            'post_delay': 5e-3,
            'ESR_pulses': ['ESR_pulse']}

        self.pulse_settings['EPR'] = self.EPR = {
            'enabled': True,
            'pulses':[
            DCPulse('empty', acquire=True),
            DCPulse('plunge', acquire=True),
            DCPulse('read_long', acquire=True)]}

        self.pulse_settings['post_pulses'] = self.post_pulses = [DCPulse('final')]

        # Primary ESR pulses, the first ESR pulse in each plunge.
        # Used for assigning names during analysis
        self.primary_ESR_pulses = []

    @property
    def ESR_frequencies(self):
        ESR_frequencies = []
        for pulse in self.ESR['ESR_pulses']:
            if isinstance(pulse, Pulse):
                ESR_frequencies.append(pulse.frequency)
            elif isinstance(pulse, str):
                ESR_frequencies.append(self.ESR[pulse].frequency)
            elif isinstance(pulse, list):
                # Pulse is a list containing other pulses
                # These pulses will be joined in a single plunge
                ESR_subfrequencies = []
                for subpulse in pulse:
                    if isinstance(subpulse, Pulse):
                        ESR_subfrequencies.append(subpulse.frequency)
                    elif isinstance(subpulse, str):
                        ESR_subfrequencies.append(self.ESR[subpulse].frequency)
                    else:
                        raise RuntimeError('ESR subpulse must be a pulse or'
                                           f'a string: {repr(subpulse)}')
                ESR_frequencies.append(ESR_subfrequencies)
            else:
                raise RuntimeError('ESR pulse must be Pulse, str, or list '
                                   f'of pulses: {pulse}')
        return ESR_frequencies

    def add_ESR_pulses(self, ESR_frequencies=None):
        """Add ESR pulses to the pulse sequence

        Args:
            ESR_frequencies: List of ESR frequencies. If provided, the pulses in
                ESR['ESR_pulses'] will be reset to  copies of ESR['ESR_pulse']
                with the provided frequencies

        Note:
              Each element in ESR_frequencies can also be a list of multiple
              frequencies, in which case multiple pulses with the provided
              subfrequencies will be used.
        """
        # Manually set ESR frequencies if not explicitly provided, and a pulse
        # sequence has not yet been generated or the ``ESR['ESR_pulse']`` has
        # been modified
        if ESR_frequencies is None and \
                (self._latest_pulse_settings is None or
                 self.ESR['ESR_pulse'] != self._latest_pulse_settings['ESR']['ESR_pulse']):
            # Generate ESR frequencies via property
            ESR_frequencies = self.ESR_frequencies

        if ESR_frequencies is None and \
                (self._latest_pulse_settings is None or
                 self.ESR['ESR_pulse'] != self._latest_pulse_settings['ESR']['ESR_pulse']):
            # Generate ESR frequencies via property
            ESR_frequencies = self.ESR_frequencies

        if ESR_frequencies is not None:
            logger.warning("Resetting all ESR pulses to default ESR['ESR_pulse']")
            self.ESR['ESR_pulses'] = []
            for ESR_frequency in ESR_frequencies:
                if isinstance(ESR_frequency, (float, int)):
                    ESR_pulse = deepcopy(self.ESR['ESR_pulse'])
                    ESR_pulse.frequency = ESR_frequency
                elif isinstance(ESR_frequency, list):
                    ESR_pulse = []
                    for ESR_subfrequency in ESR_frequency:
                        ESR_subpulse = deepcopy(self.ESR['ESR_pulse'])
                        ESR_subpulse.frequency = ESR_subfrequency
                        ESR_pulse.append(ESR_subpulse)
                else:
                    raise RuntimeError('Each ESR frequency must be a number or a'
                                       f' list of numbers. {ESR_frequencies}')
                self.ESR['ESR_pulses'].append(ESR_pulse)

        # Convert any pulse strings to pulses if necessary
        for k, pulse in enumerate(self.ESR['ESR_pulses']):
            if isinstance(pulse, str):
                pulse_copy = deepcopy(self.ESR[pulse])
                self.ESR['ESR_pulses'][k] = pulse_copy
            elif isinstance(pulse, list):
                # Pulse is a list containing other pulses
                # These pulses will be joined in a single plunge
                for kk, subpulse in enumerate(pulse):
                    if isinstance(subpulse, str):
                        subpulse_copy = deepcopy(self.ESR[subpulse])
                        self.ESR['ESR_pulses'][k][kk] = subpulse_copy

        self.primary_ESR_pulses = []  # Clear primary ESR pulses (first in each plunge)
        # Add pulses to pulse sequence
        for single_plunge_ESR_pulses in self.ESR['ESR_pulses']:
            # Each element should be the ESR pulses to apply within a single
            # plunge, between elements there is a read

            ESR_pulse = None

            if not isinstance(single_plunge_ESR_pulses, list):
                # Single ESR pulse provided, turn into list
                single_plunge_ESR_pulses = [single_plunge_ESR_pulses]

            plunge_pulse, = self.add(self.ESR['stage_pulse'])
            t_connect = partial(plunge_pulse['t_start'].connect,
                                offset=self.ESR['pre_delay'])

            for k, ESR_subpulse in enumerate(single_plunge_ESR_pulses):
                # Add a plunge and read pulse for each frequency
                ESR_pulse, = self.add(ESR_subpulse)
                t_connect(ESR_pulse['t_start'])
                t_connect = partial(ESR_pulse['t_stop'].connect,
                                    offset=self.ESR['inter_delay'])
                if not k:
                    self.primary_ESR_pulses.append(ESR_pulse)

            if ESR_pulse is not None:
                ESR_pulse['t_stop'].connect(plunge_pulse['t_stop'],
                                        offset=self.ESR['post_delay'])

            self.add(self.ESR['read_pulse'])

    def generate(self, ESR_frequencies=None):
        self.clear()
        self.add(*self.pulse_settings['pre_pulses'])

        # Update self.ESR['ESR_pulses']. Converts any pulses that are strings to
        # actual pulses, and sets correct frequencies
        self.add_ESR_pulses(ESR_frequencies=ESR_frequencies)

        if self.EPR['enabled']:
            self._EPR_pulses = self.add(*self.EPR['pulses'])

        self._ESR_pulses = self.add(*self.post_pulses)

        self._latest_pulse_settings = deepcopy(self.pulse_settings)


class T2ElectronPulseSequence(PulseSequenceGenerator):
    """`PulseSequenceGenerator` for electron coherence (T2) measurements.

    This pulse sequence can handle measurements on the electron coherence time,
    including adding refocusing pulses

    In general the pulse sequence is as follows:

    1. Perform any pre_pulses defined in ``T2ElectronPulseSequence.pre_pulses``.
    2. Perform stage pulse ``T2ElectronPulseSequence.ESR['stage_pulse']``.
       By default, this is the ``plunge`` pulse.
    3. Perform initial ESR pulse
       ``T2ElectronPulseSequence.ESR['ESR_initial_pulse']`` within plunge pulse,
       the delay until start of the ESR pulse is defined in
       ``T2ElectronPulseSequence.ESR['pre_delay']``.
    4. For ``T2ElectronPulseSequence.ESR['num_refocusing_pulses']`` times, wait
       for ``T2ElectronPulseSequence.ESR['inter_delay']` and apply
       ``T2ElectronPulseSequence.ESR['ESR_refocusing_pulse]``.
    5. Wait ``T2ElectronPulseSequence.ESR['ESR_refocusing_pulse']`` and apply
       ``T2ElectronPulseSequence.ESR['ESR_final_pulse']``.
    6. Wait ``T2ElectronPulseSequence.ESR['post_delay']``, then stop stage pulse
       and Perform read pulse ``T2ElectronPulseSequence.ESR['read_pulse']``.
    7. Perform empty-plunge-read sequence (EPR), but only if
       ``T2ElectronPulseSequence.EPR['enabled']`` is True.
       EPR pulses are defined in ``T2ElectronPulseSequence.EPR['pulses']``.
    8. Perform any post_pulses defined in ``ESRPulseSequence.post_pulses``.

    Parameters:
        ESR (dict): Pulse settings for the ESR part of the pulse sequence.
            Contains the following items:

            :stage_pulse (Pulse): Stage pulse in which to perform ESR
              (e.g. plunge). Default is 'plunge `DCPulse`.
            :ESR_initial_pulse (Pulse): Initial ESR pulse to apply within
              stage pulse. Default is ``ESR_piHalf`` `SinePulse`.
              Ignored if set to ``None``
            :ESR_refocusing_pulse (Pulse): Refocusing ESR pulses between
              initial and final ESR pulse. Zero refocusing pulses measures
              T2star, one refocusing pulse measures T2Echo.
              Default is ``ESR_pi`` `SinePulse`.
            :ESR_final_pulse (Pulse): Final ESR pulse within stage pulse.
              Default is ``ESR_piHalf`` `SinePulse`.
              Ignored if set to ``None``.
            :num_refocusing_pulses (int): Number of refocusing pulses
              ``T2ElectronPulseSequence.ESR['ESR_refocusing_pulse']`` to apply.
            :pre_delay (float): Delay after stage pulse before first ESR
              pulse.
            :inter_delay (float): Delay between successive ESR pulses.
            :post_delay (float): Delay after final ESR pulse.
            :read_pulse (Pulse): Pulse after stage pulse for readout and
              initialization of electron. Default is 'read_initialize`
              `DCPulse`.

        EPR (dict): Pulse settings for the empty-plunge-read (EPR) part of the
            pulse sequence. This part is optional, and is used for non-ESR
            contast, and to measure dark counts and hence ESR contrast.
            Contains the following items:

            :enabled: (bool): Enable EPR sequence.
            :pulses: (List[Pulse]): List of pulses for EPR sequence.
              Default is ``empty``, ``plunge``, ``read_long`` `DCPulse`.

        pre_pulses (List[Pulse]): Pulses before main pulse sequence.
            Empty by default.
        post_pulses (List[Pulse]): Pulses after main pulse sequence.
            Empty by default.
        pulse_settings (dict): Dict containing all pulse settings.
        **kwargs: Additional kwargs to `PulseSequence`.

    Notes:
        For given pulse settings, `T2ElectronPulseSequence.generate` will
        recreate the pulse sequence from settings.
"""
    def __init__(self, **kwargs):
        super().__init__(pulses=[], **kwargs)

        self.pulse_settings['ESR'] = self.ESR = {
            'stage_pulse': DCPulse('plunge'),
            'ESR_initial_pulse': SinePulse('ESR_PiHalf'),
            'ESR_refocusing_pulse': SinePulse('ESR_Pi'),
            'ESR_final_pulse': SinePulse('ESR_PiHalf'),
            'read_pulse': DCPulse('read'),

            'num_refocusing': 0,

            'pre_delay': None,
            'inter_delay': None,
            'post_delay': None,
        }

        self.pulse_settings['EPR'] = self.EPR = {
            'enabled': True,
            'pulses':[
            DCPulse('empty', acquire=True),
            DCPulse('plunge', acquire=True),
            DCPulse('read_long', acquire=True)]}

        self.pulse_settings['pre_pulses'] = self.pre_pulses = []
        self.pulse_settings['post_pulses'] = self.post_pulses = []

    def add_ESR_pulses(self):
        # Add stage pulse, duration will be specified later
        stage_pulse, = self.add(self.ESR['stage_pulse'])

        t = stage_pulse.t_start + self.ESR['pre_delay']

        # Add initial pulse (evolve to state where T2 effects can be observed)
        if self.ESR['ESR_initial_pulse'] is not None:
            ESR_initial_pulse, = self.add(self.ESR['ESR_initial_pulse'])
            ESR_initial_pulse.t_start = t
            t += ESR_initial_pulse.duration

        for k in range(self.ESR['num_refocusing_pulses']):
            t += self.ESR['inter_delay']
            ESR_refocusing_pulse = self.add(self.ESR['ESR_refocusing_pulse'])
            ESR_refocusing_pulse.t_start = t
            t += ESR_refocusing_pulse.duration

        t += self.ESR['inter_delay']
        if self.ESR['ESR_final_pulse'] is not None:
            ESR_final_pulse, = self.add(self.ESR['ESR_final_pulse'])
            ESR_final_pulse.t_start = t
            t += ESR_final_pulse.duration

        t += self.ESR['post_delay']

        stage_pulse.duration = t - stage_pulse.t_start

        # Add final read pulse
        self.add(self.ESR['read_pulse'])

    def generate(self):
        """
        Updates the pulse sequence
        """

        # Initialize pulse sequence
        self.clear()

        self.add(*self.pulse_settings['pre_pulses'])

        self.add_ESR_pulses()

        if self.EPR['enabled']:
            self.add(*self.EPR['pulses'])

        self.add(*self.pulse_settings['post_pulses'])

        # Create copy of current pulse settings for comparison later
        self._latest_pulse_settings = deepcopy(self.pulse_settings)


class NMRPulseSequence(PulseSequenceGenerator):
    """`PulseSequenceGenerator` for nuclear magnetic resonance (NMR).

    This pulse sequence can handle many of the basic pulse sequences involving
    NMR. The pulse sequence is generated from its pulse settings attributes.

    In general, the pulse sequence is as follows:

    1. Perform any pre_pulses defined in ``NMRPulseSequence.pre_pulses``.
    2. Perform NMR sequence

       1. Perform stage pulse ``NMRPulseSequence.NMR['stage_pulse']``.
          Default is 'empty' `DCPulse`.
       2. Perform NMR pulses within the stage pulse. The NMR pulses defined
          in ``NMRPulseSequence.NMR['NMR_pulses']`` are applied successively.
          The delay after start of the stage pulse is
          ``NMRPulseSequence.NMR['pre_delay']``, delays between NMR pulses is
          ``NMRPulseSequence.NMR['inter_delay']``, and the delay after the final
          NMR pulse is ``NMRPulseSequence.NMR['post_delay']``.

    3. Perform ESR sequence

       1. Perform stage pulse ``NMRPulseSequence.ESR['stage_pulse']``.
          Default is 'plunge' `DCPulse`.
       2. Perform ESR pulse within stage pulse for first pulse in
          ``NMRPulseSequence.ESR['ESR_pulses']``.
       3. Perform ``NMRPulseSequence.ESR['read_pulse']``, and acquire trace.
       4. Repeat steps 1 - 3 for each ESR pulse. The different ESR pulses
          usually correspond to different ESR frequencies (see
          `NMRPulseSequence`.ESR_frequencies).
       5. Repeat steps 1 - 4 for ``NMRPulseSequence.ESR['shots_per_frequency']``
          This effectively interleaves the ESR pulses, which counters effects of
          the nucleus flipping within an acquisition.

    By measuring the average up proportion for each ESR frequency, a switching
    between high and low up proportion indicates a flipping of the nucleus

    Parameters:
        NMR (dict): Pulse settings for the NMR part of the pulse sequence.
            Contains the following items:

            * ``stage_pulse`` (Pulse): Stage pulse in which to perform NMR
              (e.g. plunge). Default is 'empty' `DCPulse`. Duration of stage
              pulse is adapted to NMR pulses and delays.
            * ``NMR_pulse`` (Pulse): Default NMR pulse to use.
              By default 'NMR' `SinePulse`.
            * ``NMR_pulses`` (List[Union[str, Pulse]]): List of NMR pulses to
              successively apply. Can be strings, in which case the string
              should be an item in ``NMR`` whose value is a `Pulse`. Default is
              single element ``NMRPulseSequence.NMR['NMR_pulse']``.
            * ``pre_delay`` (float): Delay after start of ``stage`` pulse,
              until first NMR pulse.
            * ``inter_delay`` (float): Delay between successive NMR pulses.
            * ``post_delay`` (float): Delay after final NMR pulse until stage
              pulse end.

        ESR (dict): Pulse settings for the ESR part of the pulse sequence.
            Contains the following items:

            * ``stage_pulse`` (Pulse): Stage pulse in which to perform ESR
              (e.g. plunge). Default is 'plunge `DCPulse`.
            * ``ESR_pulse`` (Pulse): Default ESR pulse to use.
              Default is 'ESR' ``SinePulse``.
            * ``ESR_pulses`` (List[Union[str, Pulse]]): List of ESR pulses to
              use. Can be strings, in which case the string should be an item in
              ``ESR`` whose value is a `Pulse`.
            * ``pulse_delay`` (float): ESR pulse delay after beginning of stage
              pulse. Default is 5 ms.
            * ``read_pulse`` (Pulse): Pulse after stage pulse for readout and
              initialization of electron. Default is 'read_initialize`
              `DCPulse`.

        EPR (dict): Pulse settings for the empty-plunge-read (EPR) part of the
            pulse sequence. This part is optional, and is used for non-ESR
            contast, and to measure dark counts and hence ESR contrast.
            Contains the following items:

            * ``enabled`` (bool): Enable EPR sequence.
            * ``pulses`` (List[Pulse]): List of pulses for EPR sequence.
              Default is ``empty``, ``plunge``, ``read_long`` `DCPulse`.

        pre_pulses (List[Pulse]): Pulses before main pulse sequence.
            Empty by default.
        pre_ESR_pulses (List[Pulse]): Pulses before ESR readout pulse sequence.
            Empty by default.
        post_pulses (List[Pulse]): Pulses after main pulse sequence.
            Empty by default.
        pulse_settings (dict): Dict containing all pulse settings.
        **kwargs: Additional kwargs to `PulseSequence`.

    See Also:
        NMRParameter

    Notes:
        For given pulse settings, `NMRPulseSequence.generate` will recreate the
        pulse sequence from settings.
    """
    def __init__(self, pulses=[], **kwargs):
        super().__init__(pulses=pulses, **kwargs)
        self.pulse_settings['NMR'] = self.NMR = {
            'stage_pulse': DCPulse('empty'),
            'NMR_pulse': SinePulse('NMR'),
            'NMR_pulses': ['NMR_pulse'],
            'post_pulse': DCPulse('read', acquire=True),
            'intermediate_pulses': [],
            'pre_delay': 5e-3,
            'inter_delay': 1e-3,
            'post_delay': 2e-3}
        self.pulse_settings['ESR'] = self.ESR = {
            'ESR_pulse': FrequencyRampPulse('adiabatic_ESR'),
            'ESR_pulses': ['ESR_pulse'],
            'stage_pulse': DCPulse('plunge'),
            'read_pulse': DCPulse('read_initialize', acquire=True),
            'pre_delay': 5e-3,
            'post_delay': 5e-3,
            'inter_delay': 1e-3,
            'shots_per_frequency': 25}
        self.pulse_settings['pre_pulses'] = self.pre_pulses = []
        self.pulse_settings['pre_ESR_pulses'] = self.pre_ESR_pulses = []
        self.pulse_settings['post_pulses'] = self.post_pulses = []

    def add_NMR_pulses(self, pulse_sequence=None):
        if pulse_sequence is None:
            pulse_sequence = self

        # Convert any pulse strings to pulses if necessary
        for k, pulse in enumerate(self.NMR['NMR_pulses']):
            if isinstance(pulse, str):
                pulse_copy = deepcopy(self.NMR[pulse])
                self.NMR['NMR_pulses'][k] = pulse_copy
            elif isinstance(pulse, Iterable):
                # Pulse is a list containing sub-pulses
                # These pulses will be sequenced during a single stage pulse
                for kk, subpulse in enumerate(pulse):
                    if isinstance(subpulse, str):
                        subpulse_copy = deepcopy(self.NMR[subpulse])
                        self.NMR['NMR_pulses'][k][kk] = subpulse_copy

        self.primary_NMR_pulses = []  # Clear primary NMR pulses (first in each stage pulse)

        # Add pulses to pulse sequence
        for k, single_stage_NMR_pulses in enumerate(self.NMR['NMR_pulses']):
            # Each element should be the NMR pulses to apply within a single
            # stage, between each subsequence there will be a pre-delay and
            # post-delay

            if not isinstance(single_stage_NMR_pulses, Iterable):
                # Single NMR pulse provided, turn into list
                single_stage_NMR_pulses = [single_stage_NMR_pulses]

            NMR_stage_pulse, = self.add(self.NMR['stage_pulse'])
            t_connect = partial(NMR_stage_pulse['t_start'].connect,
                                offset=self.NMR['pre_delay'])

            self.primary_NMR_pulses.append(single_stage_NMR_pulses[0])

            NMR_pulse = None
            for kk, NMR_subpulse in enumerate(single_stage_NMR_pulses):
                NMR_pulse, = self.add(NMR_subpulse)
                t_connect(NMR_pulse['t_start'])

                if kk < len(single_stage_NMR_pulses) - 1:
                    # Determine delay between NMR pulses
                    if isinstance(self.NMR['inter_delay'], Iterable):
                        inter_delay = self.NMR['inter_delay'][kk]
                    else:
                        inter_delay = self.NMR['inter_delay']

                    t_connect = partial(NMR_pulse['t_stop'].connect, offset=inter_delay)

            if NMR_pulse is not None:
                NMR_pulse['t_stop'].connect(NMR_stage_pulse['t_stop'],
                                            offset=self.NMR['post_delay'])

            if k < len(self.NMR['NMR_pulses'])-1:
                # Add any intermediate pulses, except for the final NMR sequence
                t_connect = partial(NMR_stage_pulse['t_stop'].connect, offset=0)
                for intermediate_pulse in self.NMR['intermediate_pulses']:
                    int_pulse, = self.add(intermediate_pulse)
                    t_connect(int_pulse['t_start'])
                    t_connect = partial(int_pulse['t_stop'].connect, offset=0)
            elif self.NMR['post_pulse'] is not None:
                # Add final pulse
                post_pulse, = self.add(self.NMR['post_pulse'])
                NMR_stage_pulse['t_stop'].connect(post_pulse['t_start'])

        return pulse_sequence

    def add_ESR_pulses(self, pulse_sequence=None, previous_pulse=None):
        if pulse_sequence is None:
            pulse_sequence = self

        for _ in range(self.ESR['shots_per_frequency']):
            for ESR_pulses in self.ESR['ESR_pulses']:
                # Add a plunge and read pulse for each frequency

                if not isinstance(ESR_pulses, list):
                    # Treat frequency as list, as one could add multiple ESR
                    # pulses
                    ESR_pulses = [ESR_pulses]

                stage_pulse, = pulse_sequence.add(self.ESR['stage_pulse'])
                for k, ESR_pulse in enumerate(ESR_pulses):

                    if isinstance(ESR_pulse, str):
                        # Pulse is a reference to some pulse in self.ESR
                        ESR_pulse = self.ESR[ESR_pulse]

                    ESR_pulse, = pulse_sequence.add(ESR_pulse)

                    # Delay also depends on any previous ESR pulses
                    delay = self.ESR['pre_delay'] + k * self.ESR['inter_delay']
                    stage_pulse['t_start'].connect(ESR_pulse['t_start'],
                                                    offset=delay)
                ESR_pulse['duration'].connect(stage_pulse['t_stop'],
                                            offset=lambda p: p.parent.t_start + self.ESR['post_delay'])
                pulse_sequence.add(self.ESR['read_pulse'])

    def generate(self):
        """Updates the pulse sequence"""

        # Initialize pulse sequence
        self.clear()

        self.add(*self.pulse_settings['pre_pulses'])

        self.add_NMR_pulses()

        # Note: This was added when performing NMR on the electron-up manifold,
        # where it is important to reload a spin-down electron for readout.
        self.add(*self.pulse_settings['pre_ESR_pulses'])

        self.add_ESR_pulses()

        self.add(*self.pulse_settings['post_pulses'])

        # Create copy of current pulse settings for comparison later
        self._latest_pulse_settings = deepcopy(self.pulse_settings)


class T2NuclearPulseSequence(NMRPulseSequence):
    def __init__(self, pulses=[], **kwargs):
        super().__init__(pulses=pulses, **kwargs)
        self.NMR.update({
            'NMR_initial_pulse': SinePulse('NMR_PiHalf'),
            'NMR_refocusing_pulse': SinePulse('NMR_Pi'),
            'NMR_final_pulse': SinePulse('NMR_PiHalf'),
            'final_phase': 0,
            'artificial_frequency': 0,
            'num_refocusing': 0,
        })

        self.tau = Parameter('tau', unit='s', initial_value=1e-3)

    def add_NMR_pulses(self, pulse_sequence=None):
        self.NMR['NMR_pulses'] = [[
            self.NMR['NMR_initial_pulse'],
            *[self.NMR['NMR_refocusing_pulse'] for _ in range(self.NMR['num_refocusing'])],
            self.NMR['NMR_final_pulse']
        ]]

        self.NMR['inter_delay'] = []
        for k, (NMR_pulse, next_NMR_pulse) in enumerate(zip(
                self.NMR['NMR_pulses'][0][:-1],
                self.NMR['NMR_pulses'][0][1:])):
            inter_delay = self.tau / max(self.NMR['num_refocusing'], 1)
            if self.NMR['num_refocusing'] > 0 and (k == 0 or k == self.NMR['num_refocusing']):
                inter_delay /= 2

            inter_delay -= NMR_pulse.duration / 2
            inter_delay -= next_NMR_pulse.duration / 2
            if inter_delay < 0:
                raise RuntimeError(
                    f'NMR inter_delay {inter_delay} is shorter than NMR pulse duration'
                )
            self.NMR['inter_delay'].append(inter_delay)

        # Calculate phase of final pulse
        final_phase = self.NMR['final_phase']
        final_phase += 360 * self.tau * self.NMR['artificial_frequency']
        final_phase = round(final_phase % 360)
        self.NMR['NMR_pulses'][0][-1].phase = final_phase

        super().add_NMR_pulses(pulse_sequence=pulse_sequence)

    @parameter
    def tau_set(self, parameter, val):
        parameter._latest['value'] = val
        parameter._latest['raw_value'] = val
        self.generate()






class NMRCPMGPulseSequence(NMRPulseSequence):
    """`PulseSequenceGenerator` for nuclear magnetic resonance (NMR).

    This pulse sequence can handle many of the basic pulse sequences involving
    NMR. The pulse sequence is generated from its pulse settings attributes.

    In general, the pulse sequence is as follows:

    1. Perform any pre_pulses defined in ``NMRPulseSequence.pre_pulses``.
    2. Perform NMR sequence

       1. Perform stage pulse ``NMRPulseSequence.NMR['stage_pulse']``.
          Default is 'empty' `DCPulse`.
       2. Perform NMR pulses within the stage pulse. The NMR pulses defined
          in ``NMRPulseSequence.NMR['NMR_pulses']`` are applied successively.
          The delay after start of the stage pulse is
          ``NMRPulseSequence.NMR['pre_delay']``, delays between NMR pulses is
          ``NMRPulseSequence.NMR['inter_delay']``, and the delay after the final
          NMR pulse is ``NMRPulseSequence.NMR['post_delay']``.

    3. Perform ESR sequence

       1. Perform stage pulse ``NMRPulseSequence.ESR['stage_pulse']``.
          Default is 'plunge' `DCPulse`.
       2. Perform ESR pulse within stage pulse for first pulse in
          ``NMRPulseSequence.ESR['ESR_pulses']``.
       3. Perform ``NMRPulseSequence.ESR['read_pulse']``, and acquire trace.
       4. Repeat steps 1 - 3 for each ESR pulse. The different ESR pulses
          usually correspond to different ESR frequencies (see
          `NMRPulseSequence`.ESR_frequencies).
       5. Repeat steps 1 - 4 for ``NMRPulseSequence.ESR['shots_per_frequency']``
          This effectively interleaves the ESR pulses, which counters effects of
          the nucleus flipping within an acquisition.

    By measuring the average up proportion for each ESR frequency, a switching
    between high and low up proportion indicates a flipping of the nucleus

    Parameters:
        NMR (dict): Pulse settings for the NMR part of the pulse sequence.
            Contains the following items:

            * ``stage_pulse`` (Pulse): Stage pulse in which to perform NMR
              (e.g. plunge). Default is 'empty' `DCPulse`. Duration of stage
              pulse is adapted to NMR pulses and delays.
            * ``NMR_pulse`` (Pulse): Default NMR pulse to use.
              By default 'NMR' `SinePulse`.
            * ``NMR_pulses`` (List[Union[str, Pulse]]): List of NMR pulses to
              successively apply. Can be strings, in which case the string
              should be an item in ``NMR`` whose value is a `Pulse`. Default is
              single element ``NMRPulseSequence.NMR['NMR_pulse']``.
            * ``pre_delay`` (float): Delay after start of ``stage`` pulse,
              until first NMR pulse.
            * ``inter_delay`` (float): Delay between successive NMR pulses.
            * ``post_delay`` (float): Delay after final NMR pulse until stage
              pulse end.

        ESR (dict): Pulse settings for the ESR part of the pulse sequence.
            Contains the following items:

            * ``stage_pulse`` (Pulse): Stage pulse in which to perform ESR
              (e.g. plunge). Default is 'plunge `DCPulse`.
            * ``ESR_pulse`` (Pulse): Default ESR pulse to use.
              Default is 'ESR' ``SinePulse``.
            * ``ESR_pulses`` (List[Union[str, Pulse]]): List of ESR pulses to
              use. Can be strings, in which case the string should be an item in
              ``ESR`` whose value is a `Pulse`.
            * ``pulse_delay`` (float): ESR pulse delay after beginning of stage
              pulse. Default is 5 ms.
            * ``read_pulse`` (Pulse): Pulse after stage pulse for readout and
              initialization of electron. Default is 'read_initialize`
              `DCPulse`.

        EPR (dict): Pulse settings for the empty-plunge-read (EPR) part of the
            pulse sequence. This part is optional, and is used for non-ESR
            contast, and to measure dark counts and hence ESR contrast.
            Contains the following items:

            * ``enabled`` (bool): Enable EPR sequence.
            * ``pulses`` (List[Pulse]): List of pulses for EPR sequence.
              Default is ``empty``, ``plunge``, ``read_long`` `DCPulse`.

        pre_pulses (List[Pulse]): Pulses before main pulse sequence.
            Empty by default.
        pre_ESR_pulses (List[Pulse]): Pulses before ESR readout pulse sequence.
            Empty by default.
        post_pulses (List[Pulse]): Pulses after main pulse sequence.
            Empty by default.
        pulse_settings (dict): Dict containing all pulse settings.
        **kwargs: Additional kwargs to `PulseSequence`.

    See Also:
        NMRParameter

    Notes:
        For given pulse settings, `NMRPulseSequence.generate` will recreate the
        pulse sequence from settings.
    """
    def __init__(self, pulses=[], **kwargs):
        super().__init__(pulses=pulses, **kwargs)
        self.pulse_settings['NMR'] = self.NMR = {
            'stage_pulse': DCPulse('empty'),
            'NMR_pulse': SinePulse('NMR'),
            'NMR_pulses': ['NMR_pulse'],
            'pre_delay': 5e-3,
            'inter_delay': 1e-3,
            'post_delay': 2e-3,
            'final_phase': 0,
            'artificial_frequency': 0
        }
        self.pulse_settings['ESR'] = self.ESR = {
            'ESR_pulse': FrequencyRampPulse('adiabatic_ESR'),
            'ESR_pulses': ['ESR_pulse'],
            'stage_pulse': DCPulse('plunge'),
            'read_pulse': DCPulse('read_initialize', acquire=True),
            'pre_delay': 5e-3,
            'post_delay': 5e-3,
            'inter_delay': 1e-3,
            'shots_per_frequency': 25}
        self.pulse_settings['pre_pulses'] = self.pre_pulses = []
        self.pulse_settings['pre_ESR_pulses'] = self.pre_ESR_pulses = []
        self.pulse_settings['post_pulses'] = self.post_pulses = []

        self.primary_NMR_pulses = []  # Primary NMR pulses (first in each stage pulse)

        self.generate()

    def add_NMR_pulses(self, pulse_sequence=None):
        if pulse_sequence is None:
            pulse_sequence = self

        # Convert any pulse strings to pulses if necessary
        for k, pulse in enumerate(self.NMR['NMR_pulses']):
            if isinstance(pulse, str):
                pulse_copy = deepcopy(self.NMR[pulse])
                self.NMR['NMR_pulses'][k] = pulse_copy
            elif isinstance(pulse, Iterable):
                # Pulse is a list containing sub-pulses
                # These pulses will be sequenced during a single stage pulse
                for kk, subpulse in enumerate(pulse):
                    if isinstance(subpulse, str):
                        subpulse_copy = deepcopy(self.NMR[subpulse])
                        self.NMR['NMR_pulses'][k][kk] = subpulse_copy

        self.primary_NMR_pulses = []  # Clear primary NMR pulses (first in each stage pulse)

        # Add pulses to pulse sequence
        for single_stage_NMR_pulses in self.NMR['NMR_pulses']:
            # Each element should be the NMR pulses to apply within a single
            # stage, between each subsequence there will be a pre-delay and
            # post-delay

            if not isinstance(single_stage_NMR_pulses, Iterable):
                # Single NMR pulse provided, turn into list
                single_stage_NMR_pulses = [single_stage_NMR_pulses]

            NMR_stage_pulse, = self.add(self.NMR['stage_pulse'])
            t_connect = partial(NMR_stage_pulse['t_start'].connect,
                                offset=self.NMR['pre_delay'])

            self.primary_NMR_pulses.append(single_stage_NMR_pulses[0])

            NMR_pulse = None
            for k, NMR_subpulse in enumerate(single_stage_NMR_pulses):
                NMR_pulse, = self.add(NMR_subpulse)
                t_connect(NMR_pulse['t_start'])
                # The first and last pulses have only a single inter-delay time between pulses
                if k == 0 or k == len(single_stage_NMR_pulses) - 2:
                    t_connect = partial(NMR_pulse['t_stop'].connect,
                                        offset=self.NMR['inter_delay'])
                else:
                    t_connect = partial(NMR_pulse['t_stop'].connect,
                                        offset=self.NMR['inter_delay']*2)

            if NMR_pulse is not None:
                NMR_pulse['t_stop'].connect(NMR_stage_pulse['t_stop'],
                                            offset=self.NMR['post_delay'])

        return pulse_sequence

    def add_ESR_pulses(self, pulse_sequence=None, previous_pulse=None):
        if pulse_sequence is None:
            pulse_sequence = self

        for _ in range(self.ESR['shots_per_frequency']):
            for ESR_pulses in self.ESR['ESR_pulses']:
                # Add a plunge and read pulse for each frequency

                if not isinstance(ESR_pulses, list):
                    # Treat frequency as list, as one could add multiple ESR
                    # pulses
                    ESR_pulses = [ESR_pulses]

                stage_pulse, = pulse_sequence.add(self.ESR['stage_pulse'])
                delay = self.ESR['pre_delay']
                for k, ESR_pulse in enumerate(ESR_pulses):

                    if isinstance(ESR_pulse, str):
                        # Pulse is a reference to some pulse in self.ESR
                        ESR_pulse = self.ESR[ESR_pulse]

                    ESR_pulse, = pulse_sequence.add(ESR_pulse)

                    # Delay also depends on any previous ESR pulses
                    stage_pulse['t_start'].connect(ESR_pulse['t_start'],
                                                   offset=delay)
                    delay = delay + ESR_pulse['duration'].get() + self.ESR['inter_delay']

                ESR_pulse['duration'].connect(stage_pulse['t_stop'],
                                              offset=lambda p: p.parent.t_start + self.ESR['post_delay'])
                pulse_sequence.add(self.ESR['read_pulse'])

    def generate(self):
        """Updates the pulse sequence"""

        # Initialize pulse sequence
        self.clear()

        self.add(*self.pulse_settings['pre_pulses'])

        self.add_NMR_pulses()

        # Note: This was added when performing NMR on the electron-up manifold,
        # where it is important to reload a spin-down electron for readout.
        self.add(*self.pulse_settings['pre_ESR_pulses'])

        self.add_ESR_pulses()

        self.add(*self.pulse_settings['post_pulses'])

        # Create copy of current pulse settings for comparison later
        self._latest_pulse_settings = deepcopy(self.pulse_settings)


class FlipFlopPulseSequence(PulseSequenceGenerator):
    """`PulseSequenceGenerator` for hitting the flip-flop transition

    The flip-flop transition is the one where both the electron and nucleus flip
    in opposite direction, thus keeping the total spin constant.

    This pulse sequence is mainly used to flip the nucleus to a certain state
    without having to perform NMR or even having to measure the electron.

    The flip-flop transitions between a nuclear spin state S1 and (S1+1) is:

    f_ESR(S1) + A/2 + gamma_n * B_0,

    where f_ESR(S1) is the ESR frequency for nuclear state S1, A is the
    hyperfine, gamma_n is the nuclear Zeeman, and B_0 is the static magnetic
    field. The transition will flip (electron down, nucleus S+1) to
    (electron up, nucleus S) and vice versa.

    Parameters:
        ESR (dict): Pulse settings for the ESR part of the pulse sequence.
            Contains the following items:

            * ``frequency`` (float): ESR frequency below the flip-flop
              transition (Hz).
            * ``hyperfine`` (float): Hyperfine interaction (Hz).
            * ``nuclear_zeeman`` (float): Nuclear zeeman strength (gamma_n*B_0)
            * ``stage_pulse`` (Pulse): Stage pulse in which to perform ESR
              (e.g. plunge). Default is `DCPulse`('plunge').
            * ``pre_flip_ESR_pulse`` (Pulse): ESR pulse to use before the
              flip-flop pulse to pre-flip the electron to spin-up,
              which allows the nucleus to be flipped to a higher state.
              Default is `SinePulse`('ESR').
            * ``flip_flop_pulse`` (Pulse): Flip-flop ESR pulse, whose
              frequency will be set to A/2 + gamma_n*B_0 higher than the
              ``frequency`` setting. Default pulse is `SinePulse`('ESR')
            * ``pre_flip`` (bool): Whether to pre-flip the electron, to
              transition to a higher nuclear state. Default is False.
            * ``pre_delay`` (float): Delay between start of stage pulse and
              first pulse (``pre_flip_ESR_pulse`` or ``flip_flop_pulse``).
            * ``inter_delay`` (float): Delay between ``pre_flip_ESR_pulse`` and
              ``flip_flop_pulse``. Ignored if pre_flip is False
            * ``post_delay`` (float): Delay after last frequency pulse and end
              of stage pulse.

        pre_pulses (List[Pulse]): Pulses before main pulse sequence.
            Empty by default.
        post_pulses (List[Pulse]): Pulses after main pulse sequence.
            Empty by default.
        pulse_settings (dict): Dict containing all pulse settings.
        **kwargs: Additional kwargs to `PulseSequence`.

    """

    def __init__(self, **kwargs):
        super().__init__(**kwargs)

        self.pulse_settings['ESR'] = self.ESR = {
            'frequencies': [28e9, 28e9],
            'hyperfine': None,
            'nuclear_zeeman': -5.5e6,
            'stage_pulse': DCPulse('plunge', acquire=True),
            'pre_flip_ESR_pulse': SinePulse('ESR'),
            'flip_flop_pulse': SinePulse('ESR'),
            'pre_flip': False,
            'pre_delay': 5e-3,
            'inter_delay': 1e-3,
            'post_delay': 5e-3}

        self.pulse_settings['pre_pulses'] = self.pre_pulses = []
        self.pulse_settings['post_pulses'] = self.post_pulses = [DCPulse('read')]

        self.generate()

    def add_ESR_pulses(self):
        stage_pulse, = self.add(self.ESR['stage_pulse'])
        ESR_t_start = partial(stage_pulse['t_start'].connect,
                              offset=self.ESR['pre_delay'])

        if self.ESR['pre_flip']:
            # First add the pre-flip the ESR pulses (start with excited electron)
            for ESR_frequency in self.ESR['frequencies']:
                pre_flip_ESR_pulse, = self.add(self.ESR['pre_flip_ESR_pulse'])
                pre_flip_ESR_pulse.frequency = ESR_frequency
                ESR_t_start(pre_flip_ESR_pulse['t_start'])

                # Update t_start of next ESR pulse
                ESR_t_start = partial(pre_flip_ESR_pulse['t_stop'].connect,
                                      offset=self.ESR['inter_delay'])

        flip_flop_ESR_pulse, = self.add(self.ESR['flip_flop_pulse'])
        ESR_t_start(flip_flop_ESR_pulse['t_start'])

        # Calculate flip-flop frequency
        ESR_max_frequency = np.max(self.ESR['frequencies'])
        hyperfine = self.ESR['hyperfine']
        if hyperfine is None:
            # Choose difference between two ESR frequencies
            hyperfine = float(np.abs(np.diff(self.ESR['frequencies'])))

        flip_flop_ESR_pulse.frequency = (ESR_max_frequency
                                         - hyperfine / 2
                                         - self.ESR['nuclear_zeeman'])
        flip_flop_ESR_pulse['t_stop'].connect(stage_pulse['t_stop'],
                                              offset=self.ESR['post_delay'])

    def generate(self):
        """Updates the pulse sequence"""
        self.clear()

        self.add(*self.pulse_settings['pre_pulses'])

        self.add_ESR_pulses()

        self.add(*self.pulse_settings['post_pulses'])


class ESRRamseyDetuningPulseSequence(ESRPulseSequence):
    """" Created to implement an arbitrary number of DC pulses in a Ramsey sequence during the wait time. Please Refer to ESRPulseSequence for the ESR pulses.

    Highlights:

   - DC pulses can be stored in  ['ESR']['detuning_pulses'] and will become the new 'stage_pulse'
   - t_start_detuning is the time at which the DC detuning pulses start. In the case the detuning starts right after the ESR pi/2 , then this time should
    be equal to ['pre_delay'] +ESR['piHalf'].duration
   - If  the time for the detuning pulses is shorter that the total stage duration, the final part of the pulse (called post_stage) will the standard stage pulse  """

    def __init__(self, **kwargs):
        super().__init__(**kwargs)

        self.pulse_settings['ESR']['t_start_detuning'] = 0
        self.pulse_settings['ESR']['detuning_pulses'] = []

    def add_ESR_pulses(self, ESR_frequencies=None):
        super().add_ESR_pulses(ESR_frequencies=ESR_frequencies)
        # At this point there is a single `stage` pulse for each group of ESR pulses.
        # We want to inject our detuning  pulses in between this stage pulse


        if self.pulse_settings['EPR']['enabled'] :
            raise NotImplementedError('Currently not programmed to include EPR pulse')



        stage_pulse = self.get_pulse(name=self.ESR['stage_pulse'].name)

        assert stage_pulse is not None, "Could not find existing stage pulse in pulse sequence"
        self.remove(stage_pulse)

        if any(pulse.connection_label != stage_pulse.connection_label
               or pulse.connection != stage_pulse.connection
               for pulse in self.ESR['detuning_pulses']):
            raise RuntimeError('All detuning pulses must have same connection as stage pulse')

        t = stage_pulse._delay + self.ESR['t_start_detuning']
        # Add an initial stage pulse if t_start_detuning > 0
        if self.pulse_settings['ESR']['t_start_detuning'] > 0:
            pre_stage_pulse, = self.add(stage_pulse)
            pre_stage_pulse.name = 'pre_stage'
            pre_stage_pulse.t_stop = t

        # Add all detuning pulses
        for pulse in self.ESR['detuning_pulses']:
            detuning_pulse, = self.add(pulse)
            detuning_pulse.t_start = t
            t += detuning_pulse.duration

        if t > stage_pulse.t_stop:
            raise RuntimeError('Total duration of detuning pulses exceeds total stage pulse duration')
        elif t < stage_pulse.t_stop:
            # Add a final stage pulse
            post_stage_pulse, = self.add(stage_pulse)
            post_stage_pulse.name = 'post_stage'
            post_stage_pulse.t_start = t
            post_stage_pulse.t_stop = stage_pulse.t_stop<|MERGE_RESOLUTION|>--- conflicted
+++ resolved
@@ -296,11 +296,7 @@
 
     def _add_RF_pulse_sequence_single_stage(self, RF_pulse_sequence):
         # Determine if a stage pulse is needed or not
-<<<<<<< HEAD
-        stage_pulse_needed = ~any(
-=======
         stage_pulse_needed = not any(
->>>>>>> af337e13
             pulse.connection_label == 'stage' for pulse in RF_pulse_sequence
         )
         if stage_pulse_needed:
@@ -584,10 +580,7 @@
             'RF_initial_pulse': 0,
             'RF_refocusing_pulse': 0,
             'RF_final_pulse': 0,
-<<<<<<< HEAD
-=======
             'RF_inter_pulse': None,
->>>>>>> af337e13
             'final_phase': 0,
             'artificial_frequency': 0,
             'num_refocusing': 0
@@ -598,15 +591,11 @@
     def tau_set(self, parameter, val):
         parameter._latest['value'] = val
         parameter._latest['raw_value'] = val
-<<<<<<< HEAD
-        self.generate()
-=======
         # TODO this fails if there is more than one layer of nesting
         if isinstance(self.parent, PulseSequence):
             self.parent.generate()
         else:
             self.generate()
->>>>>>> af337e13
 
     def add_RF_pulses(self):
         self.settings['RF_pulses'] = [[
@@ -632,8 +621,6 @@
                 )
             self.settings['inter_delay'].append(inter_delay)
 
-<<<<<<< HEAD
-=======
         # Replace all inter_delays by offresonant pulses
         if self.settings['RF_inter_pulse'] is not None and self.settings['RF_inter_pulse'].enabled:
             RF_pulses = []
@@ -649,7 +636,6 @@
             self.settings['RF_pulses'][0] = RF_pulses
             self.settings['inter_delay'] = 0
 
->>>>>>> af337e13
         # Calculate phase of final pulse
         final_phase = self.settings['final_phase']
         final_phase += 360 * self.tau * self.settings['artificial_frequency']
