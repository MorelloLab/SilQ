from collections import Iterable
from .pulse_modules import PulseSequence, PulseMatch
from .pulse_types import DCPulse, SinePulse, FrequencyRampPulse, Pulse
from copy import deepcopy

class PulseSequenceGenerator(PulseSequence):
    """Base class for a `PulseSequence` that is generated from settings.
    """
    def __init__(self, pulses=[], **kwargs):
        super().__init__(self, pulses=pulses, **kwargs)
        self.pulse_settings = {}
        self._latest_pulse_settings = None

    def __setattr__(self, key, value):
        super().__setattr__(key, value)

        # Update value in pulse settings if it exists
        try:
            if key in self.pulse_settings:
                self.pulse_settings[key] = value
        except AttributeError:
            pass

    def generate(self):
        raise NotImplementedError('Needs to be implemented in subclass')

    def up_to_date(self):
        # Compare to attributes when pulse sequence was created
        return self.pulse_settings == self._latest_pulse_settings


class ESRPulseSequence(PulseSequenceGenerator):
    """`PulseSequenceGenerator` for electron spin resonance (ESR).

    This pulse sequence can handle many of the basic pulse sequences involving
    ESR. The pulse sequence is generated from its pulse settings attributes.

    In general the pulse sequence is as follows:

    1. Perform any pre_pulses defined in ``ESRPulseSequence.pre_pulses``.
    2. Perform stage pulse ``ESRPulseSequence.ESR['stage_pulse']``.
       By default, this is the ``plunge`` pulse.
    3. Perform ESR pulse within plunge pulse, the delay from start of plunge
       pulse is defined in ``ESRPulseSequence.ESR['pulse_delay']``.
    4. Perform read pulse ``ESRPulseSequence.ESR['read_pulse']``.
    5. Repeat steps 2 and 3 for each ESR pulse in
       ``ESRPulseSequence.ESR['ESR_pulses']``, which by default contains single
       pulse ``ESRPulseSequence.ESR['ESR_pulse']``.
    6. Perform empty-plunge-read sequence (EPR), but only if
       ``ESRPulseSequence.EPR['enabled']`` is True.
       EPR pulses are defined in ``ESRPulseSequence.EPR['pulses']``.
    7. Perform any post_pulses defined in ``ESRPulseSequence.post_pulses``.

    Parameters:
        ESR (dict): Pulse settings for the ESR part of the pulse sequence.
            Contains the following items:

            * ``stage_pulse`` (Pulse): Stage pulse in which to perform ESR
              (e.g. plunge). Default is 'plunge `DCPulse`.
            * ``ESR_pulse`` (Pulse): Default ESR pulse to use.
              Default is 'ESR' ``SinePulse``.
            * ``ESR_pulses`` (List[Union[str, Pulse]]): List of ESR pulses to
              use. Can be strings, in which case the string should be an item in
              ``ESR`` whose value is a `Pulse`.
            * ``pulse_delay`` (float): ESR pulse delay after beginning of stage
              pulse. Default is 5 ms.
            * ``read_pulse`` (Pulse): Pulse after stage pulse for readout and
              initialization of electron. Default is 'read_initialize`
              `DCPulse`.

        EPR (dict): Pulse settings for the empty-plunge-read (EPR) part of the
            pulse sequence. This part is optional, and is used for non-ESR
            contast, and to measure dark counts and hence ESR contrast.
            Contains the following items:

            * ``enabled`` (bool): Enable EPR sequence.
            * ``pulses`` (List[Pulse]): List of pulses for EPR sequence.
              Default is ``empty``, ``plunge``, ``read_long`` `DCPulse`.

        pre_pulses (List[Pulse]): Pulses before main pulse sequence.
            Empty by default.
        post_pulses (List[Pulse]): Pulses after main pulse sequence.
            Empty by default.
        pulse_settings (dict): Dict containing all pulse settings.
        **kwargs: Additional kwargs to `PulseSequence`.

    Examples:
        The following code measures two ESR frequencies and performs an EPR
        from which the contrast can be determined for each ESR frequency:

        >>> ESR_pulse_sequence = ESRPulseSequence()
        >>> ESR_pulse_sequence.ESR['pulse_delay'] = 5e-3
        >>> ESR_pulse_sequence.ESR['stage_pulse'] = DCPulse['plunge']
        >>> ESR_pulse_sequence.ESR['ESR_pulse'] = FrequencyRampPulse('ESR_adiabatic')
        >>> ESR_pulse_sequence.ESR_frequencies = [39e9, 39.1e9]
        >>> ESR_pulse_sequence.EPR['enabled'] = True
        >>> ESR_pulse_sequence.pulse_sequence.generate()

        The total pulse sequence is plunge-read-plunge-read-empty-plunge-read
        with an ESR pulse in the first two plunge pulses, 5 ms after the start
        of the plunge pulse. The ESR pulses have different frequencies.

    Notes:
        For given pulse settings, `ESRPulseSequence.generate` will recreate the
        pulse sequence from settings.
"""
    def __init__(self, **kwargs):
        super().__init__(**kwargs)

        self.pulse_settings['pre_pulses'] = self.pre_pulses = []

        self.pulse_settings['ESR'] = self.ESR = {
            'ESR_pulse': SinePulse('ESR'),
            'stage_pulse': DCPulse('plunge'),
            'read_pulse': DCPulse('read_initialize', acquire=True),
<<<<<<< HEAD
            'pulse_delay': 5e-3,
            'ESR_pulses': ['ESR_pulse']}
=======
            'pre_delay': 5e-3,
            'post_delay': 5e-3,
            'pulses': ['pulse']}
>>>>>>> 3cee3961

        self.pulse_settings['EPR'] = self.EPR = {
            'enabled': True,
            'pulses':[
            DCPulse('empty', acquire=True),
            DCPulse('plunge', acquire=True),
            DCPulse('read_long', acquire=True)]}

        self.pulse_settings['post_pulses'] = self.post_pulses = [DCPulse('final')]

    def add_ESR_pulses(self, ESR_frequencies=None):
        if ESR_frequencies is None:
            ESR_frequencies = [pulse.frequency if isinstance(pulse, Pulse)
                               else self.ESR[pulse].frequency
                               for pulse in self.ESR['ESR_pulses']]

        if self._latest_pulse_settings is None or \
                (self.ESR['ESR_pulse'] != self._latest_pulse_settings['ESR']['ESR_pulse']) \
                or (len(ESR_frequencies) != len(self.ESR['ESR_pulses'])):
            # Resetting ESR pulses
            self.ESR['ESR_pulses'] = [deepcopy(self.ESR['ESR_pulse'])
                                  for _ in range(len(ESR_frequencies))]
        else:
            # Convert any pulse strings to pulses if necessary
            self.ESR['ESR_pulses'] = [
                deepcopy(self.ESR[p]) if isinstance(p, str) else p
                for p in self.ESR['ESR_pulses']]

        # Make sure all pulses have proper ESR frequency
        for pulse, ESR_frequency in zip(self.ESR['ESR_pulses'], ESR_frequencies):
            pulse.frequency = ESR_frequency

        for ESR_pulse in self.ESR['ESR_pulses']:
            # Add a plunge and read pulse for each frequency
            plunge_pulse, = self.add(self.ESR['stage_pulse'])
            ESR_pulse, = self.add(ESR_pulse)
            ESR_pulse.t_start = PulseMatch(plunge_pulse, 't_start',
                                           delay=self.ESR['pre_delay'])
            plunge_pulse.t_stop = PulseMatch(ESR_pulse, 't_stop',
                                             delay=self.ESR['post_delay'])
            self.add(self.ESR['read_pulse'])

    def generate(self, ESR_frequencies=None):
        self.clear()
        self.add(*self.pulse_settings['pre_pulses'])

        # Update self.ESR['ESR_pulses']. Converts any pulses that are strings to
        # actual pulses, and sets correct frequencies
        self.add_ESR_pulses(ESR_frequencies=ESR_frequencies)

        if self.EPR['enabled']:
            self.add(*self.EPR['pulses'])

        self.add(*self.post_pulses)

        self._latest_pulse_settings = deepcopy(self.pulse_settings)


class T2ElectronPulseSequence(PulseSequenceGenerator):
    """`PulseSequenceGenerator` for electron coherence (T2) measurements.

    This pulse sequence can handle measurements on the electron coherence time,
    including adding refocusing pulses

    In general the pulse sequence is as follows:

    1. Perform any pre_pulses defined in ``T2ElectronPulseSequence.pre_pulses``.
    2. Perform stage pulse ``T2ElectronPulseSequence.ESR['stage_pulse']``.
       By default, this is the ``plunge`` pulse.
    3. Perform initial ESR pulse
       ``T2ElectronPulseSequence.ESR['ESR_initial_pulse']`` within plunge pulse,
       the delay until start of the ESR pulse is defined in
       ``T2ElectronPulseSequence.ESR['pre_delay']``.
    4. For ``T2ElectronPulseSequence.ESR['num_refocusing_pulses']`` times, wait
       for ``T2ElectronPulseSequence.ESR['inter_delay']` and apply
       ``T2ElectronPulseSequence.ESR['ESR_refocusing_pulse]``.
    5. Wait ``T2ElectronPulseSequence.ESR['ESR_refocusing_pulse']`` and apply
       ``T2ElectronPulseSequence.ESR['ESR_final_pulse']``.
    6. Wait ``T2ElectronPulseSequence.ESR['post_delay']``, then stop stage pulse
       and Perform read pulse ``T2ElectronPulseSequence.ESR['read_pulse']``.
    7. Perform empty-plunge-read sequence (EPR), but only if
       ``T2ElectronPulseSequence.EPR['enabled']`` is True.
       EPR pulses are defined in ``T2ElectronPulseSequence.EPR['pulses']``.
    8. Perform any post_pulses defined in ``ESRPulseSequence.post_pulses``.

    Parameters:
        ESR (dict): Pulse settings for the ESR part of the pulse sequence.
            Contains the following items:

            :stage_pulse (Pulse): Stage pulse in which to perform ESR
              (e.g. plunge). Default is 'plunge `DCPulse`.
            :ESR_initial_pulse (Pulse): Initial ESR pulse to apply within
              stage pulse. Default is ``ESR_piHalf`` `SinePulse`.
              Ignored if set to ``None``
            :ESR_refocusing_pulse (Pulse): Refocusing ESR pulses between
              initial and final ESR pulse. Zero refocusing pulses measures
              T2star, one refocusing pulse measures T2Echo.
              Default is ``ESR_pi`` `SinePulse`.
            :ESR_final_pulse (Pulse): Final ESR pulse within stage pulse.
              Default is ``ESR_piHalf`` `SinePulse`.
              Ignored if set to ``None``.
            :num_refocusing_pulses (int): Number of refocusing pulses
              ``T2ElectronPulseSequence.ESR['ESR_refocusing_pulse']`` to apply.
            :pre_delay (float): Delay after stage pulse before first ESR
              pulse.
            :inter_delay (float): Delay between successive ESR pulses.
            :post_delay (float): Delay after final ESR pulse.
            :read_pulse (Pulse): Pulse after stage pulse for readout and
              initialization of electron. Default is 'read_initialize`
              `DCPulse`.

        EPR (dict): Pulse settings for the empty-plunge-read (EPR) part of the
            pulse sequence. This part is optional, and is used for non-ESR
            contast, and to measure dark counts and hence ESR contrast.
            Contains the following items:

            :enabled: (bool): Enable EPR sequence.
            :pulses: (List[Pulse]): List of pulses for EPR sequence.
              Default is ``empty``, ``plunge``, ``read_long`` `DCPulse`.

        pre_pulses (List[Pulse]): Pulses before main pulse sequence.
            Empty by default.
        post_pulses (List[Pulse]): Pulses after main pulse sequence.
            Empty by default.
        pulse_settings (dict): Dict containing all pulse settings.
        **kwargs: Additional kwargs to `PulseSequence`.

    Notes:
        For given pulse settings, `T2ElectronPulseSequence.generate` will
        recreate the pulse sequence from settings.
"""
    def __init__(self, **kwargs):
        super().__init__(pulses=[], **kwargs)

        self.pulse_settings['ESR'] = self.ESR = {
            'stage_pulse': DCPulse('plunge'),
            'ESR_initial_pulse': SinePulse('ESR_PiHalf'),
            'ESR_refocusing_pulse': SinePulse('ESR_Pi'),
            'ESR_final_pulse': SinePulse('ESR_PiHalf'),
            'read_pulse': DCPulse('read'),

            'num_refocusing_pulses': 0,

            'pre_delay': None,
            'inter_delay': None,
            'post_delay': None,
        }

        self.pulse_settings['EPR'] = self.EPR = {
            'enabled': True,
            'pulses':[
            DCPulse('empty', acquire=True),
            DCPulse('plunge', acquire=True),
            DCPulse('read_long', acquire=True)]}

        self.pulse_settings['pre_pulses'] = self.pre_pulses = []
        self.pulse_settings['post_pulses'] = self.post_pulses = []

    def add_ESR_pulses(self):
        # Add stage pulse, duration will be specified later
        stage_pulse, = self.add(self.ESR['stage_pulse'])

        t = stage_pulse.t_start + self.ESR['pre_delay']

        # Add initial pulse (evolve to state where T2 effects can be observed)
        if self.ESR['ESR_initial_pulse'] is not None:
            ESR_initial_pulse, = self.add(self.ESR['ESR_initial_pulse'])
            ESR_initial_pulse.t_start = t
            t += ESR_initial_pulse.duration

        for k in range(self.ESR['num_refocusing_pulses']):
            t += self.ESR['inter_delay']
            ESR_refocusing_pulse = self.add(self.ESR['ESR_refocusing_pulse'])
            ESR_refocusing_pulse.t_start = t
            t += ESR_refocusing_pulse.duration

        t += self.ESR['inter_delay']
        if self.ESR['ESR_final_pulse'] is not None:
            ESR_final_pulse, = self.add(self.ESR['ESR_final_pulse'])
            ESR_final_pulse.t_start = t
            t += ESR_final_pulse.duration

        t += self.ESR['post_delay']

        stage_pulse.duration = t - stage_pulse.t_start

        # Add final read pulse
        self.add(self.ESR['read_pulse'])

    def generate(self):
        """
        Updates the pulse sequence
        """

        # Initialize pulse sequence
        self.clear()

        self.add(*self.pulse_settings['pre_pulses'])

        self.add_ESR_pulses()

        if self.EPR['enabled']:
            self.add(*self.EPR['pulses'])

        self.add(*self.pulse_settings['post_pulses'])

        # Create copy of current pulse settings for comparison later
        self._latest_pulse_settings = deepcopy(self.pulse_settings)


class NMRPulseSequence(PulseSequenceGenerator):
    """`PulseSequenceGenerator` for nuclear magnetic resonance (NMR).

    This pulse sequence can handle many of the basic pulse sequences involving
    NMR. The pulse sequence is generated from its pulse settings attributes.

    In general, the pulse sequence is as follows:

    1. Perform any pre_pulses defined in ``NMRPulseSequence.pre_pulses``.
    2. Perform NMR sequence

       1. Perform stage pulse ``NMRPulseSequence.NMR['stage_pulse']``.
          Default is 'empty' `DCPulse`.
       2. Perform NMR pulses within the stage pulse. The NMR pulses defined
          in ``NMRPulseSequence.NMR['NMR_pulses']`` are applied successively.
          The delay after start of the stage pulse is
          ``NMRPulseSequence.NMR['pre_delay']``, delays between NMR pulses is
          ``NMRPulseSequence.NMR['inter_delay']``, and the delay after the final
          NMR pulse is ``NMRPulseSequence.NMR['post_delay']``.

    3. Perform ESR sequence

       1. Perform stage pulse ``NMRPulseSequence.ESR['stage_pulse']``.
          Default is 'plunge' `DCPulse`.
       2. Perform ESR pulse within stage pulse for first pulse in
          ``NMRPulseSequence.ESR['ESR_pulses']``.
       3. Perform ``NMRPulseSequence.ESR['read_pulse']``, and acquire trace.
       4. Repeat steps 1 - 3 for each ESR pulse. The different ESR pulses
          usually correspond to different ESR frequencies (see
          `NMRPulseSequence`.ESR_frequencies).
       5. Repeat steps 1 - 4 for ``NMRPulseSequence.ESR['shots_per_frequency']``
          This effectively interleaves the ESR pulses, which counters effects of
          the nucleus flipping within an acquisition.

    By measuring the average up proportion for each ESR frequency, a switching
    between high and low up proportion indicates a flipping of the nucleus

    Parameters:
        NMR (dict): Pulse settings for the NMR part of the pulse sequence.
            Contains the following items:

            * ``stage_pulse`` (Pulse): Stage pulse in which to perform NMR
              (e.g. plunge). Default is 'empty' `DCPulse`. Duration of stage
              pulse is adapted to NMR pulses and delays.
            * ``NMR_pulse`` (Pulse): Default NMR pulse to use.
              By default 'NMR' `SinePulse`.
            * ``NMR_pulses`` (List[Union[str, Pulse]]): List of NMR pulses to
              successively apply. Can be strings, in which case the string
              should be an item in ``NMR`` whose value is a `Pulse`. Default is
              single element ``NMRPulseSequence.NMR['NMR_pulse']``.
            * ``pre_delay`` (float): Delay after start of ``stage`` pulse,
              until first NMR pulse.
            * ``inter_delay`` (float): Delay between successive NMR pulses.
            * ``post_delay`` (float): Delay after final NMR pulse until stage
              pulse end.

        ESR (dict): Pulse settings for the ESR part of the pulse sequence.
            Contains the following items:

            * ``stage_pulse`` (Pulse): Stage pulse in which to perform ESR
              (e.g. plunge). Default is 'plunge `DCPulse`.
            * ``ESR_pulse`` (Pulse): Default ESR pulse to use.
              Default is 'ESR' ``SinePulse``.
            * ``ESR_pulses`` (List[Union[str, Pulse]]): List of ESR pulses to
              use. Can be strings, in which case the string should be an item in
              ``ESR`` whose value is a `Pulse`.
            * ``pulse_delay`` (float): ESR pulse delay after beginning of stage
              pulse. Default is 5 ms.
            * ``read_pulse`` (Pulse): Pulse after stage pulse for readout and
              initialization of electron. Default is 'read_initialize`
              `DCPulse`.

        EPR (dict): Pulse settings for the empty-plunge-read (EPR) part of the
            pulse sequence. This part is optional, and is used for non-ESR
            contast, and to measure dark counts and hence ESR contrast.
            Contains the following items:

            * ``enabled`` (bool): Enable EPR sequence.
            * ``pulses`` (List[Pulse]): List of pulses for EPR sequence.
              Default is ``empty``, ``plunge``, ``read_long`` `DCPulse`.

        pre_pulses (List[Pulse]): Pulses before main pulse sequence.
            Empty by default.
        post_pulses (List[Pulse]): Pulses after main pulse sequence.
            Empty by default.
        pulse_settings (dict): Dict containing all pulse settings.
        **kwargs: Additional kwargs to `PulseSequence`.

    See Also:
        NMRParameter

    Notes:
        For given pulse settings, `NMRPulseSequence.generate` will recreate the
        pulse sequence from settings.
    """
    def __init__(self, pulses=[], **kwargs):
        super().__init__(pulses=pulses, **kwargs)
        self.pulse_settings['NMR'] = self.NMR = {
            'stage_pulse': DCPulse('empty'),
            'NMR_pulse': SinePulse('NMR'),
            'NMR_pulses': ['NMR_pulse'],
            'pre_delay': 5e-3,
            'inter_delay': 1e-3,
            'post_delay': 2e-3}
        self.pulse_settings['ESR'] = self.ESR = {
            'ESR_pulse': FrequencyRampPulse('adiabatic_ESR'),
            'ESR_pulses': ['ESR_pulse'],
            'stage_pulse': DCPulse('plunge'),
            'read_pulse': DCPulse('read_initialize', acquire=True),
            'pre_delay': 5e-3,
            'post_delay': 5e-3,
            'inter_delay': 1e-3,
            'shots_per_frequency': 25}
        self.pulse_settings['pre_pulses'] = self.pre_pulses = []
        self.pulse_settings['post_pulses'] = self.post_pulses = []

        self.generate()

    def add_NMR_pulses(self, pulse_sequence=None):
        if pulse_sequence is None:
            pulse_sequence = self

        NMR_stage_pulse, = pulse_sequence.add(self.NMR['stage_pulse'])

        NMR_pulses = []
        for pulse in self.NMR['NMR_pulses']:
            if isinstance(pulse, str):
                # Pulse is a reference to some pulse in self.NMR
                pulse = self.NMR[pulse]
            NMR_pulse, = pulse_sequence.add(pulse)

            if not NMR_pulses:
                NMR_pulse.t_start = PulseMatch(NMR_stage_pulse, 't_start',
                                               delay=self.NMR['pre_delay'])
            else:
                NMR_pulse.t_start = PulseMatch(NMR_pulses[-1], 't_stop',
                                               delay=self.NMR['inter_delay'])
            NMR_pulses.append(NMR_pulse)

        NMR_stage_pulse.duration = self.NMR['pre_delay']
        NMR_stage_pulse.duration += (len(NMR_pulses) - 1) * self.NMR['inter_delay']
        NMR_stage_pulse.duration += sum(pulse.duration for pulse in NMR_pulses)
        NMR_stage_pulse.duration += self.NMR['post_delay']
        return pulse_sequence

    def add_ESR_pulses(self, pulse_sequence=None):
        if pulse_sequence is None:
            pulse_sequence = self

        for _ in range(self.ESR['shots_per_frequency']):
            for ESR_pulses in self.ESR['ESR_pulses']:
                # Add a plunge and read pulse for each frequency

                if not isinstance(ESR_pulses, list):
                    # Treat frequency as list, as one could add multiple ESR
                    # pulses
                    ESR_pulses = [ESR_pulses]

                plunge_pulse, = pulse_sequence.add(self.ESR['stage_pulse'])
                for k, ESR_pulse in enumerate(ESR_pulses):

                    if isinstance(ESR_pulse, str):
                        # Pulse is a reference to some pulse in self.ESR
                        ESR_pulse = self.ESR[ESR_pulse]

                    ESR_pulse, = pulse_sequence.add(ESR_pulse)

                    # Delay also depends on any previous ESR pulses
                    delay = self.ESR['pre_delay'] + k * self.ESR['inter_delay']
                    ESR_pulse.t_start = PulseMatch(plunge_pulse, 't_start',
                                                   delay=delay)
                plunge_pulse.t_stop = PulseMatch(ESR_pulse, 't_stop',
                                                 delay=self.ESR['post_delay'])
                pulse_sequence.add(self.ESR['read_pulse'])

    def generate(self):
        """
        Updates the pulse sequence
        """

        # Initialize pulse sequence
        self.clear()

        self.add(*self.pulse_settings['pre_pulses'])

        self.add_NMR_pulses()

        self.add_ESR_pulses()

        self.add(*self.pulse_settings['post_pulses'])

        # Create copy of current pulse settings for comparison later
<<<<<<< HEAD
=======
        self._latest_pulse_settings = deepcopy(self.pulse_settings)

class T2ElectronPulseSequence(PulseSequenceGenerator):
    def __init__(self, **kwargs):
        super().__init__(pulses=[], **kwargs)

        self.pulse_settings['ESR'] = self.ESR = {
            'stage_pulse': DCPulse('plunge'),
            'initial_pulse': SinePulse('ESR_PiHalf'),
            'refocusing_pulse': SinePulse('ESR_Pi'),
            'final_pulse': SinePulse('ESR_PiHalf'),
            'read_pulse': DCPulse('read'),

            'num_refocusing_pulses': 0,

            'pre_delay': None,
            'inter_delay': None,
            'post_delay': None,
        }

        self.pulse_settings['EPR'] = self.EPR = {
            'enabled': True,
            'pulses':[
            DCPulse('empty', acquire=True),
            DCPulse('plunge', acquire=True),
            DCPulse('read_long', acquire=True)]}

        self.pulse_settings['pre_pulses'] = self.pre_pulses = []
        self.pulse_settings['post_pulses'] = self.post_pulses = [
            DCPulse('empty'),
            DCPulse('plunge'),
            DCPulse('read_long', acquire=True),
            DCPulse('final')]

    def add_ESR_pulses(self):
        # Add stage pulse, duration will be specified later
        stage_pulse, = self.add(self.ESR['stage_pulse'])

        t = stage_pulse.t_start + self.ESR['pre_delay']

        # Add initial pulse (evolve to state where T2 effects can be observed)
        if self.ESR['initial_pulse'] is not None:
            ESR_initial_pulse, = self.add(self.ESR['initial_pulse'])
            ESR_initial_pulse.t_start = t
            t += ESR_initial_pulse.duration

        for k in range(self.ESR['num_refocusing_pulses']):
            t += self.ESR['inter_delay']
            ESR_refocusing_pulse = self.add(self.ESR['refocusing_pulse'])
            ESR_refocusing_pulse.t_start = t
            t += ESR_refocusing_pulse.duration

        t += self.ESR['inter_delay']
        if self.ESR['final_pulse'] is not None:
            ESR_final_pulse, = self.add(self.ESR['final_pulse'])
            ESR_final_pulse.t_start = t
            t += ESR_final_pulse.duration

        t += self.ESR['post_delay']

        stage_pulse.duration = t - stage_pulse.t_start

        # Add final read pulse
        self.add(self.ESR['read_pulse'])

    def generate(self):
        """
        Updates the pulse sequence
        """

        # Initialize pulse sequence
        self.clear()

        self.add(*self.pulse_settings['pre_pulses'])

        self.add_ESR_pulses()

        if self.EPR['enabled']:
            self.add(*self.EPR['pulses'])

        self.add(*self.pulse_settings['post_pulses'])

        # Create copy of current pulse settings for comparison later
>>>>>>> 3cee3961
        self._latest_pulse_settings = deepcopy(self.pulse_settings)<|MERGE_RESOLUTION|>--- conflicted
+++ resolved
@@ -113,14 +113,9 @@
             'ESR_pulse': SinePulse('ESR'),
             'stage_pulse': DCPulse('plunge'),
             'read_pulse': DCPulse('read_initialize', acquire=True),
-<<<<<<< HEAD
-            'pulse_delay': 5e-3,
-            'ESR_pulses': ['ESR_pulse']}
-=======
             'pre_delay': 5e-3,
             'post_delay': 5e-3,
-            'pulses': ['pulse']}
->>>>>>> 3cee3961
+            'ESR_pulses': ['ESR_pulse']}
 
         self.pulse_settings['EPR'] = self.EPR = {
             'enabled': True,
@@ -523,90 +518,4 @@
         self.add(*self.pulse_settings['post_pulses'])
 
         # Create copy of current pulse settings for comparison later
-<<<<<<< HEAD
-=======
-        self._latest_pulse_settings = deepcopy(self.pulse_settings)
-
-class T2ElectronPulseSequence(PulseSequenceGenerator):
-    def __init__(self, **kwargs):
-        super().__init__(pulses=[], **kwargs)
-
-        self.pulse_settings['ESR'] = self.ESR = {
-            'stage_pulse': DCPulse('plunge'),
-            'initial_pulse': SinePulse('ESR_PiHalf'),
-            'refocusing_pulse': SinePulse('ESR_Pi'),
-            'final_pulse': SinePulse('ESR_PiHalf'),
-            'read_pulse': DCPulse('read'),
-
-            'num_refocusing_pulses': 0,
-
-            'pre_delay': None,
-            'inter_delay': None,
-            'post_delay': None,
-        }
-
-        self.pulse_settings['EPR'] = self.EPR = {
-            'enabled': True,
-            'pulses':[
-            DCPulse('empty', acquire=True),
-            DCPulse('plunge', acquire=True),
-            DCPulse('read_long', acquire=True)]}
-
-        self.pulse_settings['pre_pulses'] = self.pre_pulses = []
-        self.pulse_settings['post_pulses'] = self.post_pulses = [
-            DCPulse('empty'),
-            DCPulse('plunge'),
-            DCPulse('read_long', acquire=True),
-            DCPulse('final')]
-
-    def add_ESR_pulses(self):
-        # Add stage pulse, duration will be specified later
-        stage_pulse, = self.add(self.ESR['stage_pulse'])
-
-        t = stage_pulse.t_start + self.ESR['pre_delay']
-
-        # Add initial pulse (evolve to state where T2 effects can be observed)
-        if self.ESR['initial_pulse'] is not None:
-            ESR_initial_pulse, = self.add(self.ESR['initial_pulse'])
-            ESR_initial_pulse.t_start = t
-            t += ESR_initial_pulse.duration
-
-        for k in range(self.ESR['num_refocusing_pulses']):
-            t += self.ESR['inter_delay']
-            ESR_refocusing_pulse = self.add(self.ESR['refocusing_pulse'])
-            ESR_refocusing_pulse.t_start = t
-            t += ESR_refocusing_pulse.duration
-
-        t += self.ESR['inter_delay']
-        if self.ESR['final_pulse'] is not None:
-            ESR_final_pulse, = self.add(self.ESR['final_pulse'])
-            ESR_final_pulse.t_start = t
-            t += ESR_final_pulse.duration
-
-        t += self.ESR['post_delay']
-
-        stage_pulse.duration = t - stage_pulse.t_start
-
-        # Add final read pulse
-        self.add(self.ESR['read_pulse'])
-
-    def generate(self):
-        """
-        Updates the pulse sequence
-        """
-
-        # Initialize pulse sequence
-        self.clear()
-
-        self.add(*self.pulse_settings['pre_pulses'])
-
-        self.add_ESR_pulses()
-
-        if self.EPR['enabled']:
-            self.add(*self.EPR['pulses'])
-
-        self.add(*self.pulse_settings['post_pulses'])
-
-        # Create copy of current pulse settings for comparison later
->>>>>>> 3cee3961
         self._latest_pulse_settings = deepcopy(self.pulse_settings)