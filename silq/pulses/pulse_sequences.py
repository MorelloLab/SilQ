--- conflicted
+++ resolved
@@ -156,21 +156,15 @@
                         subfrequencies.append(subpulse.frequency)
                     elif isinstance(subpulse, str):
                         subfrequencies.append(self.pulse_settings[subpulse].frequency)
-<<<<<<< HEAD
-=======
                     elif isinstance(subpulse, PulseSequence):
                         subfrequencies.append(None)
->>>>>>> 5ef38dfa
                     else:
                         raise RuntimeError(
                             f'RF subpulse must be a pulse or a string: {repr(subpulse)}'
                         )
                 frequencies.append(subfrequencies)
-<<<<<<< HEAD
-=======
             elif isinstance(pulse, PulseSequence):
                 frequencies.append(None)
->>>>>>> 5ef38dfa
             else:
                 raise RuntimeError(
                     f'RF pulse must be Pulse, str, or list of pulses: {pulse}'
