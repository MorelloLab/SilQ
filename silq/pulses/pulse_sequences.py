from functools import partial
import numpy as np
import logging
from collections import Iterable, Sequence
from pathlib import Path
from copy import deepcopy

from .pulse_modules import PulseSequence
from .pulse_types import DCPulse, SinePulse, FrequencyRampPulse, Pulse
from silq.tools.circuit_tools import convert_circuit, load_circuits
from qcodes import Parameter, Measurement, DataSet
from qcodes.instrument.parameter_node import parameter
from qcodes.utils import validators as vals

from qcodes.config.config import DotDict

logger = logging.getLogger(__name__)


class PulseSequenceGenerator(PulseSequence):
    delegate_attr_dicts = ['parameters', 'parameter_nodes', 'functions',
                           'submodules', 'pulse_settings']
    """Base class for a `PulseSequence` that is generated from settings.
    """
    def __init__(self, pulses=[], **kwargs):
        super().__init__(pulses=pulses, **kwargs)
        self.pulse_settings = {}
        self._latest_pulse_settings = None

        self._meta_attrs.append('pulse_settings')

    def __setattr__(self, key, value):
        super().__setattr__(key, value)

        # Update value in pulse settings if it exists
        try:
            if key in self.pulse_settings:
                self.pulse_settings[key] = value
        except AttributeError:
            pass

    def generate(self):
        raise NotImplementedError('Needs to be implemented in subclass')


    def up_to_date(self):
        # Compare to attributes when pulse sequence was created
        return self.pulse_settings == self._latest_pulse_settings


class ElectronReadoutPulseSequence(PulseSequenceGenerator):
    """`PulseSequenceGenerator` for electron spin resonance (ESR).

    This pulse sequence can handle many of the basic pulse sequences involving
    ESR. The pulse sequence is generated from its pulse settings attributes.

    In general the pulse sequence is as follows:

    1. Perform any pre_pulses defined in ``ESRPulseSequence.pre_pulses``.
    2. Perform stage pulse ``ESRPulseSequence.ESR['stage_pulse']``.
       By default, this is the ``plunge`` pulse.
    3. Perform ESR pulse within plunge pulse, the delay from start of plunge
       pulse is defined in ``ESRPulseSequence.ESR['pulse_delay']``.
    4. Perform read pulse ``ESRPulseSequence.ESR['read_pulse']``.
    5. Repeat steps 2 and 3 for each ESR pulse in
       ``ESRPulseSequence.ESR['ESR_pulses']``, which by default contains single
       pulse ``ESRPulseSequence.ESR['ESR_pulse']``.
    6. Perform empty-plunge-read sequence (EPR), but only if
       ``ESRPulseSequence.EPR['enabled']`` is True.
       EPR pulses are defined in ``ESRPulseSequence.EPR['pulses']``.
    7. Perform any post_pulses defined in ``ESRPulseSequence.post_pulses``.

    Parameters:
        ESR (dict): Pulse settings for the ESR part of the pulse sequence.
            Contains the following items:

            * ``stage_pulse`` (Pulse): Stage pulse in which to perform ESR
              (e.g. plunge). Default is 'plunge `DCPulse`.
            * ``ESR_pulse`` (Pulse): Default ESR pulse to use.
              Default is 'ESR' ``SinePulse``.
            * ``ESR_pulses`` (List[Union[str, Pulse]]): List of ESR pulses to
              use. Can be strings, in which case the string should be an item in
              ``ESR`` whose value is a `Pulse`.
            * ``pulse_delay`` (float): ESR pulse delay after beginning of stage
              pulse. Default is 5 ms.
            * ``read_pulse`` (Pulse): Pulse after stage pulse for readout and
              initialization of electron. Default is 'read_initialize`
              `DCPulse`.

        EPR (dict): Pulse settings for the empty-plunge-read (EPR) part of the
            pulse sequence. This part is optional, and is used for non-ESR
            contast, and to measure dark counts and hence ESR contrast.
            Contains the following items:

            * ``enabled`` (bool): Enable EPR sequence.
            * ``pulses`` (List[Pulse]): List of pulses for EPR sequence.
              Default is ``empty``, ``plunge``, ``read_long`` `DCPulse`.

        pre_pulses (List[Pulse]): Pulses before main pulse sequence.
            Empty by default.
        post_pulses (List[Pulse]): Pulses after main pulse sequence.
            Empty by default.
        pulse_settings (dict): Dict containing all pulse settings.
        **kwargs: Additional kwargs to `PulseSequence`.

    Examples:
        The following code measures two ESR frequencies and performs an EPR
        from which the contrast can be determined for each ESR frequency:

        >>> ESR_pulse_sequence = ESRPulseSequence()
        >>> ESR_pulse_sequence.ESR['pulse_delay'] = 5e-3
        >>> ESR_pulse_sequence.ESR['stage_pulse'] = DCPulse['plunge']
        >>> ESR_pulse_sequence.ESR['ESR_pulse'] = FrequencyRampPulse('ESR_adiabatic')
        >>> ESR_pulse_sequence.ESR_frequencies = [39e9, 39.1e9]
        >>> ESR_pulse_sequence.EPR['enabled'] = True
        >>> ESR_pulse_sequence.pulse_sequence.generate()

        The total pulse sequence is plunge-read-plunge-read-empty-plunge-read
        with an ESR pulse in the first two plunge pulses, 5 ms after the start
        of the plunge pulse. The ESR pulses have different frequencies.

    Notes:
        For given pulse settings, `ESRPulseSequence.generate` will recreate the
        pulse sequence from settings.
"""
    def __init__(self, **kwargs):
        super().__init__(**kwargs)

        self.pulse_settings = DotDict({
            'RF_pulse': SinePulse('ESR'),
            'stage_pulse': DCPulse('plunge'),
<<<<<<< HEAD
=======
            'transition_pulse': None,
>>>>>>> 888d9e12
            'read_pulse': DCPulse('read_initialize', acquire=True),  # Can be set to None
            'pre_delay': 5e-3,
            'inter_delay': 5e-3,
            'post_delay': 5e-3,
            'min_duration': None,
            'RF_pulses': ['RF_pulse'],
            'pre_pulses': (),
            'post_pulses': (),
            'shots_per_frequency': 1
        })

        self.frequencies = Parameter()

    @property
    def settings(self):
        return self.pulse_settings

    @parameter
    def frequencies_get(self, parameter):
        frequencies = []
        for pulse in self.pulse_settings['RF_pulses']:
            if isinstance(pulse, Pulse):
                frequencies.append(pulse.frequency)
            elif isinstance(pulse, str):
                frequencies.append(self.pulse_settings[pulse].frequency)
            elif isinstance(pulse, list):
                # Pulse is a list containing other pulses
                # These pulses will be joined in a single plunge
                subfrequencies = []
                for subpulse in pulse:
                    if isinstance(subpulse, Pulse):
                        subfrequencies.append(subpulse.frequency)
                    elif isinstance(subpulse, str):
                        subfrequencies.append(self.pulse_settings[subpulse].frequency)
                    elif isinstance(subpulse, PulseSequence):
                        subfrequencies.append(None)
                    else:
                        raise RuntimeError(
                            f'RF subpulse must be a pulse or a string: {repr(subpulse)}'
                        )
                frequencies.append(subfrequencies)
            elif isinstance(pulse, PulseSequence):
                frequencies.append(None)
            else:
                raise RuntimeError(
                    f'RF pulse must be Pulse, str, or list of pulses: {pulse}'
                )
        return frequencies

    @parameter
    def frequencies_set(self, parameter, frequencies):
        logger.warning("Resetting all RF pulses to default 'RF_pulse'")
        self.pulse_settings['RF_pulses'] = []
        for frequency in frequencies:
            if isinstance(frequency, (float, int)):
                # Apply a single RF pulse within the stage
                RF_pulses = deepcopy(self.pulse_settings['RF_pulse'])
                RF_pulses.frequency = frequency
            elif isinstance(frequency, list):
                # Apply multiple RF pulses within the stage
                RF_pulses = []
                for subfrequency in frequency:
                    RF_subpulse = deepcopy(self.pulse_settings['RF_pulse'])
                    RF_subpulse.frequency = subfrequency
                    RF_pulses.append(RF_subpulse)
            else:
                raise RuntimeError(
                    f'Each RF frequency must be a number or a list of numbers. {frequencies}'
                )
            self.pulse_settings['RF_pulses'].append(RF_pulses)

        self.generate()

    def convert_RF_pulse_labels_to_pulses(self, RF_pulses=None):
        """Convert any RF pulse strings to the corresponding pulse

        Every RF pulse string should be defined as a pulse in self.pulse_settings
        """
        if RF_pulses is None:
            RF_pulses = self.pulse_settings['RF_pulses']

        converted_RF_pulses = []
        # Convert any pulse strings to pulses if necessary
        for k, RF_pulse in enumerate(RF_pulses):
            if isinstance(RF_pulse, str):  # Convert string to pulse
                pulse_copy = deepcopy(self.pulse_settings[RF_pulse])
                converted_RF_pulses.append(pulse_copy)
            elif isinstance(RF_pulse, Pulse):
                converted_RF_pulses.append(RF_pulse)
            elif isinstance(RF_pulse, PulseSequence):
                converted_RF_pulses.append(RF_pulse)
            elif isinstance(RF_pulse, list):
                # Pulse is a list containing other pulses, to be joined in a single stage
                converted_RF_subpulses = self.convert_RF_pulse_labels_to_pulses(RF_pulse)
                converted_RF_pulses.append(converted_RF_subpulses)
            elif RF_pulse is None:
                converted_RF_pulses.append([])
            else:
                raise RuntimeError(f'Cannot understand RF pulse {repr(RF_pulse)}')

        return converted_RF_pulses

    def _add_RF_pulses_single_stage(self, RF_pulses_single_stage):
        # Each element should be the RF pulses to apply within a single
        # plunge, between elements there is a read
        if not isinstance(RF_pulses_single_stage, list):
            # Single RF pulse provided, turn into list
            RF_pulses_single_stage = [RF_pulses_single_stage]

        RF_pulse = None

        stage_pulse, = self.add(self.pulse_settings['stage_pulse'])
        t_connect = partial(stage_pulse['t_start'].connect,
                            offset=self.pulse_settings['pre_delay'])

        for k, RF_subpulse in enumerate(RF_pulses_single_stage):
            if RF_subpulse is None:
                continue
            elif isinstance(RF_subpulse, Pulse):
                # Add a plunge and read pulse for each frequency
                RF_pulse, = self.add(RF_subpulse, connect=False)
                t_connect(RF_pulse['t_start'])

                if k < len(RF_pulses_single_stage) - 1:
                    # Determine delay between NMR pulses
                    inter_delay = self.pulse_settings['inter_delay']
                    if isinstance(inter_delay, Sequence):
                        # inter_delay contains an element for each pulse
                        inter_delay = inter_delay[k]

                    t_connect = partial(RF_pulse['t_stop'].connect, offset=inter_delay)
            elif isinstance(RF_subpulse, PulseSequence):
                for pulse in RF_subpulse:
                    RF_pulse, = self.add(pulse, connect=False)
                    t_connect(RF_pulse['t_start'], offset=pulse.t_start)

                final_delay = RF_subpulse.duration - pulse.t_stop
                inter_delay = self.pulse_settings['inter_delay']
                assert not isinstance(inter_delay, Sequence)
                t_connect = partial(
                    RF_pulse['t_stop'].connect,
                    offset=final_delay + inter_delay
                )
            else:
                raise ValueError(
                    f'Pulse {RF_subpulse} not understood. It must either be '
                    f'a pulse or pulse sequence.'
                )

        if RF_pulse is not None:
            # Either connect stage_pulse.t_stop to the last RF_pulse, or
            # not if the RF_pulse starts too soon (depending on min_duration)
            t_stop = RF_pulse.t_stop + self.pulse_settings['post_delay']
            duration = t_stop - stage_pulse.t_start
            min_duration = self.pulse_settings['min_duration']
            if min_duration is not None and duration < min_duration:
                # Do not connect t_stop to last RF pulse since the post_delay
                # is too little
                # TODO There should ideally still be a connection such that
                # if the RF_pulse t_stop becomes larger, stage_pulse will
                # still extend
                stage_pulse.t_stop = stage_pulse.t_start + min_duration
            else:
                RF_pulse['t_stop'].connect(
                    stage_pulse['t_stop'], offset=self.pulse_settings['post_delay']
                )
        else:
            duration = self.pulse_settings['pre_delay'] + self.pulse_settings['post_delay']
            if self.pulse_settings['min_duration'] is not None:
                duration = max(duration, self.pulse_settings['min_duration'])
            stage_pulse.duration = duration

    def _add_RF_pulse_sequence_single_stage(self, RF_pulse_sequence):
        # Determine if a stage pulse is needed or not
        stage_pulse_needed = not any(
            pulse.connection_label == 'stage' for pulse in RF_pulse_sequence
        )
        if stage_pulse_needed:
            stage_pulse, = self.add(self.pulse_settings['stage_pulse'])
            # Note that we ignore pre_delay and post_delay
            stage_pulse.duration = RF_pulse_sequence.duration
            # Connect all pulses to stage_pulse.t_start
            connect_parameter = stage_pulse['t_start']
        else:
            # Connect all pulses to t_stop of last stage pulse
            last_pulse = self.get_pulse(connection_label='stage', t_stop=self.t_stop)
            connect_parameter = last_pulse['t_stop']

        pulses_add = []
        for pulse in RF_pulse_sequence:
            pulse_copy = deepcopy(pulse)
            connect_parameter.connect(pulse_copy['t_start'], offset=pulse.t_start)
            pulses_add.append(pulse_copy)

        self.add(*pulses_add, copy=False)  # Already copied pulses

    def add_RF_pulses(self):
        """Add RF pulses to the pulse sequence

        Note:
              Each element in ESR_frequencies can also be a list of multiple
              frequencies, in which case multiple pulses with the provided
              subfrequencies will be used.
        """
        # Add pulses to pulse sequence
        for RF_pulses_single_stage in self.pulse_settings['RF_pulses']:

            if isinstance(RF_pulses_single_stage, PulseSequence):
                self._add_RF_pulse_sequence_single_stage(
                    RF_pulses_single_stage
                )
            else:
                self._add_RF_pulses_single_stage(RF_pulses_single_stage)

<<<<<<< HEAD
=======
            if self.pulse_settings['transition_pulse'] is not None:
                self.add(self.pulse_settings['transition_pulse'])

>>>>>>> 888d9e12
            if self.pulse_settings['read_pulse'] is not None:
                self.add(self.pulse_settings['read_pulse'])

    def generate(self):
        # Clear all pulses from pulse sequence
        self.clear()

        self.pulse_settings['RF_pulses'] = self.convert_RF_pulse_labels_to_pulses()

        # Add pre_pulses
        self.add(*self.pulse_settings['pre_pulses'])

        # Update self.pulse_settings['RF_pulses']. Converts any pulses that are
        # strings to actual pulses, and sets correct frequencies
        for _ in range(self.pulse_settings['shots_per_frequency']):
            self.add_RF_pulses()

        # Add pre_pulses
        self.add(*self.pulse_settings['post_pulses'])

<<<<<<< HEAD
=======
        for modifier in self.modifiers:
            modifier(self)

>>>>>>> 888d9e12
        self._latest_pulse_settings = deepcopy(self.pulse_settings)


class ESRPulseSequenceComposite(PulseSequence):
    """`PulseSequenceGenerator` for electron spin resonance (ESR).

    This pulse sequence can handle many of the basic pulse sequences involving
    ESR. The pulse sequence is generated from its pulse settings attributes.

    In general the pulse sequence is as follows:

    1. Perform any pre_pulses defined in ``ESRPulseSequence.pre_pulses``.
    2. Perform stage pulse ``ESRPulseSequence.ESR['stage_pulse']``.
       By default, this is the ``plunge`` pulse.
    3. Perform ESR pulse within plunge pulse, the delay from start of plunge
       pulse is defined in ``ESRPulseSequence.ESR['pulse_delay']``.
    4. Perform read pulse ``ESRPulseSequence.ESR['read_pulse']``.
    5. Repeat steps 2 and 3 for each ESR pulse in
       ``ESRPulseSequence.ESR['ESR_pulses']``, which by default contains single
       pulse ``ESRPulseSequence.ESR['ESR_pulse']``.
    6. Perform empty-plunge-read sequence (EPR), but only if
       ``ESRPulseSequence.EPR['enabled']`` is True.
       EPR pulses are defined in ``ESRPulseSequence.EPR['pulses']``.
    7. Perform any post_pulses defined in ``ESRPulseSequence.post_pulses``.

    Parameters:
        ESR (dict): Pulse settings for the ESR part of the pulse sequence.
            Contains the following items:

            * ``stage_pulse`` (Pulse): Stage pulse in which to perform ESR
              (e.g. plunge). Default is 'plunge `DCPulse`.
            * ``ESR_pulse`` (Pulse): Default ESR pulse to use.
              Default is 'ESR' ``SinePulse``.
            * ``ESR_pulses`` (List[Union[str, Pulse]]): List of ESR pulses to
              use. Can be strings, in which case the string should be an item in
              ``ESR`` whose value is a `Pulse`.
            * ``pulse_delay`` (float): ESR pulse delay after beginning of stage
              pulse. Default is 5 ms.
            * ``read_pulse`` (Pulse): Pulse after stage pulse for readout and
              initialization of electron. Default is 'read_initialize`
              `DCPulse`.

        EPR (dict): Pulse settings for the empty-plunge-read (EPR) part of the
            pulse sequence. This part is optional, and is used for non-ESR
            contast, and to measure dark counts and hence ESR contrast.
            Contains the following items:

            * ``enabled`` (bool): Enable EPR sequence.
            * ``pulses`` (List[Pulse]): List of pulses for EPR sequence.
              Default is ``empty``, ``plunge``, ``read_long`` `DCPulse`.

        pre_pulses (List[Pulse]): Pulses before main pulse sequence.
            Empty by default.
        post_pulses (List[Pulse]): Pulses after main pulse sequence.
            Empty by default.
        pulse_settings (dict): Dict containing all pulse settings.
        **kwargs: Additional kwargs to `PulseSequence`.

    Examples:
        The following code measures two ESR frequencies and performs an EPR
        from which the contrast can be determined for each ESR frequency:

        >>> ESR_pulse_sequence = ESRPulseSequence()
        >>> ESR_pulse_sequence.ESR['pulse_delay'] = 5e-3
        >>> ESR_pulse_sequence.ESR['stage_pulse'] = DCPulse['plunge']
        >>> ESR_pulse_sequence.ESR['ESR_pulse'] = FrequencyRampPulse('ESR_adiabatic')
        >>> ESR_pulse_sequence.ESR_frequencies = [39e9, 39.1e9]
        >>> ESR_pulse_sequence.EPR['enabled'] = True
        >>> ESR_pulse_sequence.pulse_sequence.generate()

        The total pulse sequence is plunge-read-plunge-read-empty-plunge-read
        with an ESR pulse in the first two plunge pulses, 5 ms after the start
        of the plunge pulse. The ESR pulses have different frequencies.

    Notes:
        For given pulse settings, `ESRPulseSequence.generate` will recreate the
        pulse sequence from settings.
"""
    def __init__(self, pulse_sequences=None, **kwargs):
        if pulse_sequences is None:
            pulse_sequences = [
                ElectronReadoutPulseSequence(name='ESR'),
                PulseSequence(
                    name='EPR',
                    pulses=[
                        DCPulse('empty', acquire=True),
                        DCPulse('plunge', acquire=True),
                        DCPulse('read_long', acquire=True)
                    ]
                )
            ]
        super().__init__(pulse_sequences=pulse_sequences, **kwargs)

        self.ESR = next(pseq for pseq in self.pulse_sequences if pseq.name == 'ESR')
        self.EPR = next(pseq for pseq in self.pulse_sequences if pseq.name == 'EPR')


class NMRPulseSequenceComposite(PulseSequence):
    """`PulseSequenceGenerator` for nuclear magnetic resonance (NMR).

    This pulse sequence can handle many of the basic pulse sequences involving
    NMR. The pulse sequence is generated from its pulse settings attributes.

    In general, the pulse sequence is as follows:

    1. Perform any pre_pulses defined in ``NMRPulseSequence.pre_pulses``.
    2. Perform NMR sequence

       1. Perform stage pulse ``NMRPulseSequence.NMR['stage_pulse']``.
          Default is 'empty' `DCPulse`.
       2. Perform NMR pulses within the stage pulse. The NMR pulses defined
          in ``NMRPulseSequence.NMR['NMR_pulses']`` are applied successively.
          The delay after start of the stage pulse is
          ``NMRPulseSequence.NMR['pre_delay']``, delays between NMR pulses is
          ``NMRPulseSequence.NMR['inter_delay']``, and the delay after the final
          NMR pulse is ``NMRPulseSequence.NMR['post_delay']``.

    3. Perform ESR sequence

       1. Perform stage pulse ``NMRPulseSequence.ESR['stage_pulse']``.
          Default is 'plunge' `DCPulse`.
       2. Perform ESR pulse within stage pulse for first pulse in
          ``NMRPulseSequence.ESR['ESR_pulses']``.
       3. Perform ``NMRPulseSequence.ESR['read_pulse']``, and acquire trace.
       4. Repeat steps 1 - 3 for each ESR pulse. The different ESR pulses
          usually correspond to different ESR frequencies (see
          `NMRPulseSequence`.ESR_frequencies).
       5. Repeat steps 1 - 4 for ``NMRPulseSequence.ESR['shots_per_frequency']``
          This effectively interleaves the ESR pulses, which counters effects of
          the nucleus flipping within an acquisition.

    By measuring the average up proportion for each ESR frequency, a switching
    between high and low up proportion indicates a flipping of the nucleus

    Parameters:
        NMR (PulseSequence): Pulse settings for the NMR part of the pulse sequence.
            Contains the following items:

            * ``stage_pulse`` (Pulse): Stage pulse in which to perform NMR
              (e.g. plunge). Default is 'empty' `DCPulse`. Duration of stage
              pulse is adapted to NMR pulses and delays.
            * ``NMR_pulse`` (Pulse): Default NMR pulse to use.
              By default 'NMR' `SinePulse`.
            * ``NMR_pulses`` (List[Union[str, Pulse]]): List of NMR pulses to
              successively apply. Can be strings, in which case the string
              should be an item in ``NMR`` whose value is a `Pulse`. Default is
              single element ``NMRPulseSequence.NMR['NMR_pulse']``.
            * ``pre_delay`` (float): Delay after start of ``stage`` pulse,
              until first NMR pulse.
            * ``inter_delay`` (float): Delay between successive NMR pulses.
            * ``post_delay`` (float): Delay after final NMR pulse until stage
              pulse end.

        ESR (PulseSequence): Pulse settings for the ESR part of the pulse sequence.
            Contains the following items:

            * ``stage_pulse`` (Pulse): Stage pulse in which to perform ESR
              (e.g. plunge). Default is 'plunge `DCPulse`.
            * ``ESR_pulse`` (Pulse): Default ESR pulse to use.
              Default is 'ESR' ``SinePulse``.
            * ``ESR_pulses`` (List[Union[str, Pulse]]): List of ESR pulses to
              use. Can be strings, in which case the string should be an item in
              ``ESR`` whose value is a `Pulse`.
            * ``pulse_delay`` (float): ESR pulse delay after beginning of stage
              pulse. Default is 5 ms.
            * ``read_pulse`` (Pulse): Pulse after stage pulse for readout and
              initialization of electron. Default is 'read_initialize`
              `DCPulse`.

        EPR (dict): Pulse settings for the empty-plunge-read (EPR) part of the
            pulse sequence. This part is optional, and is used for non-ESR
            contast, and to measure dark counts and hence ESR contrast.
            Contains the following items:

            * ``enabled`` (bool): Enable EPR sequence.
            * ``pulses`` (List[Pulse]): List of pulses for EPR sequence.
              Default is ``empty``, ``plunge``, ``read_long`` `DCPulse`.

        pre_pulses (List[Pulse]): Pulses before main pulse sequence.
            Empty by default.
        pre_ESR_pulses (List[Pulse]): Pulses before ESR readout pulse sequence.
            Empty by default.
        post_pulses (List[Pulse]): Pulses after main pulse sequence.
            Empty by default.
        pulse_settings (dict): Dict containing all pulse settings.
        **kwargs: Additional kwargs to `PulseSequence`.

    See Also:
        NMRParameter

    Notes:
        For given pulse settings, `NMRPulseSequence.generate` will recreate the
        pulse sequence from settings.
    """
    def __init__(self, pulse_sequences=None, **kwargs):
        if pulse_sequences is None:
            pulse_sequences = [
                ElectronReadoutPulseSequence(name='NMR'),
                ElectronReadoutPulseSequence(name='ESR')
            ]

        super().__init__(pulse_sequences=pulse_sequences, **kwargs)

        self.ESR = next(pseq for pseq in self.pulse_sequences if pseq.name == 'ESR')
        self.NMR = next(pseq for pseq in self.pulse_sequences if pseq.name == 'NMR')
        try:
            self.initialization = next(
                pseq for pseq in self.pulse_sequences if pseq.name == 'initialization'
            )
        except:
            self.initialization = None

        # Disable read pulse acquire by default
        self.NMR.settings['read_pulse'].acquire = False


class T2PulseSequence(ElectronReadoutPulseSequence):
    def __init__(self, **kwargs):
        super().__init__(**kwargs)

        self.pulse_settings.update({
            'RF_initial_pulse': 0,
            'RF_refocusing_pulse': 0,
            'RF_final_pulse': 0,
            'RF_inter_pulse': None,
            'final_phase': 0,
            'artificial_frequency': 0,
            'num_refocusing': 0
        })
        self.tau: float = Parameter('tau', unit='s', initial_value=1e-3, parent=False)

    @parameter
    def tau_set(self, parameter, val):
        parameter._latest['value'] = val
        parameter._latest['raw_value'] = val
        # TODO this fails if there is more than one layer of nesting
        if isinstance(self.parent, PulseSequence):
            self.parent.generate()
        else:
            self.generate()

    def add_RF_pulses(self):
        self.settings['RF_pulses'] = [[
            self.settings['RF_initial_pulse'],
            *[self.settings['RF_refocusing_pulse'] for _ in range(self.settings['num_refocusing'])],
            self.settings['RF_final_pulse']
        ]]

        self.settings['inter_delay'] = []
        for k, (RF_pulse, next_RF_pulse) in enumerate(zip(
                self.settings['RF_pulses'][0][:-1],
                self.settings['RF_pulses'][0][1:]
        )):
            inter_delay = self.tau / max(self.settings['num_refocusing'], 1)
            if self.settings['num_refocusing'] > 0 and (k == 0 or k == self.settings['num_refocusing']):
                inter_delay /= 2

            inter_delay -= RF_pulse.duration / 2
            inter_delay -= next_RF_pulse.duration / 2
            if inter_delay < 0:
                raise RuntimeError(
                    f'RF pulse inter_delay {inter_delay} is shorter than RF pulse duration'
                )
            self.settings['inter_delay'].append(inter_delay)

        # Replace all inter_delays by offresonant pulses
        if self.settings['RF_inter_pulse'] is not None and self.settings['RF_inter_pulse'].enabled:
            RF_pulses = []
            for RF_pulse, inter_delay in zip(self.settings['RF_pulses'][0], self.settings['inter_delay']):
                RF_pulses.append(RF_pulse)
                RF_pulse_inter = self.settings['RF_inter_pulse'].copy()
                RF_pulse_inter.duration = inter_delay
                RF_pulses.append(RF_pulse_inter)

            # Add final RF pulse (inter_delay has one less element than RF_pulses)
            RF_pulses.append(self.settings['RF_pulses'][0][-1])

            self.settings['RF_pulses'][0] = RF_pulses
            self.settings['inter_delay'] = 0

        # Calculate phase of final pulse
        final_phase = self.settings['final_phase']
        final_phase += 360 * self.tau * self.settings['artificial_frequency']
        final_phase = round(final_phase % 360)
        self.settings['RF_pulses'][0][-1].phase = final_phase

        super().add_RF_pulses()


# Deprecated pulse sequences

class ESRPulseSequence(PulseSequenceGenerator):
    """`PulseSequenceGenerator` for electron spin resonance (ESR).

    This pulse sequence can handle many of the basic pulse sequences involving
    ESR. The pulse sequence is generated from its pulse settings attributes.

    In general the pulse sequence is as follows:

    1. Perform any pre_pulses defined in ``ESRPulseSequence.pre_pulses``.
    2. Perform stage pulse ``ESRPulseSequence.ESR['stage_pulse']``.
       By default, this is the ``plunge`` pulse.
    3. Perform ESR pulse within plunge pulse, the delay from start of plunge
       pulse is defined in ``ESRPulseSequence.ESR['pulse_delay']``.
    4. Perform read pulse ``ESRPulseSequence.ESR['read_pulse']``.
    5. Repeat steps 2 and 3 for each ESR pulse in
       ``ESRPulseSequence.ESR['ESR_pulses']``, which by default contains single
       pulse ``ESRPulseSequence.ESR['ESR_pulse']``.
    6. Perform empty-plunge-read sequence (EPR), but only if
       ``ESRPulseSequence.EPR['enabled']`` is True.
       EPR pulses are defined in ``ESRPulseSequence.EPR['pulses']``.
    7. Perform any post_pulses defined in ``ESRPulseSequence.post_pulses``.

    Parameters:
        ESR (dict): Pulse settings for the ESR part of the pulse sequence.
            Contains the following items:

            * ``stage_pulse`` (Pulse): Stage pulse in which to perform ESR
              (e.g. plunge). Default is 'plunge `DCPulse`.
            * ``ESR_pulse`` (Pulse): Default ESR pulse to use.
              Default is 'ESR' ``SinePulse``.
            * ``ESR_pulses`` (List[Union[str, Pulse]]): List of ESR pulses to
              use. Can be strings, in which case the string should be an item in
              ``ESR`` whose value is a `Pulse`.
            * ``pulse_delay`` (float): ESR pulse delay after beginning of stage
              pulse. Default is 5 ms.
            * ``read_pulse`` (Pulse): Pulse after stage pulse for readout and
              initialization of electron. Default is 'read_initialize`
              `DCPulse`.

        EPR (dict): Pulse settings for the empty-plunge-read (EPR) part of the
            pulse sequence. This part is optional, and is used for non-ESR
            contast, and to measure dark counts and hence ESR contrast.
            Contains the following items:

            * ``enabled`` (bool): Enable EPR sequence.
            * ``pulses`` (List[Pulse]): List of pulses for EPR sequence.
              Default is ``empty``, ``plunge``, ``read_long`` `DCPulse`.

        pre_pulses (List[Pulse]): Pulses before main pulse sequence.
            Empty by default.
        post_pulses (List[Pulse]): Pulses after main pulse sequence.
            Empty by default.
        pulse_settings (dict): Dict containing all pulse settings.
        **kwargs: Additional kwargs to `PulseSequence`.

    Examples:
        The following code measures two ESR frequencies and performs an EPR
        from which the contrast can be determined for each ESR frequency:

        >>> ESR_pulse_sequence = ESRPulseSequence()
        >>> ESR_pulse_sequence.ESR['pulse_delay'] = 5e-3
        >>> ESR_pulse_sequence.ESR['stage_pulse'] = DCPulse['plunge']
        >>> ESR_pulse_sequence.ESR['ESR_pulse'] = FrequencyRampPulse('ESR_adiabatic')
        >>> ESR_pulse_sequence.ESR_frequencies = [39e9, 39.1e9]
        >>> ESR_pulse_sequence.EPR['enabled'] = True
        >>> ESR_pulse_sequence.pulse_sequence.generate()

        The total pulse sequence is plunge-read-plunge-read-empty-plunge-read
        with an ESR pulse in the first two plunge pulses, 5 ms after the start
        of the plunge pulse. The ESR pulses have different frequencies.

    Notes:
        For given pulse settings, `ESRPulseSequence.generate` will recreate the
        pulse sequence from settings.
"""
    def __init__(self, **kwargs):
        super().__init__(**kwargs)

        self.pulse_settings['pre_pulses'] = self.pre_pulses = []

        self.pulse_settings['ESR'] = self.ESR = {
            'ESR_pulse': SinePulse('ESR'),
            'stage_pulse': DCPulse('plunge'),
            'read_pulse': DCPulse('read_initialize', acquire=True),
            'pre_delay': 5e-3,
            'inter_delay': 5e-3,
            'post_delay': 5e-3,
            'ESR_pulses': ['ESR_pulse']}

        self.pulse_settings['EPR'] = self.EPR = {
            'enabled': True,
            'pulses':[
            DCPulse('empty', acquire=True),
            DCPulse('plunge', acquire=True),
            DCPulse('read_long', acquire=True)]}

        self.pulse_settings['post_pulses'] = self.post_pulses = [DCPulse('final')]

        # Primary ESR pulses, the first ESR pulse in each plunge.
        # Used for assigning names during analysis
        self.primary_ESR_pulses = []

    @property
    def ESR_frequencies(self):
        ESR_frequencies = []
        for pulse in self.ESR['ESR_pulses']:
            if isinstance(pulse, Pulse):
                ESR_frequencies.append(pulse.frequency)
            elif isinstance(pulse, str):
                ESR_frequencies.append(self.ESR[pulse].frequency)
            elif isinstance(pulse, list):
                # Pulse is a list containing other pulses
                # These pulses will be joined in a single plunge
                ESR_subfrequencies = []
                for subpulse in pulse:
                    if isinstance(subpulse, Pulse):
                        ESR_subfrequencies.append(subpulse.frequency)
                    elif isinstance(subpulse, str):
                        ESR_subfrequencies.append(self.ESR[subpulse].frequency)
                    else:
                        raise RuntimeError('ESR subpulse must be a pulse or'
                                           f'a string: {repr(subpulse)}')
                ESR_frequencies.append(ESR_subfrequencies)
            else:
                raise RuntimeError('ESR pulse must be Pulse, str, or list '
                                   f'of pulses: {pulse}')
        return ESR_frequencies

    def add_ESR_pulses(self, ESR_frequencies=None):
        """Add ESR pulses to the pulse sequence

        Args:
            ESR_frequencies: List of ESR frequencies. If provided, the pulses in
                ESR['ESR_pulses'] will be reset to  copies of ESR['ESR_pulse']
                with the provided frequencies

        Note:
              Each element in ESR_frequencies can also be a list of multiple
              frequencies, in which case multiple pulses with the provided
              subfrequencies will be used.
        """
        # Manually set ESR frequencies if not explicitly provided, and a pulse
        # sequence has not yet been generated or the ``ESR['ESR_pulse']`` has
        # been modified
        if ESR_frequencies is None and \
                (self._latest_pulse_settings is None or
                 self.ESR['ESR_pulse'] != self._latest_pulse_settings['ESR']['ESR_pulse']):
            # Generate ESR frequencies via property
            ESR_frequencies = self.ESR_frequencies

        if ESR_frequencies is not None:
            logger.warning("Resetting all ESR pulses to default ESR['ESR_pulse']")
            self.ESR['ESR_pulses'] = []
            for ESR_frequency in ESR_frequencies:
                if isinstance(ESR_frequency, (float, int)):
                    ESR_pulse = deepcopy(self.ESR['ESR_pulse'])
                    ESR_pulse.frequency = ESR_frequency
                elif isinstance(ESR_frequency, list):
                    ESR_pulse = []
                    for ESR_subfrequency in ESR_frequency:
                        ESR_subpulse = deepcopy(self.ESR['ESR_pulse'])
                        ESR_subpulse.frequency = ESR_subfrequency
                        ESR_pulse.append(ESR_subpulse)
                else:
                    raise RuntimeError('Each ESR frequency must be a number or a'
                                       f' list of numbers. {ESR_frequencies}')
                self.ESR['ESR_pulses'].append(ESR_pulse)

        # Convert any pulse strings to pulses if necessary
        for k, pulse in enumerate(self.ESR['ESR_pulses']):
            if isinstance(pulse, str):
                pulse_copy = deepcopy(self.ESR[pulse])
                self.ESR['ESR_pulses'][k] = pulse_copy
            elif isinstance(pulse, list):
                # Pulse is a list containing other pulses
                # These pulses will be joined in a single plunge
                for kk, subpulse in enumerate(pulse):
                    if isinstance(subpulse, str):
                        subpulse_copy = deepcopy(self.ESR[subpulse])
                        self.ESR['ESR_pulses'][k][kk] = subpulse_copy

        self.primary_ESR_pulses = []  # Clear primary ESR pulses (first in each plunge)
        # Add pulses to pulse sequence
        for single_plunge_ESR_pulses in self.ESR['ESR_pulses']:
            # Each element should be the ESR pulses to apply within a single
            # plunge, between elements there is a read

            ESR_pulse = None

            if not isinstance(single_plunge_ESR_pulses, list):
                # Single ESR pulse provided, turn into list
                single_plunge_ESR_pulses = [single_plunge_ESR_pulses]

            plunge_pulse, = self.add(self.ESR['stage_pulse'])
            t_connect = partial(plunge_pulse['t_start'].connect,
                                offset=self.ESR['pre_delay'])

            for k, ESR_subpulse in enumerate(single_plunge_ESR_pulses):
                # Add a plunge and read pulse for each frequency
                ESR_pulse, = self.add(ESR_subpulse)
                t_connect(ESR_pulse['t_start'])
                t_connect = partial(ESR_pulse['t_stop'].connect,
                                    offset=self.ESR['inter_delay'])
                if not k:
                    self.primary_ESR_pulses.append(ESR_pulse)

            if ESR_pulse is not None:
                ESR_pulse['t_stop'].connect(plunge_pulse['t_stop'],
                                        offset=self.ESR['post_delay'])

            self.add(self.ESR['read_pulse'])

    def generate(self, ESR_frequencies=None):
        self.clear()
        self.add(*self.pulse_settings['pre_pulses'])

        # Update self.ESR['ESR_pulses']. Converts any pulses that are strings to
        # actual pulses, and sets correct frequencies
        self.add_ESR_pulses(ESR_frequencies=ESR_frequencies)

        if self.EPR['enabled']:
            self._EPR_pulses = self.add(*self.EPR['pulses'])

        self._ESR_pulses = self.add(*self.post_pulses)

        self._latest_pulse_settings = deepcopy(self.pulse_settings)


class T2ElectronPulseSequence(PulseSequenceGenerator):
    """`PulseSequenceGenerator` for electron coherence (T2) measurements.

    This pulse sequence can handle measurements on the electron coherence time,
    including adding refocusing pulses

    In general the pulse sequence is as follows:

    1. Perform any pre_pulses defined in ``T2ElectronPulseSequence.pre_pulses``.
    2. Perform stage pulse ``T2ElectronPulseSequence.ESR['stage_pulse']``.
       By default, this is the ``plunge`` pulse.
    3. Perform initial ESR pulse
       ``T2ElectronPulseSequence.ESR['ESR_initial_pulse']`` within plunge pulse,
       the delay until start of the ESR pulse is defined in
       ``T2ElectronPulseSequence.ESR['pre_delay']``.
    4. For ``T2ElectronPulseSequence.ESR['num_refocusing_pulses']`` times, wait
       for ``T2ElectronPulseSequence.ESR['inter_delay']` and apply
       ``T2ElectronPulseSequence.ESR['ESR_refocusing_pulse]``.
    5. Wait ``T2ElectronPulseSequence.ESR['ESR_refocusing_pulse']`` and apply
       ``T2ElectronPulseSequence.ESR['ESR_final_pulse']``.
    6. Wait ``T2ElectronPulseSequence.ESR['post_delay']``, then stop stage pulse
       and Perform read pulse ``T2ElectronPulseSequence.ESR['read_pulse']``.
    7. Perform empty-plunge-read sequence (EPR), but only if
       ``T2ElectronPulseSequence.EPR['enabled']`` is True.
       EPR pulses are defined in ``T2ElectronPulseSequence.EPR['pulses']``.
    8. Perform any post_pulses defined in ``ESRPulseSequence.post_pulses``.

    Parameters:
        ESR (dict): Pulse settings for the ESR part of the pulse sequence.
            Contains the following items:

            :stage_pulse (Pulse): Stage pulse in which to perform ESR
              (e.g. plunge). Default is 'plunge `DCPulse`.
            :ESR_initial_pulse (Pulse): Initial ESR pulse to apply within
              stage pulse. Default is ``ESR_piHalf`` `SinePulse`.
              Ignored if set to ``None``
            :ESR_refocusing_pulse (Pulse): Refocusing ESR pulses between
              initial and final ESR pulse. Zero refocusing pulses measures
              T2star, one refocusing pulse measures T2Echo.
              Default is ``ESR_pi`` `SinePulse`.
            :ESR_final_pulse (Pulse): Final ESR pulse within stage pulse.
              Default is ``ESR_piHalf`` `SinePulse`.
              Ignored if set to ``None``.
            :num_refocusing_pulses (int): Number of refocusing pulses
              ``T2ElectronPulseSequence.ESR['ESR_refocusing_pulse']`` to apply.
            :pre_delay (float): Delay after stage pulse before first ESR
              pulse.
            :inter_delay (float): Delay between successive ESR pulses.
            :post_delay (float): Delay after final ESR pulse.
            :read_pulse (Pulse): Pulse after stage pulse for readout and
              initialization of electron. Default is 'read_initialize`
              `DCPulse`.

        EPR (dict): Pulse settings for the empty-plunge-read (EPR) part of the
            pulse sequence. This part is optional, and is used for non-ESR
            contast, and to measure dark counts and hence ESR contrast.
            Contains the following items:

            :enabled: (bool): Enable EPR sequence.
            :pulses: (List[Pulse]): List of pulses for EPR sequence.
              Default is ``empty``, ``plunge``, ``read_long`` `DCPulse`.

        pre_pulses (List[Pulse]): Pulses before main pulse sequence.
            Empty by default.
        post_pulses (List[Pulse]): Pulses after main pulse sequence.
            Empty by default.
        pulse_settings (dict): Dict containing all pulse settings.
        **kwargs: Additional kwargs to `PulseSequence`.

    Notes:
        For given pulse settings, `T2ElectronPulseSequence.generate` will
        recreate the pulse sequence from settings.
"""
    def __init__(self, **kwargs):
        super().__init__(pulses=[], **kwargs)

        self.pulse_settings['ESR'] = self.ESR = {
            'stage_pulse': DCPulse('plunge'),
            'ESR_initial_pulse': SinePulse('ESR_PiHalf'),
            'ESR_refocusing_pulse': SinePulse('ESR_Pi'),
            'ESR_final_pulse': SinePulse('ESR_PiHalf'),
            'read_pulse': DCPulse('read'),

            'num_refocusing': 0,

            'pre_delay': None,
            'inter_delay': None,
            'post_delay': None,
        }

        self.pulse_settings['EPR'] = self.EPR = {
            'enabled': True,
            'pulses':[
            DCPulse('empty', acquire=True),
            DCPulse('plunge', acquire=True),
            DCPulse('read_long', acquire=True)]}

        self.pulse_settings['pre_pulses'] = self.pre_pulses = []
        self.pulse_settings['post_pulses'] = self.post_pulses = []

    def add_ESR_pulses(self):
        # Add stage pulse, duration will be specified later
        stage_pulse, = self.add(self.ESR['stage_pulse'])

        t = stage_pulse.t_start + self.ESR['pre_delay']

        # Add initial pulse (evolve to state where T2 effects can be observed)
        if self.ESR['ESR_initial_pulse'] is not None:
            ESR_initial_pulse, = self.add(self.ESR['ESR_initial_pulse'])
            ESR_initial_pulse.t_start = t
            t += ESR_initial_pulse.duration

        for k in range(self.ESR['num_refocusing_pulses']):
            t += self.ESR['inter_delay']
            ESR_refocusing_pulse = self.add(self.ESR['ESR_refocusing_pulse'])
            ESR_refocusing_pulse.t_start = t
            t += ESR_refocusing_pulse.duration

        t += self.ESR['inter_delay']
        if self.ESR['ESR_final_pulse'] is not None:
            ESR_final_pulse, = self.add(self.ESR['ESR_final_pulse'])
            ESR_final_pulse.t_start = t
            t += ESR_final_pulse.duration

        t += self.ESR['post_delay']

        stage_pulse.duration = t - stage_pulse.t_start

        # Add final read pulse
        self.add(self.ESR['read_pulse'])

    def generate(self):
        """
        Updates the pulse sequence
        """

        # Initialize pulse sequence
        self.clear()

        self.add(*self.pulse_settings['pre_pulses'])

        self.add_ESR_pulses()

        if self.EPR['enabled']:
            self.add(*self.EPR['pulses'])

        self.add(*self.pulse_settings['post_pulses'])

        # Create copy of current pulse settings for comparison later
        self._latest_pulse_settings = deepcopy(self.pulse_settings)


class NMRPulseSequence(PulseSequenceGenerator):
    """`PulseSequenceGenerator` for nuclear magnetic resonance (NMR).

    This pulse sequence can handle many of the basic pulse sequences involving
    NMR. The pulse sequence is generated from its pulse settings attributes.

    In general, the pulse sequence is as follows:

    1. Perform any pre_pulses defined in ``NMRPulseSequence.pre_pulses``.
    2. Perform NMR sequence

       1. Perform stage pulse ``NMRPulseSequence.NMR['stage_pulse']``.
          Default is 'empty' `DCPulse`.
       2. Perform NMR pulses within the stage pulse. The NMR pulses defined
          in ``NMRPulseSequence.NMR['NMR_pulses']`` are applied successively.
          The delay after start of the stage pulse is
          ``NMRPulseSequence.NMR['pre_delay']``, delays between NMR pulses is
          ``NMRPulseSequence.NMR['inter_delay']``, and the delay after the final
          NMR pulse is ``NMRPulseSequence.NMR['post_delay']``.

    3. Perform ESR sequence

       1. Perform stage pulse ``NMRPulseSequence.ESR['stage_pulse']``.
          Default is 'plunge' `DCPulse`.
       2. Perform ESR pulse within stage pulse for first pulse in
          ``NMRPulseSequence.ESR['ESR_pulses']``.
       3. Perform ``NMRPulseSequence.ESR['read_pulse']``, and acquire trace.
       4. Repeat steps 1 - 3 for each ESR pulse. The different ESR pulses
          usually correspond to different ESR frequencies (see
          `NMRPulseSequence`.ESR_frequencies).
       5. Repeat steps 1 - 4 for ``NMRPulseSequence.ESR['shots_per_frequency']``
          This effectively interleaves the ESR pulses, which counters effects of
          the nucleus flipping within an acquisition.

    By measuring the average up proportion for each ESR frequency, a switching
    between high and low up proportion indicates a flipping of the nucleus

    Parameters:
        NMR (dict): Pulse settings for the NMR part of the pulse sequence.
            Contains the following items:

            * ``stage_pulse`` (Pulse): Stage pulse in which to perform NMR
              (e.g. plunge). Default is 'empty' `DCPulse`. Duration of stage
              pulse is adapted to NMR pulses and delays.
            * ``NMR_pulse`` (Pulse): Default NMR pulse to use.
              By default 'NMR' `SinePulse`.
            * ``NMR_pulses`` (List[Union[str, Pulse]]): List of NMR pulses to
              successively apply. Can be strings, in which case the string
              should be an item in ``NMR`` whose value is a `Pulse`. Default is
              single element ``NMRPulseSequence.NMR['NMR_pulse']``.
            * ``pre_delay`` (float): Delay after start of ``stage`` pulse,
              until first NMR pulse.
            * ``inter_delay`` (float): Delay between successive NMR pulses.
            * ``post_delay`` (float): Delay after final NMR pulse until stage
              pulse end.

        ESR (dict): Pulse settings for the ESR part of the pulse sequence.
            Contains the following items:

            * ``stage_pulse`` (Pulse): Stage pulse in which to perform ESR
              (e.g. plunge). Default is 'plunge `DCPulse`.
            * ``ESR_pulse`` (Pulse): Default ESR pulse to use.
              Default is 'ESR' ``SinePulse``.
            * ``ESR_pulses`` (List[Union[str, Pulse]]): List of ESR pulses to
              use. Can be strings, in which case the string should be an item in
              ``ESR`` whose value is a `Pulse`.
            * ``pulse_delay`` (float): ESR pulse delay after beginning of stage
              pulse. Default is 5 ms.
            * ``read_pulse`` (Pulse): Pulse after stage pulse for readout and
              initialization of electron. Default is 'read_initialize`
              `DCPulse`.

        EPR (dict): Pulse settings for the empty-plunge-read (EPR) part of the
            pulse sequence. This part is optional, and is used for non-ESR
            contast, and to measure dark counts and hence ESR contrast.
            Contains the following items:

            * ``enabled`` (bool): Enable EPR sequence.
            * ``pulses`` (List[Pulse]): List of pulses for EPR sequence.
              Default is ``empty``, ``plunge``, ``read_long`` `DCPulse`.

        pre_pulses (List[Pulse]): Pulses before main pulse sequence.
            Empty by default.
        pre_ESR_pulses (List[Pulse]): Pulses before ESR readout pulse sequence.
            Empty by default.
        post_pulses (List[Pulse]): Pulses after main pulse sequence.
            Empty by default.
        pulse_settings (dict): Dict containing all pulse settings.
        **kwargs: Additional kwargs to `PulseSequence`.

    See Also:
        NMRParameter

    Notes:
        For given pulse settings, `NMRPulseSequence.generate` will recreate the
        pulse sequence from settings.
    """
    def __init__(self, pulses=[], **kwargs):
        super().__init__(pulses=pulses, **kwargs)
        self.pulse_settings['NMR'] = self.NMR = {
            'stage_pulse': DCPulse('empty'),
            'NMR_pulse': SinePulse('NMR'),
            'NMR_pulses': ['NMR_pulse'],
            'post_pulse': DCPulse('read', acquire=True),
            'intermediate_pulses': [],
            'pre_delay': 5e-3,
            'inter_delay': 1e-3,
            'post_delay': 2e-3}
        self.pulse_settings['ESR'] = self.ESR = {
            'ESR_pulse': FrequencyRampPulse('adiabatic_ESR'),
            'ESR_pulses': ['ESR_pulse'],
            'stage_pulse': DCPulse('plunge'),
            'read_pulse': DCPulse('read_initialize', acquire=True),
            'pre_delay': 5e-3,
            'post_delay': 5e-3,
            'inter_delay': 1e-3,
            'shots_per_frequency': 25}
        self.pulse_settings['pre_pulses'] = self.pre_pulses = []
        self.pulse_settings['pre_ESR_pulses'] = self.pre_ESR_pulses = []
        self.pulse_settings['post_pulses'] = self.post_pulses = []

    def add_NMR_pulses(self, pulse_sequence=None):
        if pulse_sequence is None:
            pulse_sequence = self

        # Convert any pulse strings to pulses if necessary
        for k, pulse in enumerate(self.NMR['NMR_pulses']):
            if isinstance(pulse, str):
                pulse_copy = deepcopy(self.NMR[pulse])
                self.NMR['NMR_pulses'][k] = pulse_copy
            elif isinstance(pulse, Iterable):
                # Pulse is a list containing sub-pulses
                # These pulses will be sequenced during a single stage pulse
                for kk, subpulse in enumerate(pulse):
                    if isinstance(subpulse, str):
                        subpulse_copy = deepcopy(self.NMR[subpulse])
                        self.NMR['NMR_pulses'][k][kk] = subpulse_copy

        self.primary_NMR_pulses = []  # Clear primary NMR pulses (first in each stage pulse)

        # Add pulses to pulse sequence
        for k, single_stage_NMR_pulses in enumerate(self.NMR['NMR_pulses']):
            # Each element should be the NMR pulses to apply within a single
            # stage, between each subsequence there will be a pre-delay and
            # post-delay

            if not isinstance(single_stage_NMR_pulses, Iterable):
                # Single NMR pulse provided, turn into list
                single_stage_NMR_pulses = [single_stage_NMR_pulses]

            NMR_stage_pulse, = self.add(self.NMR['stage_pulse'])
            t_connect = partial(NMR_stage_pulse['t_start'].connect,
                                offset=self.NMR['pre_delay'])

            self.primary_NMR_pulses.append(single_stage_NMR_pulses[0])

            NMR_pulse = None
            for kk, NMR_subpulse in enumerate(single_stage_NMR_pulses):
                NMR_pulse, = self.add(NMR_subpulse)
                t_connect(NMR_pulse['t_start'])

                if kk < len(single_stage_NMR_pulses) - 1:
                    # Determine delay between NMR pulses
                    if isinstance(self.NMR['inter_delay'], Iterable):
                        inter_delay = self.NMR['inter_delay'][kk]
                    else:
                        inter_delay = self.NMR['inter_delay']

                    t_connect = partial(NMR_pulse['t_stop'].connect, offset=inter_delay)

            if NMR_pulse is not None:
                NMR_pulse['t_stop'].connect(NMR_stage_pulse['t_stop'],
                                            offset=self.NMR['post_delay'])

            if k < len(self.NMR['NMR_pulses'])-1:
                # Add any intermediate pulses, except for the final NMR sequence
                t_connect = partial(NMR_stage_pulse['t_stop'].connect, offset=0)
                for intermediate_pulse in self.NMR['intermediate_pulses']:
                    int_pulse, = self.add(intermediate_pulse)
                    t_connect(int_pulse['t_start'])
                    t_connect = partial(int_pulse['t_stop'].connect, offset=0)
            elif self.NMR['post_pulse'] is not None:
                # Add final pulse
                post_pulse, = self.add(self.NMR['post_pulse'])
                NMR_stage_pulse['t_stop'].connect(post_pulse['t_start'])

        return pulse_sequence

    def add_ESR_pulses(self, pulse_sequence=None, previous_pulse=None):
        if pulse_sequence is None:
            pulse_sequence = self

        for _ in range(self.ESR['shots_per_frequency']):
            for ESR_pulses in self.ESR['ESR_pulses']:
                # Add a plunge and read pulse for each frequency

                if not isinstance(ESR_pulses, list):
                    # Treat frequency as list, as one could add multiple ESR
                    # pulses
                    ESR_pulses = [ESR_pulses]

                stage_pulse, = pulse_sequence.add(self.ESR['stage_pulse'])
                for k, ESR_pulse in enumerate(ESR_pulses):

                    if isinstance(ESR_pulse, str):
                        # Pulse is a reference to some pulse in self.ESR
                        ESR_pulse = self.ESR[ESR_pulse]

                    ESR_pulse, = pulse_sequence.add(ESR_pulse)

                    # Delay also depends on any previous ESR pulses
                    delay = self.ESR['pre_delay'] + k * self.ESR['inter_delay']
                    stage_pulse['t_start'].connect(ESR_pulse['t_start'],
                                                    offset=delay)
                ESR_pulse['duration'].connect(stage_pulse['t_stop'],
                                            offset=lambda p: p.parent.t_start + self.ESR['post_delay'])
                pulse_sequence.add(self.ESR['read_pulse'])

    def generate(self):
        """Updates the pulse sequence"""

        # Initialize pulse sequence
        self.clear()

        self.add(*self.pulse_settings['pre_pulses'])

        self.add_NMR_pulses()

        # Note: This was added when performing NMR on the electron-up manifold,
        # where it is important to reload a spin-down electron for readout.
        self.add(*self.pulse_settings['pre_ESR_pulses'])

        self.add_ESR_pulses()

        self.add(*self.pulse_settings['post_pulses'])

        # Create copy of current pulse settings for comparison later
        self._latest_pulse_settings = deepcopy(self.pulse_settings)


class NMRCPMGPulseSequence(NMRPulseSequence):
    """`PulseSequenceGenerator` for nuclear magnetic resonance (NMR).

    This pulse sequence can handle many of the basic pulse sequences involving
    NMR. The pulse sequence is generated from its pulse settings attributes.

    In general, the pulse sequence is as follows:

    1. Perform any pre_pulses defined in ``NMRPulseSequence.pre_pulses``.
    2. Perform NMR sequence

       1. Perform stage pulse ``NMRPulseSequence.NMR['stage_pulse']``.
          Default is 'empty' `DCPulse`.
       2. Perform NMR pulses within the stage pulse. The NMR pulses defined
          in ``NMRPulseSequence.NMR['NMR_pulses']`` are applied successively.
          The delay after start of the stage pulse is
          ``NMRPulseSequence.NMR['pre_delay']``, delays between NMR pulses is
          ``NMRPulseSequence.NMR['inter_delay']``, and the delay after the final
          NMR pulse is ``NMRPulseSequence.NMR['post_delay']``.

    3. Perform ESR sequence

       1. Perform stage pulse ``NMRPulseSequence.ESR['stage_pulse']``.
          Default is 'plunge' `DCPulse`.
       2. Perform ESR pulse within stage pulse for first pulse in
          ``NMRPulseSequence.ESR['ESR_pulses']``.
       3. Perform ``NMRPulseSequence.ESR['read_pulse']``, and acquire trace.
       4. Repeat steps 1 - 3 for each ESR pulse. The different ESR pulses
          usually correspond to different ESR frequencies (see
          `NMRPulseSequence`.ESR_frequencies).
       5. Repeat steps 1 - 4 for ``NMRPulseSequence.ESR['shots_per_frequency']``
          This effectively interleaves the ESR pulses, which counters effects of
          the nucleus flipping within an acquisition.

    By measuring the average up proportion for each ESR frequency, a switching
    between high and low up proportion indicates a flipping of the nucleus

    Parameters:
        NMR (dict): Pulse settings for the NMR part of the pulse sequence.
            Contains the following items:

            * ``stage_pulse`` (Pulse): Stage pulse in which to perform NMR
              (e.g. plunge). Default is 'empty' `DCPulse`. Duration of stage
              pulse is adapted to NMR pulses and delays.
            * ``NMR_pulse`` (Pulse): Default NMR pulse to use.
              By default 'NMR' `SinePulse`.
            * ``NMR_pulses`` (List[Union[str, Pulse]]): List of NMR pulses to
              successively apply. Can be strings, in which case the string
              should be an item in ``NMR`` whose value is a `Pulse`. Default is
              single element ``NMRPulseSequence.NMR['NMR_pulse']``.
            * ``pre_delay`` (float): Delay after start of ``stage`` pulse,
              until first NMR pulse.
            * ``inter_delay`` (float): Delay between successive NMR pulses.
            * ``post_delay`` (float): Delay after final NMR pulse until stage
              pulse end.

        ESR (dict): Pulse settings for the ESR part of the pulse sequence.
            Contains the following items:

            * ``stage_pulse`` (Pulse): Stage pulse in which to perform ESR
              (e.g. plunge). Default is 'plunge `DCPulse`.
            * ``ESR_pulse`` (Pulse): Default ESR pulse to use.
              Default is 'ESR' ``SinePulse``.
            * ``ESR_pulses`` (List[Union[str, Pulse]]): List of ESR pulses to
              use. Can be strings, in which case the string should be an item in
              ``ESR`` whose value is a `Pulse`.
            * ``pulse_delay`` (float): ESR pulse delay after beginning of stage
              pulse. Default is 5 ms.
            * ``read_pulse`` (Pulse): Pulse after stage pulse for readout and
              initialization of electron. Default is 'read_initialize`
              `DCPulse`.

        EPR (dict): Pulse settings for the empty-plunge-read (EPR) part of the
            pulse sequence. This part is optional, and is used for non-ESR
            contast, and to measure dark counts and hence ESR contrast.
            Contains the following items:

            * ``enabled`` (bool): Enable EPR sequence.
            * ``pulses`` (List[Pulse]): List of pulses for EPR sequence.
              Default is ``empty``, ``plunge``, ``read_long`` `DCPulse`.

        pre_pulses (List[Pulse]): Pulses before main pulse sequence.
            Empty by default.
        pre_ESR_pulses (List[Pulse]): Pulses before ESR readout pulse sequence.
            Empty by default.
        post_pulses (List[Pulse]): Pulses after main pulse sequence.
            Empty by default.
        pulse_settings (dict): Dict containing all pulse settings.
        **kwargs: Additional kwargs to `PulseSequence`.

    See Also:
        NMRParameter

    Notes:
        For given pulse settings, `NMRPulseSequence.generate` will recreate the
        pulse sequence from settings.
    """
    def __init__(self, pulses=[], **kwargs):
        super().__init__(pulses=pulses, **kwargs)
        self.pulse_settings['NMR'] = self.NMR = {
            'stage_pulse': DCPulse('empty'),
            'NMR_pulse': SinePulse('NMR'),
            'NMR_pulses': ['NMR_pulse'],
            'pre_delay': 5e-3,
            'inter_delay': 1e-3,
            'post_delay': 2e-3,
            'final_phase': 0,
            'artificial_frequency': 0
        }
        self.pulse_settings['ESR'] = self.ESR = {
            'ESR_pulse': FrequencyRampPulse('adiabatic_ESR'),
            'ESR_pulses': ['ESR_pulse'],
            'stage_pulse': DCPulse('plunge'),
            'read_pulse': DCPulse('read_initialize', acquire=True),
            'pre_delay': 5e-3,
            'post_delay': 5e-3,
            'inter_delay': 1e-3,
            'shots_per_frequency': 25}
        self.pulse_settings['pre_pulses'] = self.pre_pulses = []
        self.pulse_settings['pre_ESR_pulses'] = self.pre_ESR_pulses = []
        self.pulse_settings['post_pulses'] = self.post_pulses = []

        self.primary_NMR_pulses = []  # Primary NMR pulses (first in each stage pulse)

        self.generate()

    def add_NMR_pulses(self, pulse_sequence=None):
        if pulse_sequence is None:
            pulse_sequence = self

        # Convert any pulse strings to pulses if necessary
        for k, pulse in enumerate(self.NMR['NMR_pulses']):
            if isinstance(pulse, str):
                pulse_copy = deepcopy(self.NMR[pulse])
                self.NMR['NMR_pulses'][k] = pulse_copy
            elif isinstance(pulse, Iterable):
                # Pulse is a list containing sub-pulses
                # These pulses will be sequenced during a single stage pulse
                for kk, subpulse in enumerate(pulse):
                    if isinstance(subpulse, str):
                        subpulse_copy = deepcopy(self.NMR[subpulse])
                        self.NMR['NMR_pulses'][k][kk] = subpulse_copy

        self.primary_NMR_pulses = []  # Clear primary NMR pulses (first in each stage pulse)

        # Add pulses to pulse sequence
        for single_stage_NMR_pulses in self.NMR['NMR_pulses']:
            # Each element should be the NMR pulses to apply within a single
            # stage, between each subsequence there will be a pre-delay and
            # post-delay

            if not isinstance(single_stage_NMR_pulses, Iterable):
                # Single NMR pulse provided, turn into list
                single_stage_NMR_pulses = [single_stage_NMR_pulses]

            NMR_stage_pulse, = self.add(self.NMR['stage_pulse'])
            t_connect = partial(NMR_stage_pulse['t_start'].connect,
                                offset=self.NMR['pre_delay'])

            self.primary_NMR_pulses.append(single_stage_NMR_pulses[0])

            NMR_pulse = None
            for k, NMR_subpulse in enumerate(single_stage_NMR_pulses):
                NMR_pulse, = self.add(NMR_subpulse)
                t_connect(NMR_pulse['t_start'])
                # The first and last pulses have only a single inter-delay time between pulses
                if k == 0 or k == len(single_stage_NMR_pulses) - 2:
                    t_connect = partial(NMR_pulse['t_stop'].connect,
                                        offset=self.NMR['inter_delay'])
                else:
                    t_connect = partial(NMR_pulse['t_stop'].connect,
                                        offset=self.NMR['inter_delay']*2)

            if NMR_pulse is not None:
                NMR_pulse['t_stop'].connect(NMR_stage_pulse['t_stop'],
                                            offset=self.NMR['post_delay'])

        return pulse_sequence

    def add_ESR_pulses(self, pulse_sequence=None, previous_pulse=None):
        if pulse_sequence is None:
            pulse_sequence = self

        for _ in range(self.ESR['shots_per_frequency']):
            for ESR_pulses in self.ESR['ESR_pulses']:
                # Add a plunge and read pulse for each frequency

                if not isinstance(ESR_pulses, list):
                    # Treat frequency as list, as one could add multiple ESR
                    # pulses
                    ESR_pulses = [ESR_pulses]

                stage_pulse, = pulse_sequence.add(self.ESR['stage_pulse'])
                delay = self.ESR['pre_delay']
                for k, ESR_pulse in enumerate(ESR_pulses):

                    if isinstance(ESR_pulse, str):
                        # Pulse is a reference to some pulse in self.ESR
                        ESR_pulse = self.ESR[ESR_pulse]

                    ESR_pulse, = pulse_sequence.add(ESR_pulse)

                    # Delay also depends on any previous ESR pulses
                    stage_pulse['t_start'].connect(ESR_pulse['t_start'],
                                                   offset=delay)
                    delay = delay + ESR_pulse['duration'].get() + self.ESR['inter_delay']

                ESR_pulse['duration'].connect(stage_pulse['t_stop'],
                                              offset=lambda p: p.parent.t_start + self.ESR['post_delay'])
                pulse_sequence.add(self.ESR['read_pulse'])

    def generate(self):
        """Updates the pulse sequence"""

        # Initialize pulse sequence
        self.clear()

        self.add(*self.pulse_settings['pre_pulses'])

        self.add_NMR_pulses()

        # Note: This was added when performing NMR on the electron-up manifold,
        # where it is important to reload a spin-down electron for readout.
        self.add(*self.pulse_settings['pre_ESR_pulses'])

        self.add_ESR_pulses()

        self.add(*self.pulse_settings['post_pulses'])

        # Create copy of current pulse settings for comparison later
        self._latest_pulse_settings = deepcopy(self.pulse_settings)


class FlipFlopPulseSequence(PulseSequenceGenerator):
    """`PulseSequenceGenerator` for hitting the flip-flop transition

    The flip-flop transition is the one where both the electron and nucleus flip
    in opposite direction, thus keeping the total spin constant.

    This pulse sequence is mainly used to flip the nucleus to a certain state
    without having to perform NMR or even having to measure the electron.

    The flip-flop transitions between a nuclear spin state S1 and (S1+1) is:

    f_ESR(S1) + A/2 + gamma_n * B_0,

    where f_ESR(S1) is the ESR frequency for nuclear state S1, A is the
    hyperfine, gamma_n is the nuclear Zeeman, and B_0 is the static magnetic
    field. The transition will flip (electron down, nucleus S+1) to
    (electron up, nucleus S) and vice versa.

    Parameters:
        ESR (dict): Pulse settings for the ESR part of the pulse sequence.
            Contains the following items:

            * ``frequency`` (float): ESR frequency below the flip-flop
              transition (Hz).
            * ``hyperfine`` (float): Hyperfine interaction (Hz).
            * ``nuclear_zeeman`` (float): Nuclear zeeman strength (gamma_n*B_0)
            * ``stage_pulse`` (Pulse): Stage pulse in which to perform ESR
              (e.g. plunge). Default is `DCPulse`('plunge').
            * ``pre_flip_ESR_pulse`` (Pulse): ESR pulse to use before the
              flip-flop pulse to pre-flip the electron to spin-up,
              which allows the nucleus to be flipped to a higher state.
              Default is `SinePulse`('ESR').
            * ``flip_flop_pulse`` (Pulse): Flip-flop ESR pulse, whose
              frequency will be set to A/2 + gamma_n*B_0 higher than the
              ``frequency`` setting. Default pulse is `SinePulse`('ESR')
            * ``pre_flip`` (bool): Whether to pre-flip the electron, to
              transition to a higher nuclear state. Default is False.
            * ``pre_delay`` (float): Delay between start of stage pulse and
              first pulse (``pre_flip_ESR_pulse`` or ``flip_flop_pulse``).
            * ``inter_delay`` (float): Delay between ``pre_flip_ESR_pulse`` and
              ``flip_flop_pulse``. Ignored if pre_flip is False
            * ``post_delay`` (float): Delay after last frequency pulse and end
              of stage pulse.

        pre_pulses (List[Pulse]): Pulses before main pulse sequence.
            Empty by default.
        post_pulses (List[Pulse]): Pulses after main pulse sequence.
            Empty by default.
        pulse_settings (dict): Dict containing all pulse settings.
        **kwargs: Additional kwargs to `PulseSequence`.

    """

    def __init__(self, **kwargs):
        super().__init__(**kwargs)

        self.pulse_settings['ESR'] = self.ESR = {
            'frequencies': [28e9, 28e9],
            'hyperfine': None,
            'nuclear_zeeman': -5.5e6,
            'stage_pulse': DCPulse('plunge', acquire=True),
            'pre_flip_ESR_pulse': SinePulse('ESR'),
            'flip_flop_pulse': SinePulse('ESR'),
            'pre_flip': False,
            'pre_delay': 5e-3,
            'inter_delay': 1e-3,
            'post_delay': 5e-3}

        self.pulse_settings['pre_pulses'] = self.pre_pulses = []
        self.pulse_settings['post_pulses'] = self.post_pulses = [DCPulse('read')]

        self.generate()

    def add_ESR_pulses(self):
        stage_pulse, = self.add(self.ESR['stage_pulse'])
        ESR_t_start = partial(stage_pulse['t_start'].connect,
                              offset=self.ESR['pre_delay'])

        if self.ESR['pre_flip']:
            # First add the pre-flip the ESR pulses (start with excited electron)
            for ESR_frequency in self.ESR['frequencies']:
                pre_flip_ESR_pulse, = self.add(self.ESR['pre_flip_ESR_pulse'])
                pre_flip_ESR_pulse.frequency = ESR_frequency
                ESR_t_start(pre_flip_ESR_pulse['t_start'])

                # Update t_start of next ESR pulse
                ESR_t_start = partial(pre_flip_ESR_pulse['t_stop'].connect,
                                      offset=self.ESR['inter_delay'])

        flip_flop_ESR_pulse, = self.add(self.ESR['flip_flop_pulse'])
        ESR_t_start(flip_flop_ESR_pulse['t_start'])

        # Calculate flip-flop frequency
        ESR_max_frequency = np.max(self.ESR['frequencies'])
        hyperfine = self.ESR['hyperfine']
        if hyperfine is None:
            # Choose difference between two ESR frequencies
            hyperfine = float(np.abs(np.diff(self.ESR['frequencies'])))

        flip_flop_ESR_pulse.frequency = (ESR_max_frequency
                                         - hyperfine / 2
                                         - self.ESR['nuclear_zeeman'])
        flip_flop_ESR_pulse['t_stop'].connect(stage_pulse['t_stop'],
                                              offset=self.ESR['post_delay'])

    def generate(self):
        """Updates the pulse sequence"""
        self.clear()

        self.add(*self.pulse_settings['pre_pulses'])

        self.add_ESR_pulses()

        self.add(*self.pulse_settings['post_pulses'])


class CircuitPulseSequence(ElectronReadoutPulseSequence):
    def __init__(self, name='circuit', circuits_file=None, **kwargs):
        super().__init__(name=name, **kwargs)
        self.settings["pulses"] = {}

        self.circuit_index = Parameter(vals=vals.Ints(), parent=False)
        self.circuit = Parameter(vals=vals.Strings())
        self.circuits = Parameter(
            vals=vals.Lists(vals.Strings()), set_cmd=None, initial_value=[]
        )

        self.circuits_file = Parameter(initial_value=circuits_file, set_cmd=None)
        self.circuits_folder = Parameter(
            config_link='properties.circuits_folder', set_cmd=None
        )

    @parameter
    def circuit_index_set(self, parameter, idx):
        self.circuit = self.circuits[idx]

    @parameter
    def circuit_set(self, parameter, circuit):
        # Update current value of circuit
        parameter._latest["raw_value"] = parameter._latest["value"] = circuit

        gates = convert_circuit(circuit, target_type=list)

        unknown_gates = [gate for gate in gates if gate not in self.settings.pulses]
        if unknown_gates:
            raise RuntimeError(
                f'The following pulses are not registered in '
                f'CircuitPulseSequence.settings.pulses: {unknown_gates}'
            )

        self.settings.RF_pulses = [[self.settings.pulses[gate] for gate in gates]]

        self.generate()

    def load_circuits(self, filepath):
        if not isinstance(filepath, Path):
            filepath = Path(filepath)

        if not filepath.exists():
            if self.circuits_folder is None:
                raise RuntimeError(f'Could not find filepath at {filepath}')

            filepath = Path(self.circuits_folder) / filepath

        if not filepath.exists():
            raise RuntimeError(f'Could not find filepath at {filepath}')

        self.circuits = load_circuits(filepath, target_type=str)

        return self.circuits

    def save_circuits(self, filepath, name='circuits.txt'):

        if isinstance(filepath, Measurement):
            filepath = filepath.dataset.filepath
        elif isinstance(filepath, DataSet):
            filepath = filepath.filepath

        filepath = Path(filepath)

        if filepath.is_dir():
            filepath = filepath / name

        with filepath.open('w') as f:
            f.write('\n'.join(self.circuits))

        return filepath

    def save(self, filepath):
        return self.save_circuits(filepath)


class NMRCircuitPulseSequence(NMRPulseSequenceComposite):
    def __init__(self, name='NMR_circuit', circuits_file=None, **kwargs):
        super().__init__(name=name, **kwargs)
        # self.pulse_settings["initialization"] = {"enabled": False}

        self.NMR.settings["pulses"] = {}

        self.circuit_index = Parameter(vals=vals.Ints(), parent=False)
        self.circuit = Parameter(vals=vals.Strings())
        self.circuits = Parameter(
            vals=vals.Lists(vals.Strings()), set_cmd=None, initial_value=[]
        )

        self.circuits_file = Parameter(initial_value=circuits_file, set_cmd=None)
        self.circuits_folder = Parameter(config_link='properties.circuits_folder', set_cmd=None)

    @parameter
    def circuit_index_set(self, parameter, idx):
        self.circuit = self.circuits[idx]

    @parameter
    def circuit_set(self, parameter, circuit):
        # Update current value of circuit
        parameter._latest["raw_value"] = parameter._latest["value"] = circuit

        gates = convert_circuit(circuit, target_type=list)

        unknown_gates = [gate for gate in gates if gate not in self.NMR.settings['pulses']]
        if unknown_gates:
            raise RuntimeError(
                f'The following pulses are not registered in '
                f'NMRCircuitPulseSequence.NMR.settings["pulses"]: {unknown_gates}'
            )

        self.NMR.pulse_settings["RF_pulses"] = [[
            self.NMR.settings['pulses'][gate] for gate in gates
        ]]

        self.generate()

    def load_circuits(self, filepath):

        if not isinstance(filepath, Path):
            filepath = Path(filepath)

        if not filepath.exists():
            if self.circuits_folder is None:
                raise RuntimeError(f'Could not find filepath at {filepath}')

            filepath = Path(self.circuits_folder) / filepath

        if not filepath.exists():
            raise RuntimeError(f'Could not find filepath at {filepath}')

        self.circuits = load_circuits(filepath, target_type=str)

        return self.circuits

    def save_circuits(self, filepath, name='circuits.txt'):

        if isinstance(filepath, Measurement):
            filepath = filepath.dataset.filepath
        elif isinstance(filepath, DataSet):
            filepath = filepath.filepath

        filepath = Path(filepath)

        if filepath.is_dir():
            filepath = filepath / name

        with filepath.open('w') as f:
            f.write('\n'.join(self.circuits))

        return filepath

    def save(self, filepath):
        return self.save_circuits(filepath)


class ESRRamseyDetuningPulseSequence(ESRPulseSequence):
    """" Created to implement an arbitrary number of DC pulses in a Ramsey sequence during the wait time. Please Refer to ESRPulseSequence for the ESR pulses.

    Highlights:

   - DC pulses can be stored in  ['ESR']['detuning_pulses'] and will become the new 'stage_pulse'
   - t_start_detuning is the time at which the DC detuning pulses start. In the case the detuning starts right after the ESR pi/2 , then this time should
    be equal to ['pre_delay'] +ESR['piHalf'].duration
   - If  the time for the detuning pulses is shorter that the total stage duration, the final part of the pulse (called post_stage) will the standard stage pulse  """

    def __init__(self, **kwargs):
        super().__init__(**kwargs)

        self.pulse_settings['ESR']['t_start_detuning'] = 0
        self.pulse_settings['ESR']['detuning_pulses'] = []

    def add_ESR_pulses(self, ESR_frequencies=None):
        super().add_ESR_pulses(ESR_frequencies=ESR_frequencies)
        # At this point there is a single `stage` pulse for each group of ESR pulses.
        # We want to inject our detuning  pulses in between this stage pulse


        if self.pulse_settings['EPR']['enabled'] :
            raise NotImplementedError('Currently not programmed to include EPR pulse')



        stage_pulse = self.get_pulse(name=self.ESR['stage_pulse'].name)

        assert stage_pulse is not None, "Could not find existing stage pulse in pulse sequence"
        self.remove(stage_pulse)

        if any(pulse.connection_label != stage_pulse.connection_label
               or pulse.connection != stage_pulse.connection
               for pulse in self.ESR['detuning_pulses']):
            raise RuntimeError('All detuning pulses must have same connection as stage pulse')

        t = stage_pulse._delay + self.ESR['t_start_detuning']
        # Add an initial stage pulse if t_start_detuning > 0
        if self.pulse_settings['ESR']['t_start_detuning'] > 0:
            pre_stage_pulse, = self.add(stage_pulse)
            pre_stage_pulse.name = 'pre_stage'
            pre_stage_pulse.t_stop = t

        # Add all detuning pulses
        for pulse in self.ESR['detuning_pulses']:
            detuning_pulse, = self.add(pulse)
            detuning_pulse.t_start = t
            t += detuning_pulse.duration

        if t > stage_pulse.t_stop:
            raise RuntimeError('Total duration of detuning pulses exceeds total stage pulse duration')
        elif t < stage_pulse.t_stop:
            # Add a final stage pulse
            post_stage_pulse, = self.add(stage_pulse)
            post_stage_pulse.name = 'post_stage'
            post_stage_pulse.t_start = t
            post_stage_pulse.t_stop = stage_pulse.t_stop<|MERGE_RESOLUTION|>--- conflicted
+++ resolved
@@ -129,10 +129,7 @@
         self.pulse_settings = DotDict({
             'RF_pulse': SinePulse('ESR'),
             'stage_pulse': DCPulse('plunge'),
-<<<<<<< HEAD
-=======
             'transition_pulse': None,
->>>>>>> 888d9e12
             'read_pulse': DCPulse('read_initialize', acquire=True),  # Can be set to None
             'pre_delay': 5e-3,
             'inter_delay': 5e-3,
@@ -347,12 +344,9 @@
             else:
                 self._add_RF_pulses_single_stage(RF_pulses_single_stage)
 
-<<<<<<< HEAD
-=======
             if self.pulse_settings['transition_pulse'] is not None:
                 self.add(self.pulse_settings['transition_pulse'])
 
->>>>>>> 888d9e12
             if self.pulse_settings['read_pulse'] is not None:
                 self.add(self.pulse_settings['read_pulse'])
 
@@ -373,12 +367,9 @@
         # Add pre_pulses
         self.add(*self.pulse_settings['post_pulses'])
 
-<<<<<<< HEAD
-=======
         for modifier in self.modifiers:
             modifier(self)
 
->>>>>>> 888d9e12
         self._latest_pulse_settings = deepcopy(self.pulse_settings)
 
 
