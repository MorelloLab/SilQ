--- conflicted
+++ resolved
@@ -2,7 +2,6 @@
 import numpy as np
 import logging
 from collections import Iterable, Sequence
-<<<<<<< HEAD
 from pathlib import Path
 from copy import deepcopy
 
@@ -13,13 +12,6 @@
 from qcodes.instrument.parameter_node import parameter
 from qcodes.utils import validators as vals
 
-=======
-from .pulse_modules import PulseSequence
-from .pulse_types import DCPulse, SinePulse, FrequencyRampPulse, Pulse
-from copy import deepcopy
-from qcodes import Parameter
-from qcodes.instrument.parameter_node import parameter
->>>>>>> 47d056a9
 from qcodes.config.config import DotDict
 
 logger = logging.getLogger(__name__)
@@ -62,80 +54,6 @@
     This pulse sequence can handle nearly all of the basic pulse sequencing
     involving ESR / NMR.
     More specific pulse sequences, such as The `ESRPulseSequenceComposite` and
-<<<<<<< HEAD
-    ``NMRPulseSequenceComposite`` are composed by nesting multiple
-    `ElectronReadoutPulseSequence`. This pulse sequence can therefore be seen
-    as a building block for more complicated sequences.
-
-    In general the pulse sequence is as follows:
-
-    1. Perform any pre_pulses defined in ``ESRPulseSequence.pre_pulses``.
-    2. Perform stage pulse ``ESRPulseSequence.ESR['stage_pulse']``.
-       By default, this is the ``plunge`` pulse.
-    3. Perform ESR pulse within plunge pulse, the delay from start of plunge
-       pulse is defined in ``ESRPulseSequence.ESR['pulse_delay']``.
-    4. Perform read pulse ``ESRPulseSequence.ESR['read_pulse']``.
-    5. Repeat steps 2 and 3 for each ESR pulse in
-       ``ESRPulseSequence.ESR['ESR_pulses']``, which by default contains single
-       pulse ``ESRPulseSequence.ESR['ESR_pulse']``.
-    6. Perform empty-plunge-read sequence (EPR), but only if
-       ``ESRPulseSequence.EPR['enabled']`` is True.
-       EPR pulses are defined in ``ESRPulseSequence.EPR['pulses']``.
-    7. Perform any post_pulses defined in ``ESRPulseSequence.post_pulses``.
-
-    Parameters:
-        ESR (dict): Pulse settings for the ESR part of the pulse sequence.
-            Contains the following items:
-
-            * ``stage_pulse`` (Pulse): Stage pulse in which to perform ESR
-              (e.g. plunge). Default is 'plunge `DCPulse`.
-            * ``ESR_pulse`` (Pulse): Default ESR pulse to use.
-              Default is 'ESR' ``SinePulse``.
-            * ``ESR_pulses`` (List[Union[str, Pulse]]): List of ESR pulses to
-              use. Can be strings, in which case the string should be an item in
-              ``ESR`` whose value is a `Pulse`.
-            * ``pulse_delay`` (float): ESR pulse delay after beginning of stage
-              pulse. Default is 5 ms.
-            * ``read_pulse`` (Pulse): Pulse after stage pulse for readout and
-              initialization of electron. Default is 'read_initialize`
-              `DCPulse`.
-
-        EPR (dict): Pulse settings for the empty-plunge-read (EPR) part of the
-            pulse sequence. This part is optional, and is used for non-ESR
-            contast, and to measure dark counts and hence ESR contrast.
-            Contains the following items:
-
-            * ``enabled`` (bool): Enable EPR sequence.
-            * ``pulses`` (List[Pulse]): List of pulses for EPR sequence.
-              Default is ``empty``, ``plunge``, ``read_long`` `DCPulse`.
-
-        pre_pulses (List[Pulse]): Pulses before main pulse sequence.
-            Empty by default.
-        post_pulses (List[Pulse]): Pulses after main pulse sequence.
-            Empty by default.
-        pulse_settings (dict): Dict containing all pulse settings.
-        **kwargs: Additional kwargs to `PulseSequence`.
-
-    Examples:
-        The following code measures two ESR frequencies and performs an EPR
-        from which the contrast can be determined for each ESR frequency:
-
-        >>> ESR_pulse_sequence = ESRPulseSequence()
-        >>> ESR_pulse_sequence.ESR['pulse_delay'] = 5e-3
-        >>> ESR_pulse_sequence.ESR['stage_pulse'] = DCPulse['plunge']
-        >>> ESR_pulse_sequence.ESR['ESR_pulse'] = FrequencyRampPulse('ESR_adiabatic')
-        >>> ESR_pulse_sequence.ESR_frequencies = [39e9, 39.1e9]
-        >>> ESR_pulse_sequence.EPR['enabled'] = True
-        >>> ESR_pulse_sequence.pulse_sequence.generate()
-
-        The total pulse sequence is plunge-read-plunge-read-empty-plunge-read
-        with an ESR pulse in the first two plunge pulses, 5 ms after the start
-        of the plunge pulse. The ESR pulses have different frequencies.
-
-    Notes:
-        For given pulse settings, `ESRPulseSequence.generate` will recreate the
-        pulse sequence from settings.
-=======
     `NMRPulseSequenceComposite` are composed by nesting multiple
     `ElectronReadoutPulseSequence`. The `ElectronReadoutPulseSequence` can
     therefore be seen as a building block for more complicated sequences.
@@ -196,7 +114,6 @@
         >>> ESR_pulse_sequence.settings.RF_pulses = [FrequencyRampPulse('ESR_adiabatic')]
         >>> ESR_pulse_sequence.generate()
 
->>>>>>> 47d056a9
 """
     pulse_settings = DotDict({
         'RF_pulse': SinePulse('ESR'),
@@ -212,10 +129,7 @@
         'post_pulses': (),
         'shots_per_frequency': 1
     })
-<<<<<<< HEAD
-=======
-
->>>>>>> 47d056a9
+
     def __init__(self, **kwargs):
         super().__init__(**kwargs)
 
@@ -444,11 +358,7 @@
         for _ in range(self.pulse_settings['shots_per_frequency']):
             self.add_RF_pulses()
 
-<<<<<<< HEAD
-        # Add pre_pulses
-=======
         # Add post_pulses
->>>>>>> 47d056a9
         self.add(*self.pulse_settings['post_pulses'])
 
         for modifier in self.modifiers:
@@ -460,79 +370,6 @@
 class ESRPulseSequenceComposite(PulseSequence):
     """`PulseSequenceGenerator` for electron spin resonance (ESR).
 
-<<<<<<< HEAD
-    This pulse sequence can handle many of the basic pulse sequences involving
-    ESR. The pulse sequence is generated from its pulse settings attributes.
-
-    In general the pulse sequence is as follows:
-
-    1. Perform any pre_pulses defined in ``ESRPulseSequence.pre_pulses``.
-    2. Perform stage pulse ``ESRPulseSequence.ESR['stage_pulse']``.
-       By default, this is the ``plunge`` pulse.
-    3. Perform ESR pulse within plunge pulse, the delay from start of plunge
-       pulse is defined in ``ESRPulseSequence.ESR['pulse_delay']``.
-    4. Perform read pulse ``ESRPulseSequence.ESR['read_pulse']``.
-    5. Repeat steps 2 and 3 for each ESR pulse in
-       ``ESRPulseSequence.ESR['ESR_pulses']``, which by default contains single
-       pulse ``ESRPulseSequence.ESR['ESR_pulse']``.
-    6. Perform empty-plunge-read sequence (EPR), but only if
-       ``ESRPulseSequence.EPR['enabled']`` is True.
-       EPR pulses are defined in ``ESRPulseSequence.EPR['pulses']``.
-    7. Perform any post_pulses defined in ``ESRPulseSequence.post_pulses``.
-
-    Parameters:
-        ESR (dict): Pulse settings for the ESR part of the pulse sequence.
-            Contains the following items:
-
-            * ``stage_pulse`` (Pulse): Stage pulse in which to perform ESR
-              (e.g. plunge). Default is 'plunge `DCPulse`.
-            * ``ESR_pulse`` (Pulse): Default ESR pulse to use.
-              Default is 'ESR' ``SinePulse``.
-            * ``ESR_pulses`` (List[Union[str, Pulse]]): List of ESR pulses to
-              use. Can be strings, in which case the string should be an item in
-              ``ESR`` whose value is a `Pulse`.
-            * ``pulse_delay`` (float): ESR pulse delay after beginning of stage
-              pulse. Default is 5 ms.
-            * ``read_pulse`` (Pulse): Pulse after stage pulse for readout and
-              initialization of electron. Default is 'read_initialize`
-              `DCPulse`.
-
-        EPR (dict): Pulse settings for the empty-plunge-read (EPR) part of the
-            pulse sequence. This part is optional, and is used for non-ESR
-            contast, and to measure dark counts and hence ESR contrast.
-            Contains the following items:
-
-            * ``enabled`` (bool): Enable EPR sequence.
-            * ``pulses`` (List[Pulse]): List of pulses for EPR sequence.
-              Default is ``empty``, ``plunge``, ``read_long`` `DCPulse`.
-
-        pre_pulses (List[Pulse]): Pulses before main pulse sequence.
-            Empty by default.
-        post_pulses (List[Pulse]): Pulses after main pulse sequence.
-            Empty by default.
-        pulse_settings (dict): Dict containing all pulse settings.
-        **kwargs: Additional kwargs to `PulseSequence`.
-
-    Examples:
-        The following code measures two ESR frequencies and performs an EPR
-        from which the contrast can be determined for each ESR frequency:
-
-        >>> ESR_pulse_sequence = ESRPulseSequence()
-        >>> ESR_pulse_sequence.ESR['pulse_delay'] = 5e-3
-        >>> ESR_pulse_sequence.ESR['stage_pulse'] = DCPulse['plunge']
-        >>> ESR_pulse_sequence.ESR['ESR_pulse'] = FrequencyRampPulse('ESR_adiabatic')
-        >>> ESR_pulse_sequence.ESR_frequencies = [39e9, 39.1e9]
-        >>> ESR_pulse_sequence.EPR['enabled'] = True
-        >>> ESR_pulse_sequence.pulse_sequence.generate()
-
-        The total pulse sequence is plunge-read-plunge-read-empty-plunge-read
-        with an ESR pulse in the first two plunge pulses, 5 ms after the start
-        of the plunge pulse. The ESR pulses have different frequencies.
-
-    Notes:
-        For given pulse settings, `ESRPulseSequence.generate` will recreate the
-        pulse sequence from settings.
-=======
     This pulse sequence combines two nested sequences:
 
     1. ESR: An `ElectronReadoutPulseSequence` (see docstring for details)
@@ -544,7 +381,6 @@
        ``contrast := up_proportion - dark_counts``.
        This pulse sequence can be disabled via
        ``ESRPulseSequenceComposite.EPR.enabled = False
->>>>>>> 47d056a9
 """
     def __init__(self, pulse_sequences=None, **kwargs):
         if pulse_sequences is None:
@@ -566,103 +402,6 @@
 
 
 class NMRPulseSequenceComposite(PulseSequence):
-<<<<<<< HEAD
-    """`PulseSequenceGenerator` for nuclear magnetic resonance (NMR).
-
-    This pulse sequence can handle many of the basic pulse sequences involving
-    NMR. The pulse sequence is generated from its pulse settings attributes.
-
-    In general, the pulse sequence is as follows:
-
-    1. Perform any pre_pulses defined in ``NMRPulseSequence.pre_pulses``.
-    2. Perform NMR sequence
-
-       1. Perform stage pulse ``NMRPulseSequence.NMR['stage_pulse']``.
-          Default is 'empty' `DCPulse`.
-       2. Perform NMR pulses within the stage pulse. The NMR pulses defined
-          in ``NMRPulseSequence.NMR['NMR_pulses']`` are applied successively.
-          The delay after start of the stage pulse is
-          ``NMRPulseSequence.NMR['pre_delay']``, delays between NMR pulses is
-          ``NMRPulseSequence.NMR['inter_delay']``, and the delay after the final
-          NMR pulse is ``NMRPulseSequence.NMR['post_delay']``.
-
-    3. Perform ESR sequence
-
-       1. Perform stage pulse ``NMRPulseSequence.ESR['stage_pulse']``.
-          Default is 'plunge' `DCPulse`.
-       2. Perform ESR pulse within stage pulse for first pulse in
-          ``NMRPulseSequence.ESR['ESR_pulses']``.
-       3. Perform ``NMRPulseSequence.ESR['read_pulse']``, and acquire trace.
-       4. Repeat steps 1 - 3 for each ESR pulse. The different ESR pulses
-          usually correspond to different ESR frequencies (see
-          `NMRPulseSequence`.ESR_frequencies).
-       5. Repeat steps 1 - 4 for ``NMRPulseSequence.ESR['shots_per_frequency']``
-          This effectively interleaves the ESR pulses, which counters effects of
-          the nucleus flipping within an acquisition.
-
-    By measuring the average up proportion for each ESR frequency, a switching
-    between high and low up proportion indicates a flipping of the nucleus
-
-    Parameters:
-        NMR (PulseSequence): Pulse settings for the NMR part of the pulse sequence.
-            Contains the following items:
-
-            * ``stage_pulse`` (Pulse): Stage pulse in which to perform NMR
-              (e.g. plunge). Default is 'empty' `DCPulse`. Duration of stage
-              pulse is adapted to NMR pulses and delays.
-            * ``NMR_pulse`` (Pulse): Default NMR pulse to use.
-              By default 'NMR' `SinePulse`.
-            * ``NMR_pulses`` (List[Union[str, Pulse]]): List of NMR pulses to
-              successively apply. Can be strings, in which case the string
-              should be an item in ``NMR`` whose value is a `Pulse`. Default is
-              single element ``NMRPulseSequence.NMR['NMR_pulse']``.
-            * ``pre_delay`` (float): Delay after start of ``stage`` pulse,
-              until first NMR pulse.
-            * ``inter_delay`` (float): Delay between successive NMR pulses.
-            * ``post_delay`` (float): Delay after final NMR pulse until stage
-              pulse end.
-
-        ESR (PulseSequence): Pulse settings for the ESR part of the pulse sequence.
-            Contains the following items:
-
-            * ``stage_pulse`` (Pulse): Stage pulse in which to perform ESR
-              (e.g. plunge). Default is 'plunge `DCPulse`.
-            * ``ESR_pulse`` (Pulse): Default ESR pulse to use.
-              Default is 'ESR' ``SinePulse``.
-            * ``ESR_pulses`` (List[Union[str, Pulse]]): List of ESR pulses to
-              use. Can be strings, in which case the string should be an item in
-              ``ESR`` whose value is a `Pulse`.
-            * ``pulse_delay`` (float): ESR pulse delay after beginning of stage
-              pulse. Default is 5 ms.
-            * ``read_pulse`` (Pulse): Pulse after stage pulse for readout and
-              initialization of electron. Default is 'read_initialize`
-              `DCPulse`.
-
-        EPR (dict): Pulse settings for the empty-plunge-read (EPR) part of the
-            pulse sequence. This part is optional, and is used for non-ESR
-            contast, and to measure dark counts and hence ESR contrast.
-            Contains the following items:
-
-            * ``enabled`` (bool): Enable EPR sequence.
-            * ``pulses`` (List[Pulse]): List of pulses for EPR sequence.
-              Default is ``empty``, ``plunge``, ``read_long`` `DCPulse`.
-
-        pre_pulses (List[Pulse]): Pulses before main pulse sequence.
-            Empty by default.
-        pre_ESR_pulses (List[Pulse]): Pulses before ESR readout pulse sequence.
-            Empty by default.
-        post_pulses (List[Pulse]): Pulses after main pulse sequence.
-            Empty by default.
-        pulse_settings (dict): Dict containing all pulse settings.
-        **kwargs: Additional kwargs to `PulseSequence`.
-
-    See Also:
-        NMRParameter
-
-    Notes:
-        For given pulse settings, `NMRPulseSequence.generate` will recreate the
-        pulse sequence from settings.
-=======
     """Pulse sequence for nuclear magnetic resonance (NMR).
 
     The pulse sequence consists of two nested pulse sequences:
@@ -681,7 +420,6 @@
     `NMRPulseSequence`. This pulse sequence should correspond to a sequence
     that initializes the nucleus and reads it out. In this case, the samples
     are filtered to those where the initialization was successful.
->>>>>>> 47d056a9
     """
     def __init__(self, pulse_sequences=None, **kwargs):
         if pulse_sequences is None:
@@ -706,8 +444,6 @@
 
 
 class T2PulseSequence(ElectronReadoutPulseSequence):
-<<<<<<< HEAD
-=======
     """Pulse sequence for T2 measurements
 
     This is a subclass of the ElectronReadoutPulseSequence, and can be used for
@@ -733,7 +469,6 @@
     the final pulse.
 
     """
->>>>>>> 47d056a9
     def __init__(self, **kwargs):
         super().__init__(**kwargs)
 
@@ -744,12 +479,8 @@
             'RF_inter_pulse': None,
             'final_phase': 0,
             'artificial_frequency': 0,
-<<<<<<< HEAD
-            'num_refocusing': 0
-=======
             'num_refocusing': 0,
             'additional_RF_pulses': []
->>>>>>> 47d056a9
         })
         self.tau: float = Parameter('tau', unit='s', initial_value=1e-3, parent=False)
 
@@ -764,13 +495,6 @@
             self.generate()
 
     def add_RF_pulses(self):
-<<<<<<< HEAD
-        self.settings['RF_pulses'] = [[
-            self.settings['RF_initial_pulse'],
-            *[self.settings['RF_refocusing_pulse'] for _ in range(self.settings['num_refocusing'])],
-            self.settings['RF_final_pulse']
-        ]]
-=======
         self.settings['RF_pulses'] = [
             [
                 self.settings['RF_initial_pulse'],
@@ -779,7 +503,6 @@
             ],
             *self.settings['additional_RF_pulses']
         ]
->>>>>>> 47d056a9
 
         self.settings['inter_delay'] = []
         for k, (RF_pulse, next_RF_pulse) in enumerate(zip(
