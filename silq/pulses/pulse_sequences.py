from functools import partial
import numpy as np
import logging
from collections import Iterable, Sequence
from pathlib import Path
from copy import deepcopy

from .pulse_modules import PulseSequence
from .pulse_types import DCPulse, SinePulse, FrequencyRampPulse, Pulse
from silq.tools.circuit_tools import convert_circuit, load_circuits
from qcodes import Parameter, Measurement, DataSet
from qcodes.instrument.parameter_node import parameter
from qcodes.utils import validators as vals

from qcodes.config.config import DotDict

logger = logging.getLogger(__name__)


class PulseSequenceGenerator(PulseSequence):
    delegate_attr_dicts = ['parameters', 'parameter_nodes', 'functions',
                           'submodules', 'pulse_settings']
    """Base class for a `PulseSequence` that is generated from settings.
    """
    def __init__(self, pulses=[], **kwargs):
        super().__init__(pulses=pulses, **kwargs)
        self.pulse_settings = {}
        self._latest_pulse_settings = None

        self._meta_attrs.append('pulse_settings')

    def __setattr__(self, key, value):
        super().__setattr__(key, value)

        # Update value in pulse settings if it exists
        try:
            if key in self.pulse_settings:
                self.pulse_settings[key] = value
        except AttributeError:
            pass

    def generate(self):
        raise NotImplementedError('Needs to be implemented in subclass')


    def up_to_date(self):
        # Compare to attributes when pulse sequence was created
        return self.pulse_settings == self._latest_pulse_settings


class ElectronReadoutPulseSequence(PulseSequenceGenerator):
    """`PulseSequenceGenerator` for a general electron readout

    This pulse sequence can handle nearly all of the basic pulse sequencing
    involving ESR / NMR.
    More specific pulse sequences, such as The `ESRPulseSequenceComposite` and
    `NMRPulseSequenceComposite` are composed by nesting multiple
    `ElectronReadoutPulseSequence`. The `ElectronReadoutPulseSequence` can
    therefore be seen as a building block for more complicated sequences.

    The basic pulse sequence scheme is as follows:

    1. Perform stage pulse ``ElectronReadoutPulseSequence.settings.stage_pulse``.
       By default the stage pulse is a ``plunge`` pulse.
    2. Perform RF pulse(s) within the stage pulse, as defined in the list
       ``ElectronReadoutPulseSequence.settings.RF_pulses``. More on this later.
    3. Perform read pulse, defined in ``ElectronReadoutPulseSequence.settings.read_pulse``.

    This basic scheme can be extended in several ways, the relevant settings are
    grouped together in ``ElectronReadoutPulseSequence.settings``.
    The pulse sequence is generated from these settings via
    ``ElectronReadoutPulseSequence.generate()``. The different settings will now
    be described.

    - RF_pulses: This is the most important setting, as it determines the number
      of readouts and the pulses in each stage.
      Each element in ``RF_pulses`` is applied in a single stage, and followed
      by a readout. An element can be:

      - `Pulse`
      - List of pulses, in which case multiple pulses are applied in a single stage.
        The delays between pulses are specified in the setting ``inter_delay``
      - `PulseSequence`, in which case the entire pulse sequence is considered
        as a single stage. Useful if more complex pulsing is needed in a single
        stage. An actual stage pulse is added if it is not present in the pulse
        sequence.
      - String referring to pulse defined in ``ElectronReadoutPulseSequence.settings``.

      The elements in ``RF_pulses`` can be a combination of the above three types.
    - pre_pulses: Pulses to be applied before first stage pulse
    - post_pulses:Pulses to be applied after last read pulse
    - stage_pulse: Pulse applied during RF pulses.
      Usually a DC pulse to plunge/empty the donor
    - transition_pulse: Optional pulse between stage pulse and read pulse.
      Can be used to transition to an intermediate bias voltage.
    - read_pulse: Pulse applied after stage pulse, usually to read out electron.
    - pre_delay: Delay between beginning of stage pulse and first RF pulse
    - inter_delay: Delay between successive RF pulses. Can be a list in which
        case element k is the delay between RF_pulse k and k+1
    - post_delay: Delay between last RF pulse and end of stage pulse
    - shots_per_frequency: Number of times to repeat the stage pulses.
        Usually done for repeated nuclear readout.
    - min_duration: Minimum stage duration. If stage duration (as calculated
        from pre/inter/post_delay and RF_pulses) is shorter than min_duration,
        the post_delay is extended such that the total stage duration equals
         min_duration.

    Examples:
        The following code performs a stage with ESR_adiabatic pulse,
        followed by a readout

        >>> ESR_pulse_sequence = ElectronReadoutPulseSequence()
        >>> ESR_pulse_sequence.settings.stage_pulse = DCPulse('plunge')
        >>> ESR_pulse_sequence.settings.RF_pulses = [FrequencyRampPulse('ESR_adiabatic')]
        >>> ESR_pulse_sequence.generate()

"""
    pulse_settings = DotDict({
        'RF_pulse': SinePulse('ESR'),
        'stage_pulse': DCPulse('plunge'),
        'transition_pulse': None,
        'read_pulse': DCPulse('read_initialize', acquire=True),  # Can be set to None
        'pre_delay': 5e-3,
        'inter_delay': 5e-3,
        'post_delay': 5e-3,
        'min_duration': None,
        'RF_pulses': ['RF_pulse'],
        'pre_pulses': (),
        'post_pulses': (),
        'shots_per_frequency': 1
    })

    def __init__(self, **kwargs):
        super().__init__(**kwargs)

        self.pulse_settings = deepcopy(ElectronReadoutPulseSequence.pulse_settings)

        self.frequencies = Parameter()

    @property
    def settings(self):
        return self.pulse_settings

    @parameter
    def frequencies_get(self, parameter):
        frequencies = []
        for pulse in self.pulse_settings['RF_pulses']:
            if isinstance(pulse, Pulse):
                if getattr(pulse, 'frequency', None):
                    frequencies.append(pulse.frequency)
                elif getattr(pulse, 'frequencies', None):
                    frequencies.extend(pulse.frequencies)
            elif isinstance(pulse, str):
                if getattr(self.pulse_settings[pulse], 'frequency', None):
                    frequencies.append(self.pulse_settings[pulse].frequency)
                elif getattr(self.pulse_settings[pulse], 'frequencies', None):
                    frequencies.extend(self.pulse_settings[pulse].frequencies)
            elif isinstance(pulse, list):
                # Pulse is a list containing other pulses
                # These pulses will be joined in a single plunge
                subfrequencies = []
                for subpulse in pulse:
                    if isinstance(subpulse, Pulse):
                        if getattr(subpulse, 'frequency', None):
                            subfrequencies.append(subpulse.frequency)
                        elif getattr(subpulse, 'frequencies', None):
                            subfrequencies.extend(subpulse.frequencies)
                    elif isinstance(subpulse, str):
                        if getattr(self.pulse_settings[subpulse], 'frequency', None):
                            subfrequencies.append(self.pulse_settings[subpulse].frequency)
                        elif getattr(self.pulse_settings[subpulse], 'frequencies', None):
                            subfrequencies.extend(self.pulse_settings[subpulse].frequencies)
                    elif isinstance(subpulse, PulseSequence):
                        subfrequencies.append(None)
                    else:
                        raise RuntimeError(
                            f'RF subpulse must be a pulse or a string: {repr(subpulse)}'
                        )
                frequencies.append(subfrequencies)
            elif isinstance(pulse, PulseSequence):
                frequencies.append(None)
            else:
                raise RuntimeError(
                    f'RF pulse must be Pulse, str, or list of pulses: {pulse}'
                )
        return frequencies

    @parameter
    def frequencies_set(self, parameter, frequencies):
        logger.warning("Resetting all RF pulses to default 'RF_pulse'")
        self.pulse_settings['RF_pulses'] = []
        for frequency in frequencies:
            if isinstance(frequency, (float, int)):
                # Apply a single RF pulse within the stage
                RF_pulses = deepcopy(self.pulse_settings['RF_pulse'])
                RF_pulses.frequency = frequency
            elif isinstance(frequency, list):
                # Apply multiple RF pulses within the stage
                RF_pulses = []
                for subfrequency in frequency:
                    RF_subpulse = deepcopy(self.pulse_settings['RF_pulse'])
                    RF_subpulse.frequency = subfrequency
                    RF_pulses.append(RF_subpulse)
            else:
                raise RuntimeError(
                    f'Each RF frequency must be a number or a list of numbers. {frequencies}'
                )
            self.pulse_settings['RF_pulses'].append(RF_pulses)

        self.generate()

    def convert_RF_pulse_labels_to_pulses(self, RF_pulses=None):
        """Convert any RF pulse strings to the corresponding pulse

        Every RF pulse string should be defined as a pulse in self.pulse_settings
        """
        if RF_pulses is None:
            RF_pulses = self.pulse_settings['RF_pulses']

        converted_RF_pulses = []
        # Convert any pulse strings to pulses if necessary
        for k, RF_pulse in enumerate(RF_pulses):
            if isinstance(RF_pulse, str):  # Convert string to pulse
                pulse_copy = deepcopy(self.pulse_settings[RF_pulse])
                converted_RF_pulses.append(pulse_copy)
            elif isinstance(RF_pulse, Pulse):
                converted_RF_pulses.append(RF_pulse)
            elif isinstance(RF_pulse, PulseSequence):
                converted_RF_pulses.append(RF_pulse)
            elif isinstance(RF_pulse, list):
                # Pulse is a list containing other pulses, to be joined in a single stage
                converted_RF_subpulses = self.convert_RF_pulse_labels_to_pulses(RF_pulse)
                converted_RF_pulses.append(converted_RF_subpulses)
            elif RF_pulse is None:
                converted_RF_pulses.append([])
            else:
                raise RuntimeError(f'Cannot understand RF pulse {repr(RF_pulse)}')

        return converted_RF_pulses

    def _add_RF_pulses_single_stage(self, RF_pulses_single_stage):
        # Each element should be the RF pulses to apply within a single
        # plunge, between elements there is a read
        if not isinstance(RF_pulses_single_stage, list):
            # Single RF pulse provided, turn into list
            RF_pulses_single_stage = [RF_pulses_single_stage]

        RF_pulse = None

        stage_pulse, = self.add(self.pulse_settings['stage_pulse'])
        t_connect = partial(stage_pulse['t_start'].connect,
                            offset=self.pulse_settings['pre_delay'])

        for k, RF_subpulse in enumerate(RF_pulses_single_stage):
            if RF_subpulse is None:
                continue
            elif isinstance(RF_subpulse, Pulse):
                # Add a plunge and read pulse for each frequency
                RF_pulse, = self.add(RF_subpulse, connect=False)
                t_connect(RF_pulse['t_start'])

                if k < len(RF_pulses_single_stage) - 1:
                    # Determine delay between NMR pulses
                    inter_delay = self.pulse_settings['inter_delay']
                    if isinstance(inter_delay, Sequence):
                        # inter_delay contains an element for each pulse
                        inter_delay = inter_delay[k]

                    t_connect = partial(RF_pulse['t_stop'].connect, offset=inter_delay)
            elif isinstance(RF_subpulse, PulseSequence):
                for pulse in RF_subpulse:
                    RF_pulse, = self.add(pulse, connect=False)
                    t_connect(RF_pulse['t_start'], offset=pulse.t_start)

                final_delay = RF_subpulse.duration - pulse.t_stop
                inter_delay = self.pulse_settings['inter_delay']
                assert not isinstance(inter_delay, Sequence)
                t_connect = partial(
                    RF_pulse['t_stop'].connect,
                    offset=final_delay + inter_delay
                )
            else:
                raise ValueError(
                    f'Pulse {RF_subpulse} not understood. It must either be '
                    f'a pulse or pulse sequence.'
                )

        if RF_pulse is not None:
            # Either connect stage_pulse.t_stop to the last RF_pulse, or
            # not if the RF_pulse starts too soon (depending on min_duration)
            t_stop = RF_pulse.t_stop + self.pulse_settings['post_delay']
            duration = t_stop - stage_pulse.t_start
            min_duration = self.pulse_settings['min_duration']
            if min_duration is not None and duration < min_duration:
                # Do not connect t_stop to last RF pulse since the post_delay
                # is too little
                # TODO There should ideally still be a connection such that
                # if the RF_pulse t_stop becomes larger, stage_pulse will
                # still extend
                stage_pulse.t_stop = stage_pulse.t_start + min_duration
            else:
                RF_pulse['t_stop'].connect(
                    stage_pulse['t_stop'], offset=self.pulse_settings['post_delay']
                )
        else:
            duration = self.pulse_settings['pre_delay'] + self.pulse_settings['post_delay']
            if self.pulse_settings['min_duration'] is not None:
                duration = max(duration, self.pulse_settings['min_duration'])
            stage_pulse.duration = duration

    def _add_RF_pulse_sequence_single_stage(self, RF_pulse_sequence):
        # Determine if a stage pulse is needed or not
        stage_pulse_needed = not any(
            pulse.connection_label == 'stage' for pulse in RF_pulse_sequence
        )
        if stage_pulse_needed:
            stage_pulse, = self.add(self.pulse_settings['stage_pulse'])
            # Note that we ignore pre_delay and post_delay
            stage_pulse.duration = RF_pulse_sequence.duration
            # Connect all pulses to stage_pulse.t_start
            connect_parameter = stage_pulse['t_start']
        else:
            # Connect all pulses to t_stop of last stage pulse
            last_pulse = self.get_pulse(connection_label='stage', t_stop=self.t_stop)
            connect_parameter = last_pulse['t_stop']

        pulses_add = []
        for pulse in RF_pulse_sequence:
            pulse_copy = deepcopy(pulse)
            pulse_copy.parent = self
            connect_parameter.connect(pulse_copy['t_start'], offset=pulse.t_start)
            pulses_add.append(pulse_copy)

        self.add(*pulses_add, copy=False)  # Already copied pulses

    def add_RF_pulses(self):
        """Add RF pulses to the pulse sequence

        Note:
              Each element in ESR_frequencies can also be a list of multiple
              frequencies, in which case multiple pulses with the provided
              subfrequencies will be used.
        """
        # Add pulses to pulse sequence
        for RF_pulses_single_stage in self.pulse_settings['RF_pulses']:

            if isinstance(RF_pulses_single_stage, PulseSequence):
                self._add_RF_pulse_sequence_single_stage(
                    RF_pulses_single_stage
                )
            else:
                self._add_RF_pulses_single_stage(RF_pulses_single_stage)

            if self.pulse_settings['transition_pulse'] is not None:
                self.add(self.pulse_settings['transition_pulse'])

            if self.pulse_settings['read_pulse'] is not None:
                self.add(self.pulse_settings['read_pulse'])

    def generate(self):
        # Clear all pulses from pulse sequence
        self.clear()

        self.pulse_settings['RF_pulses'] = self.convert_RF_pulse_labels_to_pulses()

        # Add pre_pulses
        self.add(*self.pulse_settings['pre_pulses'])
        # Update self.pulse_settings['RF_pulses']. Converts any pulses that are
        # strings to actual pulses, and sets correct frequencies
        for _ in range(self.pulse_settings['shots_per_frequency']):
            self.add_RF_pulses()

        # Add post_pulses
        self.add(*self.pulse_settings['post_pulses'])

        for modifier in self.modifiers:
            modifier(self)

        self._latest_pulse_settings = deepcopy(self.pulse_settings)


class ESRPulseSequenceComposite(PulseSequence):
    """`PulseSequenceGenerator` for electron spin resonance (ESR).

    This pulse sequence combines two nested sequences:

    1. ESR: An `ElectronReadoutPulseSequence` (see docstring for details)
    2. EPR: A `PulseSequence` consisting of an empty, plunge, read pulse.
       The read pulse is a ``read_long`` pulse whose duration is supposed to
       be longer than a regular read pulse. The last portion of this pulse is
       used to estimate the dark counts, and consequently all ``up_proportion``
       results in the ``ESR`` pulse sequence will also have a corresponding
       ``contrast := up_proportion - dark_counts``.
       This pulse sequence can be disabled via
       ``ESRPulseSequenceComposite.EPR.enabled = False
"""
    def __init__(self, pulse_sequences=None, **kwargs):
        if pulse_sequences is None:
            pulse_sequences = [
                ElectronReadoutPulseSequence(name='ESR'),
                PulseSequence(
                    name='EPR',
                    pulses=[
                        DCPulse('empty', acquire=True),
                        DCPulse('plunge', acquire=True),
                        DCPulse('read_long', acquire=True)
                    ]
                )
            ]
        super().__init__(pulse_sequences=pulse_sequences, **kwargs)

        self.ESR = next(pseq for pseq in self.pulse_sequences if pseq.name == 'ESR')
        self.EPR = next(pseq for pseq in self.pulse_sequences if pseq.name == 'EPR')


class NMRPulseSequenceComposite(PulseSequence):
    """Pulse sequence for nuclear magnetic resonance (NMR).

    The pulse sequence consists of two nested pulse sequences:

    1. NMR: `ElectronReadoutPulseSequence` during which NMR pulses are to be
       applied.
    2. ESR: `ElectronReadoutPulseSequence` during which the NMR state is
       determined. The following settings are recommended:

       - ``shots_per_frequency should be larger than 1 for repeated non-
         demolition readout
       - ``RF_pulses`` Should contain two (or more) elements, one for each
         nuclear state.

    Additionally, the attribute ``initialization`` can be set to another
    `NMRPulseSequence`. This pulse sequence should correspond to a sequence
    that initializes the nucleus and reads it out. In this case, the samples
    are filtered to those where the initialization was successful.
    """
    def __init__(self, pulse_sequences=None, **kwargs):
        if pulse_sequences is None:
            pulse_sequences = [
                ElectronReadoutPulseSequence(name='NMR'),
                ElectronReadoutPulseSequence(name='ESR')
            ]

        super().__init__(pulse_sequences=pulse_sequences, **kwargs)

        self.ESR = next(pseq for pseq in self.pulse_sequences if pseq.name == 'ESR')
        self.NMR = next(pseq for pseq in self.pulse_sequences if pseq.name == 'NMR')
        try:
            self.initialization = next(
                pseq for pseq in self.pulse_sequences if pseq.name == 'initialization'
            )
        except:
            self.initialization = None

        # Disable read pulse acquire by default
        self.NMR.settings['read_pulse'].acquire = False


class T2PulseSequence(ElectronReadoutPulseSequence):
    """Pulse sequence for T2 measurements

    This is a subclass of the ElectronReadoutPulseSequence, and can be used for
    both ESR or NMR by passing it along as part of the ``pulse_sequences`` kwarg.

    This PulseSequence overrides the ``RF_pulses`` setting
    (see `ElectronReadoutPulseSequence` for details) with the following settings:

    - RF_initial_pulse: First RF pulse during stage (usually a pi/2 pulse)
    - RF_refocusing_pulse: Pulses between first and final RF pulse for refocusing.
      Ignored if num_refocusing == 0
    - RF_final_pulse: Final RF pulse during stage (usually a pi/2 pulse)
    - final_phase: Optional phase of the final RF pulse
    - artificial_frequency: Optional frequency with which to modify the phase of
      the final RF pulse, dependent on tau.
      This essentially creates oscillations without actually having to detune
      the RF pulses.
    - num_refocusing: Number of refocusing pulses to apply between initial and
      final RF pulse

    Additionally, this pulse sequence has the attribute ``tau``, which defines
    the time difference between the center of the initial pulse and the center of
    the final pulse.

    """
    def __init__(self, **kwargs):
        super().__init__(**kwargs)

        self.pulse_settings.update({
            'RF_initial_pulse': 0,
            'RF_refocusing_pulse': 0,
            'RF_final_pulse': 0,
            'RF_inter_pulse': None,
            'final_phase': 0,
            'artificial_frequency': 0,
            'num_refocusing': 0,
            'additional_RF_pulses': []
        })
        self.tau: float = Parameter('tau', unit='s', initial_value=1e-3, parent=False)

    @parameter
    def tau_set(self, parameter, val):
        parameter._latest['value'] = val
        parameter._latest['raw_value'] = val
        # TODO this fails if there is more than one layer of nesting
        if isinstance(self.parent, PulseSequence):
            self.parent.generate()
        else:
            self.generate()

    def add_RF_pulses(self):
        self.settings['RF_pulses'] = [
            [
                self.settings['RF_initial_pulse'],
                *[self.settings['RF_refocusing_pulse'] for _ in range(self.settings['num_refocusing'])],
                self.settings['RF_final_pulse']
            ],
            *self.settings['additional_RF_pulses']
        ]

        self.settings['inter_delay'] = []
        for k, (RF_pulse, next_RF_pulse) in enumerate(zip(
                self.settings['RF_pulses'][0][:-1],
                self.settings['RF_pulses'][0][1:]
        )):
            inter_delay = self.tau / max(self.settings['num_refocusing'], 1)
            if self.settings['num_refocusing'] > 0 and (k == 0 or k == self.settings['num_refocusing']):
                inter_delay /= 2

            inter_delay -= RF_pulse.duration / 2
            inter_delay -= next_RF_pulse.duration / 2
            if inter_delay < 0:
                raise RuntimeError(
                    f'RF pulse inter_delay {inter_delay} is shorter than RF pulse duration'
                )
            self.settings['inter_delay'].append(inter_delay)

        # Replace all inter_delays by offresonant pulses
        if self.settings['RF_inter_pulse'] is not None and self.settings['RF_inter_pulse'].enabled:
            RF_pulses = []
            for RF_pulse, inter_delay in zip(self.settings['RF_pulses'][0], self.settings['inter_delay']):
                RF_pulses.append(RF_pulse)
                RF_pulse_inter = self.settings['RF_inter_pulse'].copy()
                RF_pulse_inter.duration = inter_delay
                RF_pulses.append(RF_pulse_inter)

            # Add final RF pulse (inter_delay has one less element than RF_pulses)
            RF_pulses.append(self.settings['RF_pulses'][0][-1])

            self.settings['RF_pulses'][0] = RF_pulses
            self.settings['inter_delay'] = 0

        # Calculate phase of final pulse
        final_phase = self.settings['final_phase']
        final_phase += 360 * self.tau * self.settings['artificial_frequency']
        final_phase = round(final_phase % 360)
        self.settings['RF_pulses'][0][-1].phase = final_phase

        super().add_RF_pulses()


# Deprecated pulse sequences

class ESRPulseSequence(PulseSequenceGenerator):
    """`PulseSequenceGenerator` for electron spin resonance (ESR).

    This pulse sequence can handle many of the basic pulse sequences involving
    ESR. The pulse sequence is generated from its pulse settings attributes.

    In general the pulse sequence is as follows:

    1. Perform any pre_pulses defined in ``ESRPulseSequence.pre_pulses``.
    2. Perform stage pulse ``ESRPulseSequence.ESR['stage_pulse']``.
       By default, this is the ``plunge`` pulse.
    3. Perform ESR pulse within plunge pulse, the delay from start of plunge
       pulse is defined in ``ESRPulseSequence.ESR['pulse_delay']``.
    4. Perform read pulse ``ESRPulseSequence.ESR['read_pulse']``.
    5. Repeat steps 2 and 3 for each ESR pulse in
       ``ESRPulseSequence.ESR['ESR_pulses']``, which by default contains single
       pulse ``ESRPulseSequence.ESR['ESR_pulse']``.
    6. Perform empty-plunge-read sequence (EPR), but only if
       ``ESRPulseSequence.EPR['enabled']`` is True.
       EPR pulses are defined in ``ESRPulseSequence.EPR['pulses']``.
    7. Perform any post_pulses defined in ``ESRPulseSequence.post_pulses``.

    Parameters:
        ESR (dict): Pulse settings for the ESR part of the pulse sequence.
            Contains the following items:

            * ``stage_pulse`` (Pulse): Stage pulse in which to perform ESR
              (e.g. plunge). Default is 'plunge `DCPulse`.
            * ``ESR_pulse`` (Pulse): Default ESR pulse to use.
              Default is 'ESR' ``SinePulse``.
            * ``ESR_pulses`` (List[Union[str, Pulse]]): List of ESR pulses to
              use. Can be strings, in which case the string should be an item in
              ``ESR`` whose value is a `Pulse`.
            * ``pulse_delay`` (float): ESR pulse delay after beginning of stage
              pulse. Default is 5 ms.
            * ``read_pulse`` (Pulse): Pulse after stage pulse for readout and
              initialization of electron. Default is 'read_initialize`
              `DCPulse`.

        EPR (dict): Pulse settings for the empty-plunge-read (EPR) part of the
            pulse sequence. This part is optional, and is used for non-ESR
            contast, and to measure dark counts and hence ESR contrast.
            Contains the following items:

            * ``enabled`` (bool): Enable EPR sequence.
            * ``pulses`` (List[Pulse]): List of pulses for EPR sequence.
              Default is ``empty``, ``plunge``, ``read_long`` `DCPulse`.

        pre_pulses (List[Pulse]): Pulses before main pulse sequence.
            Empty by default.
        post_pulses (List[Pulse]): Pulses after main pulse sequence.
            Empty by default.
        pulse_settings (dict): Dict containing all pulse settings.
        **kwargs: Additional kwargs to `PulseSequence`.

    Examples:
        The following code measures two ESR frequencies and performs an EPR
        from which the contrast can be determined for each ESR frequency:

        >>> ESR_pulse_sequence = ESRPulseSequence()
        >>> ESR_pulse_sequence.ESR['pulse_delay'] = 5e-3
        >>> ESR_pulse_sequence.ESR['stage_pulse'] = DCPulse['plunge']
        >>> ESR_pulse_sequence.ESR['ESR_pulse'] = FrequencyRampPulse('ESR_adiabatic')
        >>> ESR_pulse_sequence.ESR_frequencies = [39e9, 39.1e9]
        >>> ESR_pulse_sequence.EPR['enabled'] = True
        >>> ESR_pulse_sequence.pulse_sequence.generate()

        The total pulse sequence is plunge-read-plunge-read-empty-plunge-read
        with an ESR pulse in the first two plunge pulses, 5 ms after the start
        of the plunge pulse. The ESR pulses have different frequencies.

    Notes:
        For given pulse settings, `ESRPulseSequence.generate` will recreate the
        pulse sequence from settings.
"""
    def __init__(self, **kwargs):
        super().__init__(**kwargs)

        self.pulse_settings['pre_pulses'] = self.pre_pulses = []

        self.pulse_settings['ESR'] = self.ESR = {
            'ESR_pulse': SinePulse('ESR'),
            'stage_pulse': DCPulse('plunge'),
            'read_pulse': DCPulse('read_initialize', acquire=True),
            'pre_delay': 5e-3,
            'inter_delay': 5e-3,
            'post_delay': 5e-3,
            'ESR_pulses': ['ESR_pulse']}

        self.pulse_settings['EPR'] = self.EPR = {
            'enabled': True,
            'pulses':[
            DCPulse('empty', acquire=True),
            DCPulse('plunge', acquire=True),
            DCPulse('read_long', acquire=True)]}

        self.pulse_settings['post_pulses'] = self.post_pulses = [DCPulse('final')]

        # Primary ESR pulses, the first ESR pulse in each plunge.
        # Used for assigning names during analysis
        self.primary_ESR_pulses = []

    @property
    def ESR_frequencies(self):
        ESR_frequencies = []
        for pulse in self.ESR['ESR_pulses']:
            if isinstance(pulse, Pulse):
                if getattr(pulse, 'frequency', None):
                    ESR_frequencies.append(pulse.frequency)
                elif getattr(pulse, 'frequencies', None):
                    ESR_frequencies.extend(pulse.frequencies)
            elif isinstance(pulse, str):
                if getattr(self.ESR[pulse], 'frequency', None):
                    ESR_frequencies.append(self.ESR[pulse].frequency)
                elif getattr(self.ESR[pulse], 'frequencies', None):
                    ESR_frequencies.extend(self.ESR[pulse].frequencies)
            elif isinstance(pulse, list):
                # Pulse is a list containing other pulses
                # These pulses will be joined in a single plunge
                ESR_subfrequencies = []
                for subpulse in pulse:
                    if isinstance(subpulse, Pulse):
                        if getattr(subpulse, 'frequency', None):
                            ESR_subfrequencies.append(subpulse.frequency)
                        elif getattr(subpulse, 'frequencies', None):
                            ESR_subfrequencies.extend(subpulse.frequencies)
                    elif isinstance(subpulse, str):
                        if getattr(self.ESR[subpulse], 'frequency', None):
                            ESR_subfrequencies.append(self.ESR[subpulse].frequency)
                        elif getattr(self.ESR[subpulse], 'frequencies', None):
                            ESR_subfrequencies.extend(self.ESR[subpulse].frequencies)
                    else:
                        raise RuntimeError('ESR subpulse must be a pulse or'
                                           f'a string: {repr(subpulse)}')
                ESR_frequencies.append(ESR_subfrequencies)
            else:
                raise RuntimeError('ESR pulse must be Pulse, str, or list '
                                   f'of pulses: {pulse}')
        return ESR_frequencies

    def add_ESR_pulses(self, ESR_frequencies=None):
        """Add ESR pulses to the pulse sequence

        Args:
            ESR_frequencies: List of ESR frequencies. If provided, the pulses in
                ESR['ESR_pulses'] will be reset to  copies of ESR['ESR_pulse']
                with the provided frequencies

        Note:
              Each element in ESR_frequencies can also be a list of multiple
              frequencies, in which case multiple pulses with the provided
              subfrequencies will be used.
        """
        # Manually set ESR frequencies if not explicitly provided, and a pulse
        # sequence has not yet been generated or the ``ESR['ESR_pulse']`` has
        # been modified
        if ESR_frequencies is None and \
                (self._latest_pulse_settings is None or
                 self.ESR['ESR_pulse'] != self._latest_pulse_settings['ESR']['ESR_pulse']):
            # Generate ESR frequencies via property
            ESR_frequencies = self.ESR_frequencies

        if ESR_frequencies is not None:
            logger.warning("Resetting all ESR pulses to default ESR['ESR_pulse']")
            self.ESR['ESR_pulses'] = []
            for ESR_frequency in ESR_frequencies:
                if isinstance(ESR_frequency, (float, int)):
                    ESR_pulse = deepcopy(self.ESR['ESR_pulse'])
                    ESR_pulse.frequency = ESR_frequency
                elif isinstance(ESR_frequency, list):
                    ESR_pulse = []
                    for ESR_subfrequency in ESR_frequency:
                        ESR_subpulse = deepcopy(self.ESR['ESR_pulse'])
                        ESR_subpulse.frequency = ESR_subfrequency
                        ESR_pulse.append(ESR_subpulse)
                else:
                    raise RuntimeError('Each ESR frequency must be a number or a'
                                       f' list of numbers. {ESR_frequencies}')
                self.ESR['ESR_pulses'].append(ESR_pulse)

        # Convert any pulse strings to pulses if necessary
        for k, pulse in enumerate(self.ESR['ESR_pulses']):
            if isinstance(pulse, str):
                pulse_copy = deepcopy(self.ESR[pulse])
                self.ESR['ESR_pulses'][k] = pulse_copy
            elif isinstance(pulse, list):
                # Pulse is a list containing other pulses
                # These pulses will be joined in a single plunge
                for kk, subpulse in enumerate(pulse):
                    if isinstance(subpulse, str):
                        subpulse_copy = deepcopy(self.ESR[subpulse])
                        self.ESR['ESR_pulses'][k][kk] = subpulse_copy

        self.primary_ESR_pulses = []  # Clear primary ESR pulses (first in each plunge)
        # Add pulses to pulse sequence
        for single_plunge_ESR_pulses in self.ESR['ESR_pulses']:
            # Each element should be the ESR pulses to apply within a single
            # plunge, between elements there is a read

            ESR_pulse = None

            if not isinstance(single_plunge_ESR_pulses, list):
                # Single ESR pulse provided, turn into list
                single_plunge_ESR_pulses = [single_plunge_ESR_pulses]

            plunge_pulse, = self.add(self.ESR['stage_pulse'])
            t_connect = partial(plunge_pulse['t_start'].connect,
                                offset=self.ESR['pre_delay'])

            for k, ESR_subpulse in enumerate(single_plunge_ESR_pulses):
                # Add a plunge and read pulse for each frequency
                ESR_pulse, = self.add(ESR_subpulse)
                t_connect(ESR_pulse['t_start'])
                t_connect = partial(ESR_pulse['t_stop'].connect,
                                    offset=self.ESR['inter_delay'])
                if not k:
                    self.primary_ESR_pulses.append(ESR_pulse)

            if ESR_pulse is not None:
                ESR_pulse['t_stop'].connect(plunge_pulse['t_stop'],
                                        offset=self.ESR['post_delay'])

            self.add(self.ESR['read_pulse'])

    def generate(self, ESR_frequencies=None):
        self.clear()
        self.add(*self.pulse_settings['pre_pulses'])

        # Update self.ESR['ESR_pulses']. Converts any pulses that are strings to
        # actual pulses, and sets correct frequencies
        self.add_ESR_pulses(ESR_frequencies=ESR_frequencies)

        if self.EPR['enabled']:
            self._EPR_pulses = self.add(*self.EPR['pulses'])

        self._ESR_pulses = self.add(*self.post_pulses)

        self._latest_pulse_settings = deepcopy(self.pulse_settings)


class T2ElectronPulseSequence(PulseSequenceGenerator):
    """`PulseSequenceGenerator` for electron coherence (T2) measurements.

    This pulse sequence can handle measurements on the electron coherence time,
    including adding refocusing pulses

    In general the pulse sequence is as follows:

    1. Perform any pre_pulses defined in ``T2ElectronPulseSequence.pre_pulses``.
    2. Perform stage pulse ``T2ElectronPulseSequence.ESR['stage_pulse']``.
       By default, this is the ``plunge`` pulse.
    3. Perform initial ESR pulse
       ``T2ElectronPulseSequence.ESR['ESR_initial_pulse']`` within plunge pulse,
       the delay until start of the ESR pulse is defined in
       ``T2ElectronPulseSequence.ESR['pre_delay']``.
    4. For ``T2ElectronPulseSequence.ESR['num_refocusing_pulses']`` times, wait
       for ``T2ElectronPulseSequence.ESR['inter_delay']` and apply
       ``T2ElectronPulseSequence.ESR['ESR_refocusing_pulse]``.
    5. Wait ``T2ElectronPulseSequence.ESR['ESR_refocusing_pulse']`` and apply
       ``T2ElectronPulseSequence.ESR['ESR_final_pulse']``.
    6. Wait ``T2ElectronPulseSequence.ESR['post_delay']``, then stop stage pulse
       and Perform read pulse ``T2ElectronPulseSequence.ESR['read_pulse']``.
    7. Perform empty-plunge-read sequence (EPR), but only if
       ``T2ElectronPulseSequence.EPR['enabled']`` is True.
       EPR pulses are defined in ``T2ElectronPulseSequence.EPR['pulses']``.
    8. Perform any post_pulses defined in ``ESRPulseSequence.post_pulses``.

    Parameters:
        ESR (dict): Pulse settings for the ESR part of the pulse sequence.
            Contains the following items:

            :stage_pulse (Pulse): Stage pulse in which to perform ESR
              (e.g. plunge). Default is 'plunge `DCPulse`.
            :ESR_initial_pulse (Pulse): Initial ESR pulse to apply within
              stage pulse. Default is ``ESR_piHalf`` `SinePulse`.
              Ignored if set to ``None``
            :ESR_refocusing_pulse (Pulse): Refocusing ESR pulses between
              initial and final ESR pulse. Zero refocusing pulses measures
              T2star, one refocusing pulse measures T2Echo.
              Default is ``ESR_pi`` `SinePulse`.
            :ESR_final_pulse (Pulse): Final ESR pulse within stage pulse.
              Default is ``ESR_piHalf`` `SinePulse`.
              Ignored if set to ``None``.
            :num_refocusing_pulses (int): Number of refocusing pulses
              ``T2ElectronPulseSequence.ESR['ESR_refocusing_pulse']`` to apply.
            :pre_delay (float): Delay after stage pulse before first ESR
              pulse.
            :inter_delay (float): Delay between successive ESR pulses.
            :post_delay (float): Delay after final ESR pulse.
            :read_pulse (Pulse): Pulse after stage pulse for readout and
              initialization of electron. Default is 'read_initialize`
              `DCPulse`.

        EPR (dict): Pulse settings for the empty-plunge-read (EPR) part of the
            pulse sequence. This part is optional, and is used for non-ESR
            contast, and to measure dark counts and hence ESR contrast.
            Contains the following items:

            :enabled: (bool): Enable EPR sequence.
            :pulses: (List[Pulse]): List of pulses for EPR sequence.
              Default is ``empty``, ``plunge``, ``read_long`` `DCPulse`.

        pre_pulses (List[Pulse]): Pulses before main pulse sequence.
            Empty by default.
        post_pulses (List[Pulse]): Pulses after main pulse sequence.
            Empty by default.
        pulse_settings (dict): Dict containing all pulse settings.
        **kwargs: Additional kwargs to `PulseSequence`.

    Notes:
        For given pulse settings, `T2ElectronPulseSequence.generate` will
        recreate the pulse sequence from settings.
"""
    def __init__(self, **kwargs):
        super().__init__(pulses=[], **kwargs)

        self.pulse_settings['ESR'] = self.ESR = {
            'stage_pulse': DCPulse('plunge'),
            'ESR_initial_pulse': SinePulse('ESR_PiHalf'),
            'ESR_refocusing_pulse': SinePulse('ESR_Pi'),
            'ESR_final_pulse': SinePulse('ESR_PiHalf'),
            'read_pulse': DCPulse('read'),

            'num_refocusing': 0,

            'pre_delay': None,
            'inter_delay': None,
            'post_delay': None,
        }

        self.pulse_settings['EPR'] = self.EPR = {
            'enabled': True,
            'pulses':[
            DCPulse('empty', acquire=True),
            DCPulse('plunge', acquire=True),
            DCPulse('read_long', acquire=True)]}

        self.pulse_settings['pre_pulses'] = self.pre_pulses = []
        self.pulse_settings['post_pulses'] = self.post_pulses = []

    def add_ESR_pulses(self):
        # Add stage pulse, duration will be specified later
        stage_pulse, = self.add(self.ESR['stage_pulse'])

        t = stage_pulse.t_start + self.ESR['pre_delay']

        # Add initial pulse (evolve to state where T2 effects can be observed)
        if self.ESR['ESR_initial_pulse'] is not None:
            ESR_initial_pulse, = self.add(self.ESR['ESR_initial_pulse'])
            ESR_initial_pulse.t_start = t
            t += ESR_initial_pulse.duration

        for k in range(self.ESR['num_refocusing_pulses']):
            t += self.ESR['inter_delay']
            ESR_refocusing_pulse = self.add(self.ESR['ESR_refocusing_pulse'])
            ESR_refocusing_pulse.t_start = t
            t += ESR_refocusing_pulse.duration

        t += self.ESR['inter_delay']
        if self.ESR['ESR_final_pulse'] is not None:
            ESR_final_pulse, = self.add(self.ESR['ESR_final_pulse'])
            ESR_final_pulse.t_start = t
            t += ESR_final_pulse.duration

        t += self.ESR['post_delay']

        stage_pulse.duration = t - stage_pulse.t_start

        # Add final read pulse
        self.add(self.ESR['read_pulse'])

    def generate(self):
        """
        Updates the pulse sequence
        """

        # Initialize pulse sequence
        self.clear()

        self.add(*self.pulse_settings['pre_pulses'])

        self.add_ESR_pulses()

        if self.EPR['enabled']:
            self.add(*self.EPR['pulses'])

        self.add(*self.pulse_settings['post_pulses'])

        # Create copy of current pulse settings for comparison later
        self._latest_pulse_settings = deepcopy(self.pulse_settings)


class NMRPulseSequence(PulseSequenceGenerator):
    """`PulseSequenceGenerator` for nuclear magnetic resonance (NMR).

    This pulse sequence can handle many of the basic pulse sequences involving
    NMR. The pulse sequence is generated from its pulse settings attributes.

    In general, the pulse sequence is as follows:

    1. Perform any pre_pulses defined in ``NMRPulseSequence.pre_pulses``.
    2. Perform NMR sequence

       1. Perform stage pulse ``NMRPulseSequence.NMR['stage_pulse']``.
          Default is 'empty' `DCPulse`.
       2. Perform NMR pulses within the stage pulse. The NMR pulses defined
          in ``NMRPulseSequence.NMR['NMR_pulses']`` are applied successively.
          The delay after start of the stage pulse is
          ``NMRPulseSequence.NMR['pre_delay']``, delays between NMR pulses is
          ``NMRPulseSequence.NMR['inter_delay']``, and the delay after the final
          NMR pulse is ``NMRPulseSequence.NMR['post_delay']``.

    3. Perform ESR sequence

       1. Perform stage pulse ``NMRPulseSequence.ESR['stage_pulse']``.
          Default is 'plunge' `DCPulse`.
       2. Perform ESR pulse within stage pulse for first pulse in
          ``NMRPulseSequence.ESR['ESR_pulses']``.
       3. Perform ``NMRPulseSequence.ESR['read_pulse']``, and acquire trace.
       4. Repeat steps 1 - 3 for each ESR pulse. The different ESR pulses
          usually correspond to different ESR frequencies (see
          `NMRPulseSequence`.ESR_frequencies).
       5. Repeat steps 1 - 4 for ``NMRPulseSequence.ESR['shots_per_frequency']``
          This effectively interleaves the ESR pulses, which counters effects of
          the nucleus flipping within an acquisition.

    By measuring the average up proportion for each ESR frequency, a switching
    between high and low up proportion indicates a flipping of the nucleus

    Parameters:
        NMR (dict): Pulse settings for the NMR part of the pulse sequence.
            Contains the following items:

            * ``stage_pulse`` (Pulse): Stage pulse in which to perform NMR
              (e.g. plunge). Default is 'empty' `DCPulse`. Duration of stage
              pulse is adapted to NMR pulses and delays.
            * ``NMR_pulse`` (Pulse): Default NMR pulse to use.
              By default 'NMR' `SinePulse`.
            * ``NMR_pulses`` (List[Union[str, Pulse]]): List of NMR pulses to
              successively apply. Can be strings, in which case the string
              should be an item in ``NMR`` whose value is a `Pulse`. Default is
              single element ``NMRPulseSequence.NMR['NMR_pulse']``.
            * ``pre_delay`` (float): Delay after start of ``stage`` pulse,
              until first NMR pulse.
            * ``inter_delay`` (float): Delay between successive NMR pulses.
            * ``post_delay`` (float): Delay after final NMR pulse until stage
              pulse end.

        ESR (dict): Pulse settings for the ESR part of the pulse sequence.
            Contains the following items:

            * ``stage_pulse`` (Pulse): Stage pulse in which to perform ESR
              (e.g. plunge). Default is 'plunge `DCPulse`.
            * ``ESR_pulse`` (Pulse): Default ESR pulse to use.
              Default is 'ESR' ``SinePulse``.
            * ``ESR_pulses`` (List[Union[str, Pulse]]): List of ESR pulses to
              use. Can be strings, in which case the string should be an item in
              ``ESR`` whose value is a `Pulse`.
            * ``pulse_delay`` (float): ESR pulse delay after beginning of stage
              pulse. Default is 5 ms.
            * ``read_pulse`` (Pulse): Pulse after stage pulse for readout and
              initialization of electron. Default is 'read_initialize`
              `DCPulse`.

        EPR (dict): Pulse settings for the empty-plunge-read (EPR) part of the
            pulse sequence. This part is optional, and is used for non-ESR
            contast, and to measure dark counts and hence ESR contrast.
            Contains the following items:

            * ``enabled`` (bool): Enable EPR sequence.
            * ``pulses`` (List[Pulse]): List of pulses for EPR sequence.
              Default is ``empty``, ``plunge``, ``read_long`` `DCPulse`.

        pre_pulses (List[Pulse]): Pulses before main pulse sequence.
            Empty by default.
        pre_ESR_pulses (List[Pulse]): Pulses before ESR readout pulse sequence.
            Empty by default.
        post_pulses (List[Pulse]): Pulses after main pulse sequence.
            Empty by default.
        pulse_settings (dict): Dict containing all pulse settings.
        **kwargs: Additional kwargs to `PulseSequence`.

    See Also:
        NMRParameter

    Notes:
        For given pulse settings, `NMRPulseSequence.generate` will recreate the
        pulse sequence from settings.
    """
    def __init__(self, pulses=[], **kwargs):
        super().__init__(pulses=pulses, **kwargs)
        self.pulse_settings['NMR'] = self.NMR = {
            'stage_pulse': DCPulse('empty'),
            'NMR_pulse': SinePulse('NMR'),
            'NMR_pulses': ['NMR_pulse'],
            'post_pulse': DCPulse('read', acquire=True),
            'intermediate_pulses': [],
            'pre_delay': 5e-3,
            'inter_delay': 1e-3,
            'post_delay': 2e-3}
        self.pulse_settings['ESR'] = self.ESR = {
            'ESR_pulse': FrequencyRampPulse('adiabatic_ESR'),
            'ESR_pulses': ['ESR_pulse'],
            'stage_pulse': DCPulse('plunge'),
            'read_pulse': DCPulse('read_initialize', acquire=True),
            'pre_delay': 5e-3,
            'post_delay': 5e-3,
            'inter_delay': 1e-3,
            'shots_per_frequency': 25}
        self.pulse_settings['pre_pulses'] = self.pre_pulses = []
        self.pulse_settings['pre_ESR_pulses'] = self.pre_ESR_pulses = []
        self.pulse_settings['post_pulses'] = self.post_pulses = []

    def add_NMR_pulses(self, pulse_sequence=None):
        if pulse_sequence is None:
            pulse_sequence = self

        # Convert any pulse strings to pulses if necessary
        for k, pulse in enumerate(self.NMR['NMR_pulses']):
            if isinstance(pulse, str):
                pulse_copy = deepcopy(self.NMR[pulse])
                self.NMR['NMR_pulses'][k] = pulse_copy
            elif isinstance(pulse, Iterable):
                # Pulse is a list containing sub-pulses
                # These pulses will be sequenced during a single stage pulse
                for kk, subpulse in enumerate(pulse):
                    if isinstance(subpulse, str):
                        subpulse_copy = deepcopy(self.NMR[subpulse])
                        self.NMR['NMR_pulses'][k][kk] = subpulse_copy

        self.primary_NMR_pulses = []  # Clear primary NMR pulses (first in each stage pulse)

        # Add pulses to pulse sequence
        for k, single_stage_NMR_pulses in enumerate(self.NMR['NMR_pulses']):
            # Each element should be the NMR pulses to apply within a single
            # stage, between each subsequence there will be a pre-delay and
            # post-delay

            if not isinstance(single_stage_NMR_pulses, Iterable):
                # Single NMR pulse provided, turn into list
                single_stage_NMR_pulses = [single_stage_NMR_pulses]

            NMR_stage_pulse, = self.add(self.NMR['stage_pulse'])
            t_connect = partial(NMR_stage_pulse['t_start'].connect,
                                offset=self.NMR['pre_delay'])

            self.primary_NMR_pulses.append(single_stage_NMR_pulses[0])

            NMR_pulse = None
            for kk, NMR_subpulse in enumerate(single_stage_NMR_pulses):
                NMR_pulse, = self.add(NMR_subpulse)
                t_connect(NMR_pulse['t_start'])

                if kk < len(single_stage_NMR_pulses) - 1:
                    # Determine delay between NMR pulses
                    if isinstance(self.NMR['inter_delay'], Iterable):
                        inter_delay = self.NMR['inter_delay'][kk]
                    else:
                        inter_delay = self.NMR['inter_delay']

                    t_connect = partial(NMR_pulse['t_stop'].connect, offset=inter_delay)

            if NMR_pulse is not None:
                NMR_pulse['t_stop'].connect(NMR_stage_pulse['t_stop'],
                                            offset=self.NMR['post_delay'])

            if k < len(self.NMR['NMR_pulses'])-1:
                # Add any intermediate pulses, except for the final NMR sequence
                t_connect = partial(NMR_stage_pulse['t_stop'].connect, offset=0)
                for intermediate_pulse in self.NMR['intermediate_pulses']:
                    int_pulse, = self.add(intermediate_pulse)
                    t_connect(int_pulse['t_start'])
                    t_connect = partial(int_pulse['t_stop'].connect, offset=0)
            elif self.NMR['post_pulse'] is not None:
                # Add final pulse
                post_pulse, = self.add(self.NMR['post_pulse'])
                NMR_stage_pulse['t_stop'].connect(post_pulse['t_start'])

        return pulse_sequence

    def add_ESR_pulses(self, pulse_sequence=None, previous_pulse=None):
        if pulse_sequence is None:
            pulse_sequence = self

        for _ in range(self.ESR['shots_per_frequency']):
            for ESR_pulses in self.ESR['ESR_pulses']:
                # Add a plunge and read pulse for each frequency

                if not isinstance(ESR_pulses, list):
                    # Treat frequency as list, as one could add multiple ESR
                    # pulses
                    ESR_pulses = [ESR_pulses]

                stage_pulse, = pulse_sequence.add(self.ESR['stage_pulse'])
                for k, ESR_pulse in enumerate(ESR_pulses):

                    if isinstance(ESR_pulse, str):
                        # Pulse is a reference to some pulse in self.ESR
                        ESR_pulse = self.ESR[ESR_pulse]

                    ESR_pulse, = pulse_sequence.add(ESR_pulse)

                    # Delay also depends on any previous ESR pulses
                    delay = self.ESR['pre_delay'] + k * self.ESR['inter_delay']
                    stage_pulse['t_start'].connect(ESR_pulse['t_start'],
                                                    offset=delay)
                ESR_pulse['duration'].connect(stage_pulse['t_stop'],
                                            offset=lambda p: p.parent.t_start + self.ESR['post_delay'])
                pulse_sequence.add(self.ESR['read_pulse'])

    def generate(self):
        """Updates the pulse sequence"""

        # Initialize pulse sequence
        self.clear()

        self.add(*self.pulse_settings['pre_pulses'])

        self.add_NMR_pulses()

        # Note: This was added when performing NMR on the electron-up manifold,
        # where it is important to reload a spin-down electron for readout.
        self.add(*self.pulse_settings['pre_ESR_pulses'])

        self.add_ESR_pulses()

        self.add(*self.pulse_settings['post_pulses'])

        # Create copy of current pulse settings for comparison later
        self._latest_pulse_settings = deepcopy(self.pulse_settings)


class NMRCPMGPulseSequence(NMRPulseSequence):
    """`PulseSequenceGenerator` for nuclear magnetic resonance (NMR).

    This pulse sequence can handle many of the basic pulse sequences involving
    NMR. The pulse sequence is generated from its pulse settings attributes.

    In general, the pulse sequence is as follows:

    1. Perform any pre_pulses defined in ``NMRPulseSequence.pre_pulses``.
    2. Perform NMR sequence

       1. Perform stage pulse ``NMRPulseSequence.NMR['stage_pulse']``.
          Default is 'empty' `DCPulse`.
       2. Perform NMR pulses within the stage pulse. The NMR pulses defined
          in ``NMRPulseSequence.NMR['NMR_pulses']`` are applied successively.
          The delay after start of the stage pulse is
          ``NMRPulseSequence.NMR['pre_delay']``, delays between NMR pulses is
          ``NMRPulseSequence.NMR['inter_delay']``, and the delay after the final
          NMR pulse is ``NMRPulseSequence.NMR['post_delay']``.

    3. Perform ESR sequence

       1. Perform stage pulse ``NMRPulseSequence.ESR['stage_pulse']``.
          Default is 'plunge' `DCPulse`.
       2. Perform ESR pulse within stage pulse for first pulse in
          ``NMRPulseSequence.ESR['ESR_pulses']``.
       3. Perform ``NMRPulseSequence.ESR['read_pulse']``, and acquire trace.
       4. Repeat steps 1 - 3 for each ESR pulse. The different ESR pulses
          usually correspond to different ESR frequencies (see
          `NMRPulseSequence`.ESR_frequencies).
       5. Repeat steps 1 - 4 for ``NMRPulseSequence.ESR['shots_per_frequency']``
          This effectively interleaves the ESR pulses, which counters effects of
          the nucleus flipping within an acquisition.

    By measuring the average up proportion for each ESR frequency, a switching
    between high and low up proportion indicates a flipping of the nucleus

    Parameters:
        NMR (dict): Pulse settings for the NMR part of the pulse sequence.
            Contains the following items:

            * ``stage_pulse`` (Pulse): Stage pulse in which to perform NMR
              (e.g. plunge). Default is 'empty' `DCPulse`. Duration of stage
              pulse is adapted to NMR pulses and delays.
            * ``NMR_pulse`` (Pulse): Default NMR pulse to use.
              By default 'NMR' `SinePulse`.
            * ``NMR_pulses`` (List[Union[str, Pulse]]): List of NMR pulses to
              successively apply. Can be strings, in which case the string
              should be an item in ``NMR`` whose value is a `Pulse`. Default is
              single element ``NMRPulseSequence.NMR['NMR_pulse']``.
            * ``pre_delay`` (float): Delay after start of ``stage`` pulse,
              until first NMR pulse.
            * ``inter_delay`` (float): Delay between successive NMR pulses.
            * ``post_delay`` (float): Delay after final NMR pulse until stage
              pulse end.

        ESR (dict): Pulse settings for the ESR part of the pulse sequence.
            Contains the following items:

            * ``stage_pulse`` (Pulse): Stage pulse in which to perform ESR
              (e.g. plunge). Default is 'plunge `DCPulse`.
            * ``ESR_pulse`` (Pulse): Default ESR pulse to use.
              Default is 'ESR' ``SinePulse``.
            * ``ESR_pulses`` (List[Union[str, Pulse]]): List of ESR pulses to
              use. Can be strings, in which case the string should be an item in
              ``ESR`` whose value is a `Pulse`.
            * ``pulse_delay`` (float): ESR pulse delay after beginning of stage
              pulse. Default is 5 ms.
            * ``read_pulse`` (Pulse): Pulse after stage pulse for readout and
              initialization of electron. Default is 'read_initialize`
              `DCPulse`.

        EPR (dict): Pulse settings for the empty-plunge-read (EPR) part of the
            pulse sequence. This part is optional, and is used for non-ESR
            contast, and to measure dark counts and hence ESR contrast.
            Contains the following items:

            * ``enabled`` (bool): Enable EPR sequence.
            * ``pulses`` (List[Pulse]): List of pulses for EPR sequence.
              Default is ``empty``, ``plunge``, ``read_long`` `DCPulse`.

        pre_pulses (List[Pulse]): Pulses before main pulse sequence.
            Empty by default.
        pre_ESR_pulses (List[Pulse]): Pulses before ESR readout pulse sequence.
            Empty by default.
        post_pulses (List[Pulse]): Pulses after main pulse sequence.
            Empty by default.
        pulse_settings (dict): Dict containing all pulse settings.
        **kwargs: Additional kwargs to `PulseSequence`.

    See Also:
        NMRParameter

    Notes:
        For given pulse settings, `NMRPulseSequence.generate` will recreate the
        pulse sequence from settings.
    """
    def __init__(self, pulses=[], **kwargs):
        super().__init__(pulses=pulses, **kwargs)
        self.pulse_settings['NMR'] = self.NMR = {
            'stage_pulse': DCPulse('empty'),
            'NMR_pulse': SinePulse('NMR'),
            'NMR_pulses': ['NMR_pulse'],
            'pre_delay': 5e-3,
            'inter_delay': 1e-3,
            'post_delay': 2e-3,
            'final_phase': 0,
            'artificial_frequency': 0
        }
        self.pulse_settings['ESR'] = self.ESR = {
            'ESR_pulse': FrequencyRampPulse('adiabatic_ESR'),
            'ESR_pulses': ['ESR_pulse'],
            'stage_pulse': DCPulse('plunge'),
            'read_pulse': DCPulse('read_initialize', acquire=True),
            'pre_delay': 5e-3,
            'post_delay': 5e-3,
            'inter_delay': 1e-3,
            'shots_per_frequency': 25}
        self.pulse_settings['pre_pulses'] = self.pre_pulses = []
        self.pulse_settings['pre_ESR_pulses'] = self.pre_ESR_pulses = []
        self.pulse_settings['post_pulses'] = self.post_pulses = []

        self.primary_NMR_pulses = []  # Primary NMR pulses (first in each stage pulse)

        self.generate()

    def add_NMR_pulses(self, pulse_sequence=None):
        if pulse_sequence is None:
            pulse_sequence = self

        # Convert any pulse strings to pulses if necessary
        for k, pulse in enumerate(self.NMR['NMR_pulses']):
            if isinstance(pulse, str):
                pulse_copy = deepcopy(self.NMR[pulse])
                self.NMR['NMR_pulses'][k] = pulse_copy
            elif isinstance(pulse, Iterable):
                # Pulse is a list containing sub-pulses
                # These pulses will be sequenced during a single stage pulse
                for kk, subpulse in enumerate(pulse):
                    if isinstance(subpulse, str):
                        subpulse_copy = deepcopy(self.NMR[subpulse])
                        self.NMR['NMR_pulses'][k][kk] = subpulse_copy

        self.primary_NMR_pulses = []  # Clear primary NMR pulses (first in each stage pulse)

        # Add pulses to pulse sequence
        for single_stage_NMR_pulses in self.NMR['NMR_pulses']:
            # Each element should be the NMR pulses to apply within a single
            # stage, between each subsequence there will be a pre-delay and
            # post-delay

            if not isinstance(single_stage_NMR_pulses, Iterable):
                # Single NMR pulse provided, turn into list
                single_stage_NMR_pulses = [single_stage_NMR_pulses]

            NMR_stage_pulse, = self.add(self.NMR['stage_pulse'])
            t_connect = partial(NMR_stage_pulse['t_start'].connect,
                                offset=self.NMR['pre_delay'])

            self.primary_NMR_pulses.append(single_stage_NMR_pulses[0])

            NMR_pulse = None
            for k, NMR_subpulse in enumerate(single_stage_NMR_pulses):
                NMR_pulse, = self.add(NMR_subpulse)
                t_connect(NMR_pulse['t_start'])
                # The first and last pulses have only a single inter-delay time between pulses
                if k == 0 or k == len(single_stage_NMR_pulses) - 2:
                    t_connect = partial(NMR_pulse['t_stop'].connect,
                                        offset=self.NMR['inter_delay'])
                else:
                    t_connect = partial(NMR_pulse['t_stop'].connect,
                                        offset=self.NMR['inter_delay']*2)

            if NMR_pulse is not None:
                NMR_pulse['t_stop'].connect(NMR_stage_pulse['t_stop'],
                                            offset=self.NMR['post_delay'])

        return pulse_sequence

    def add_ESR_pulses(self, pulse_sequence=None, previous_pulse=None):
        if pulse_sequence is None:
            pulse_sequence = self

        for _ in range(self.ESR['shots_per_frequency']):
            for ESR_pulses in self.ESR['ESR_pulses']:
                # Add a plunge and read pulse for each frequency

                if not isinstance(ESR_pulses, list):
                    # Treat frequency as list, as one could add multiple ESR
                    # pulses
                    ESR_pulses = [ESR_pulses]

                stage_pulse, = pulse_sequence.add(self.ESR['stage_pulse'])
                delay = self.ESR['pre_delay']
                for k, ESR_pulse in enumerate(ESR_pulses):

                    if isinstance(ESR_pulse, str):
                        # Pulse is a reference to some pulse in self.ESR
                        ESR_pulse = self.ESR[ESR_pulse]

                    ESR_pulse, = pulse_sequence.add(ESR_pulse)

                    # Delay also depends on any previous ESR pulses
                    stage_pulse['t_start'].connect(ESR_pulse['t_start'],
                                                   offset=delay)
                    delay = delay + ESR_pulse['duration'].get() + self.ESR['inter_delay']

                ESR_pulse['duration'].connect(stage_pulse['t_stop'],
                                              offset=lambda p: p.parent.t_start + self.ESR['post_delay'])
                pulse_sequence.add(self.ESR['read_pulse'])

    def generate(self):
        """Updates the pulse sequence"""

        # Initialize pulse sequence
        self.clear()

        self.add(*self.pulse_settings['pre_pulses'])

        self.add_NMR_pulses()

        # Note: This was added when performing NMR on the electron-up manifold,
        # where it is important to reload a spin-down electron for readout.
        self.add(*self.pulse_settings['pre_ESR_pulses'])

        self.add_ESR_pulses()

        self.add(*self.pulse_settings['post_pulses'])

        # Create copy of current pulse settings for comparison later
        self._latest_pulse_settings = deepcopy(self.pulse_settings)


class FlipFlopPulseSequence(PulseSequenceGenerator):
    """`PulseSequenceGenerator` for hitting the flip-flop transition

    The flip-flop transition is the one where both the electron and nucleus flip
    in opposite direction, thus keeping the total spin constant.

    This pulse sequence is mainly used to flip the nucleus to a certain state
    without having to perform NMR or even having to measure the electron.

    The flip-flop transitions between a nuclear spin state S1 and (S1+1) is:

    f_ESR(S1) + A/2 + gamma_n * B_0,

    where f_ESR(S1) is the ESR frequency for nuclear state S1, A is the
    hyperfine, gamma_n is the nuclear Zeeman, and B_0 is the static magnetic
    field. The transition will flip (electron down, nucleus S+1) to
    (electron up, nucleus S) and vice versa.

    Parameters:
        ESR (dict): Pulse settings for the ESR part of the pulse sequence.
            Contains the following items:

            * ``frequency`` (float): ESR frequency below the flip-flop
              transition (Hz).
            * ``hyperfine`` (float): Hyperfine interaction (Hz).
            * ``nuclear_zeeman`` (float): Nuclear zeeman strength (gamma_n*B_0)
            * ``stage_pulse`` (Pulse): Stage pulse in which to perform ESR
              (e.g. plunge). Default is `DCPulse`('plunge').
            * ``pre_flip_ESR_pulse`` (Pulse): ESR pulse to use before the
              flip-flop pulse to pre-flip the electron to spin-up,
              which allows the nucleus to be flipped to a higher state.
              Default is `SinePulse`('ESR').
            * ``flip_flop_pulse`` (Pulse): Flip-flop ESR pulse, whose
              frequency will be set to A/2 + gamma_n*B_0 higher than the
              ``frequency`` setting. Default pulse is `SinePulse`('ESR')
            * ``pre_flip`` (bool): Whether to pre-flip the electron, to
              transition to a higher nuclear state. Default is False.
            * ``pre_delay`` (float): Delay between start of stage pulse and
              first pulse (``pre_flip_ESR_pulse`` or ``flip_flop_pulse``).
            * ``inter_delay`` (float): Delay between ``pre_flip_ESR_pulse`` and
              ``flip_flop_pulse``. Ignored if pre_flip is False
            * ``post_delay`` (float): Delay after last frequency pulse and end
              of stage pulse.

        pre_pulses (List[Pulse]): Pulses before main pulse sequence.
            Empty by default.
        post_pulses (List[Pulse]): Pulses after main pulse sequence.
            Empty by default.
        pulse_settings (dict): Dict containing all pulse settings.
        **kwargs: Additional kwargs to `PulseSequence`.

    """

    def __init__(self, **kwargs):
        super().__init__(**kwargs)

        self.pulse_settings['ESR'] = self.ESR = {
            'frequencies': [28e9, 28e9],
            'hyperfine': None,
            'nuclear_zeeman': -5.5e6,
            'stage_pulse': DCPulse('plunge', acquire=True),
            'pre_flip_ESR_pulse': SinePulse('ESR'),
            'flip_flop_pulse': SinePulse('ESR'),
            'pre_flip': False,
            'pre_delay': 5e-3,
            'inter_delay': 1e-3,
            'post_delay': 5e-3}

        self.pulse_settings['pre_pulses'] = self.pre_pulses = []
        self.pulse_settings['post_pulses'] = self.post_pulses = [DCPulse('read')]

        self.generate()

    def add_ESR_pulses(self):
        stage_pulse, = self.add(self.ESR['stage_pulse'])
        ESR_t_start = partial(stage_pulse['t_start'].connect,
                              offset=self.ESR['pre_delay'])

        if self.ESR['pre_flip']:
            # First add the pre-flip the ESR pulses (start with excited electron)
            for ESR_frequency in self.ESR['frequencies']:
                pre_flip_ESR_pulse, = self.add(self.ESR['pre_flip_ESR_pulse'])
                pre_flip_ESR_pulse.frequency = ESR_frequency
                ESR_t_start(pre_flip_ESR_pulse['t_start'])

                # Update t_start of next ESR pulse
                ESR_t_start = partial(pre_flip_ESR_pulse['t_stop'].connect,
                                      offset=self.ESR['inter_delay'])

        flip_flop_ESR_pulse, = self.add(self.ESR['flip_flop_pulse'])
        ESR_t_start(flip_flop_ESR_pulse['t_start'])

        # Calculate flip-flop frequency
        ESR_max_frequency = np.max(self.ESR['frequencies'])
        hyperfine = self.ESR['hyperfine']
        if hyperfine is None:
            # Choose difference between two ESR frequencies
            hyperfine = float(np.abs(np.diff(self.ESR['frequencies'])))

        flip_flop_ESR_pulse.frequency = (ESR_max_frequency
                                         - hyperfine / 2
                                         - self.ESR['nuclear_zeeman'])
        flip_flop_ESR_pulse['t_stop'].connect(stage_pulse['t_stop'],
                                              offset=self.ESR['post_delay'])

    def generate(self):
        """Updates the pulse sequence"""
        self.clear()

        self.add(*self.pulse_settings['pre_pulses'])

        self.add_ESR_pulses()

        self.add(*self.pulse_settings['post_pulses'])


class CircuitPulseSequence(ElectronReadoutPulseSequence):
    def __init__(self, name='circuit', circuits_file=None, **kwargs):
        super().__init__(name=name, **kwargs)
        self.settings["pulses"] = {}

        self.circuit_index = Parameter(vals=vals.Ints(), parent=False)
        self.circuit = Parameter(vals=vals.Strings())
        self.circuits = Parameter(
            vals=vals.Lists(vals.Strings()), set_cmd=None, initial_value=[]
        )

        self.circuits_file = Parameter(initial_value=circuits_file, set_cmd=None)
        self.circuits_folder = Parameter(
            config_link='properties.circuits_folder', set_cmd=None
        )

    @parameter
    def circuit_index_set(self, parameter, idx):
        self.circuit = self.circuits[idx]

    @parameter
    def circuit_set(self, parameter, circuit):
        # Update current value of circuit
        parameter._latest["raw_value"] = parameter._latest["value"] = circuit

        gates = convert_circuit(circuit, target_type=list)

        unknown_gates = [gate for gate in gates if gate not in self.settings.pulses]
        if unknown_gates:
            raise RuntimeError(
                f'The following pulses are not registered in '
                f'CircuitPulseSequence.settings.pulses: {unknown_gates}'
            )

        self.settings.RF_pulses = self.gates_to_RF_pulses(gates)

        self.generate()

    def gates_to_RF_pulses(self, gates):
        RF_pulses = [[]]
        for gate in gates:
            pulse_element = self.settings.pulses[gate]
            if isinstance(pulse_element, (Pulse, PulseSequence)):
                RF_pulses[0].append(pulse_element)
            elif isinstance(pulse_element, (list, tuple)):
                RF_pulses[0].extend(pulse_element)
        return RF_pulses

    def load_circuits(self, filepath):
        if not isinstance(filepath, Path):
            filepath = Path(filepath)

        if not filepath.exists():
            if self.circuits_folder is None:
                raise RuntimeError(f'Could not find filepath at {filepath}')

            filepath = Path(self.circuits_folder) / filepath

        if not filepath.exists():
            raise RuntimeError(f'Could not find filepath at {filepath}')

        self.circuits = load_circuits(filepath, target_type=str)

        return self.circuits

    def save_circuits(self, filepath, name='circuits.txt'):

        if isinstance(filepath, Measurement):
            filepath = filepath.dataset.filepath
        elif isinstance(filepath, DataSet):
            filepath = filepath.filepath

        filepath = Path(filepath)

        if filepath.is_dir():
            filepath = filepath / name

        with filepath.open('w') as f:
            f.write('\n'.join(self.circuits))

        return filepath

    def save(self, filepath):
        return self.save_circuits(filepath)


<<<<<<< HEAD
class NMRCircuitPulseSequence(NMRPulseSequenceComposite):
    def __init__(self, name='NMR_circuit', circuits_file=None, **kwargs):
        super().__init__(name=name, **kwargs)
        # self.pulse_settings["initialization"] = {"enabled": False}

        self.NMR.settings["pulses"] = {}

        self.circuit_index = Parameter(vals=vals.Ints(), parent=False)
        self.circuit = Parameter(vals=vals.Strings())
        self.circuits = Parameter(
            vals=vals.Lists(vals.Strings()), set_cmd=None, initial_value=[]
        )

        self.circuits_file = Parameter(initial_value=circuits_file, set_cmd=None)
        self.circuits_folder = Parameter(config_link='properties.circuits_folder', set_cmd=None)

    @parameter
    def circuit_index_set(self, parameter, idx):
        self.circuit = self.circuits[idx]

    @parameter
    def circuit_set(self, parameter, circuit):
        # Update current value of circuit
        parameter._latest["raw_value"] = parameter._latest["value"] = circuit

        gates = convert_circuit(circuit, target_type=list)

        unknown_gates = [gate for gate in gates if gate not in self.NMR.settings['pulses']]
        if unknown_gates:
            raise RuntimeError(
                f'The following pulses are not registered in '
                f'NMRCircuitPulseSequence.NMR.settings["pulses"]: {unknown_gates}'
            )

        self.NMR.pulse_settings["RF_pulses"] = [[
            self.NMR.settings['pulses'][gate] for gate in gates
        ]]

        self.generate()

    def load_circuits(self, filepath):

        if not isinstance(filepath, Path):
            filepath = Path(filepath)

        if not filepath.exists():
            if self.circuits_folder is None:
                raise RuntimeError(f'Could not find filepath at {filepath}')

            filepath = Path(self.circuits_folder) / filepath

        if not filepath.exists():
            raise RuntimeError(f'Could not find filepath at {filepath}')

        self.circuits = load_circuits(filepath, target_type=str)

        return self.circuits

    def save_circuits(self, filepath, name='circuits.txt'):

        if isinstance(filepath, Measurement):
            filepath = filepath.dataset.filepath
        elif isinstance(filepath, DataSet):
            filepath = filepath.filepath

        filepath = Path(filepath)

        if filepath.is_dir():
            filepath = filepath / name

        with filepath.open('w') as f:
            f.write('\n'.join(self.circuits))

        return filepath

    def save(self, filepath):
        return self.save_circuits(filepath)


=======
>>>>>>> 6da7738f
class ESRRamseyDetuningPulseSequence(ESRPulseSequence):
    """" Created to implement an arbitrary number of DC pulses in a Ramsey sequence during the wait time. Please Refer to ESRPulseSequence for the ESR pulses.

    Highlights:

   - DC pulses can be stored in  ['ESR']['detuning_pulses'] and will become the new 'stage_pulse'
   - t_start_detuning is the time at which the DC detuning pulses start. In the case the detuning starts right after the ESR pi/2 , then this time should
    be equal to ['pre_delay'] +ESR['piHalf'].duration
   - If  the time for the detuning pulses is shorter that the total stage duration, the final part of the pulse (called post_stage) will the standard stage pulse  """

    def __init__(self, **kwargs):
        super().__init__(**kwargs)

        self.pulse_settings['ESR']['t_start_detuning'] = 0
        self.pulse_settings['ESR']['detuning_pulses'] = []

    def add_ESR_pulses(self, ESR_frequencies=None):
        super().add_ESR_pulses(ESR_frequencies=ESR_frequencies)
        # At this point there is a single `stage` pulse for each group of ESR pulses.
        # We want to inject our detuning  pulses in between this stage pulse


        if self.pulse_settings['EPR']['enabled'] :
            raise NotImplementedError('Currently not programmed to include EPR pulse')



        stage_pulse = self.get_pulse(name=self.ESR['stage_pulse'].name)

        assert stage_pulse is not None, "Could not find existing stage pulse in pulse sequence"
        self.remove(stage_pulse)

        if any(pulse.connection_label != stage_pulse.connection_label
               or pulse.connection != stage_pulse.connection
               for pulse in self.ESR['detuning_pulses']):
            raise RuntimeError('All detuning pulses must have same connection as stage pulse')

        t = stage_pulse._delay + self.ESR['t_start_detuning']
        # Add an initial stage pulse if t_start_detuning > 0
        if self.pulse_settings['ESR']['t_start_detuning'] > 0:
            pre_stage_pulse, = self.add(stage_pulse)
            pre_stage_pulse.name = 'pre_stage'
            pre_stage_pulse.t_stop = t

        # Add all detuning pulses
        for pulse in self.ESR['detuning_pulses']:
            detuning_pulse, = self.add(pulse)
            detuning_pulse.t_start = t
            t += detuning_pulse.duration

        if t > stage_pulse.t_stop:
            raise RuntimeError('Total duration of detuning pulses exceeds total stage pulse duration')
        elif t < stage_pulse.t_stop:
            # Add a final stage pulse
            post_stage_pulse, = self.add(stage_pulse)
            post_stage_pulse.name = 'post_stage'
            post_stage_pulse.t_start = t
            post_stage_pulse.t_stop = stage_pulse.t_stop<|MERGE_RESOLUTION|>--- conflicted
+++ resolved
@@ -1626,88 +1626,6 @@
         return self.save_circuits(filepath)
 
 
-<<<<<<< HEAD
-class NMRCircuitPulseSequence(NMRPulseSequenceComposite):
-    def __init__(self, name='NMR_circuit', circuits_file=None, **kwargs):
-        super().__init__(name=name, **kwargs)
-        # self.pulse_settings["initialization"] = {"enabled": False}
-
-        self.NMR.settings["pulses"] = {}
-
-        self.circuit_index = Parameter(vals=vals.Ints(), parent=False)
-        self.circuit = Parameter(vals=vals.Strings())
-        self.circuits = Parameter(
-            vals=vals.Lists(vals.Strings()), set_cmd=None, initial_value=[]
-        )
-
-        self.circuits_file = Parameter(initial_value=circuits_file, set_cmd=None)
-        self.circuits_folder = Parameter(config_link='properties.circuits_folder', set_cmd=None)
-
-    @parameter
-    def circuit_index_set(self, parameter, idx):
-        self.circuit = self.circuits[idx]
-
-    @parameter
-    def circuit_set(self, parameter, circuit):
-        # Update current value of circuit
-        parameter._latest["raw_value"] = parameter._latest["value"] = circuit
-
-        gates = convert_circuit(circuit, target_type=list)
-
-        unknown_gates = [gate for gate in gates if gate not in self.NMR.settings['pulses']]
-        if unknown_gates:
-            raise RuntimeError(
-                f'The following pulses are not registered in '
-                f'NMRCircuitPulseSequence.NMR.settings["pulses"]: {unknown_gates}'
-            )
-
-        self.NMR.pulse_settings["RF_pulses"] = [[
-            self.NMR.settings['pulses'][gate] for gate in gates
-        ]]
-
-        self.generate()
-
-    def load_circuits(self, filepath):
-
-        if not isinstance(filepath, Path):
-            filepath = Path(filepath)
-
-        if not filepath.exists():
-            if self.circuits_folder is None:
-                raise RuntimeError(f'Could not find filepath at {filepath}')
-
-            filepath = Path(self.circuits_folder) / filepath
-
-        if not filepath.exists():
-            raise RuntimeError(f'Could not find filepath at {filepath}')
-
-        self.circuits = load_circuits(filepath, target_type=str)
-
-        return self.circuits
-
-    def save_circuits(self, filepath, name='circuits.txt'):
-
-        if isinstance(filepath, Measurement):
-            filepath = filepath.dataset.filepath
-        elif isinstance(filepath, DataSet):
-            filepath = filepath.filepath
-
-        filepath = Path(filepath)
-
-        if filepath.is_dir():
-            filepath = filepath / name
-
-        with filepath.open('w') as f:
-            f.write('\n'.join(self.circuits))
-
-        return filepath
-
-    def save(self, filepath):
-        return self.save_circuits(filepath)
-
-
-=======
->>>>>>> 6da7738f
 class ESRRamseyDetuningPulseSequence(ESRPulseSequence):
     """" Created to implement an arbitrary number of DC pulses in a Ramsey sequence during the wait time. Please Refer to ESRPulseSequence for the ESR pulses.
 
