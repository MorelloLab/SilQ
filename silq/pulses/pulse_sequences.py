from functools import partial
import numpy as np
import logging
from collections import Iterable, Sequence
<<<<<<< HEAD
from pathlib import Path
from copy import deepcopy

from .pulse_modules import PulseSequence
from .pulse_types import DCPulse, SinePulse, FrequencyRampPulse, Pulse
from silq.tools.circuit_tools import convert_circuit, load_circuits
from qcodes import Parameter, Measurement, DataSet
from qcodes.instrument.parameter_node import parameter
from qcodes.utils import validators as vals

=======
from .pulse_modules import PulseSequence
from .pulse_types import DCPulse, SinePulse, FrequencyRampPulse, Pulse
from copy import deepcopy
from qcodes import Parameter
from qcodes.instrument.parameter_node import parameter
>>>>>>> 08f60600
from qcodes.config.config import DotDict

logger = logging.getLogger(__name__)


class PulseSequenceGenerator(PulseSequence):
    delegate_attr_dicts = ['parameters', 'parameter_nodes', 'functions',
                           'submodules', 'pulse_settings']
    """Base class for a `PulseSequence` that is generated from settings.
    """
    def __init__(self, pulses=[], **kwargs):
        super().__init__(pulses=pulses, **kwargs)
        self.pulse_settings = {}
        self._latest_pulse_settings = None

        self._meta_attrs.append('pulse_settings')

    def __setattr__(self, key, value):
        super().__setattr__(key, value)

        # Update value in pulse settings if it exists
        try:
            if key in self.pulse_settings:
                self.pulse_settings[key] = value
        except AttributeError:
            pass

    def generate(self):
        raise NotImplementedError('Needs to be implemented in subclass')


    def up_to_date(self):
        # Compare to attributes when pulse sequence was created
        return self.pulse_settings == self._latest_pulse_settings


class ElectronReadoutPulseSequence(PulseSequenceGenerator):
    """`PulseSequenceGenerator` for electron spin resonance (ESR).

    This pulse sequence can handle many of the basic pulse sequences involving
    ESR. The pulse sequence is generated from its pulse settings attributes.

    In general the pulse sequence is as follows:

    1. Perform any pre_pulses defined in ``ESRPulseSequence.pre_pulses``.
    2. Perform stage pulse ``ESRPulseSequence.ESR['stage_pulse']``.
       By default, this is the ``plunge`` pulse.
    3. Perform ESR pulse within plunge pulse, the delay from start of plunge
       pulse is defined in ``ESRPulseSequence.ESR['pulse_delay']``.
    4. Perform read pulse ``ESRPulseSequence.ESR['read_pulse']``.
    5. Repeat steps 2 and 3 for each ESR pulse in
       ``ESRPulseSequence.ESR['ESR_pulses']``, which by default contains single
       pulse ``ESRPulseSequence.ESR['ESR_pulse']``.
    6. Perform empty-plunge-read sequence (EPR), but only if
       ``ESRPulseSequence.EPR['enabled']`` is True.
       EPR pulses are defined in ``ESRPulseSequence.EPR['pulses']``.
    7. Perform any post_pulses defined in ``ESRPulseSequence.post_pulses``.

    Parameters:
        ESR (dict): Pulse settings for the ESR part of the pulse sequence.
            Contains the following items:

            * ``stage_pulse`` (Pulse): Stage pulse in which to perform ESR
              (e.g. plunge). Default is 'plunge `DCPulse`.
            * ``ESR_pulse`` (Pulse): Default ESR pulse to use.
              Default is 'ESR' ``SinePulse``.
            * ``ESR_pulses`` (List[Union[str, Pulse]]): List of ESR pulses to
              use. Can be strings, in which case the string should be an item in
              ``ESR`` whose value is a `Pulse`.
            * ``pulse_delay`` (float): ESR pulse delay after beginning of stage
              pulse. Default is 5 ms.
            * ``read_pulse`` (Pulse): Pulse after stage pulse for readout and
              initialization of electron. Default is 'read_initialize`
              `DCPulse`.

        EPR (dict): Pulse settings for the empty-plunge-read (EPR) part of the
            pulse sequence. This part is optional, and is used for non-ESR
            contast, and to measure dark counts and hence ESR contrast.
            Contains the following items:

            * ``enabled`` (bool): Enable EPR sequence.
            * ``pulses`` (List[Pulse]): List of pulses for EPR sequence.
              Default is ``empty``, ``plunge``, ``read_long`` `DCPulse`.

        pre_pulses (List[Pulse]): Pulses before main pulse sequence.
            Empty by default.
        post_pulses (List[Pulse]): Pulses after main pulse sequence.
            Empty by default.
        pulse_settings (dict): Dict containing all pulse settings.
        **kwargs: Additional kwargs to `PulseSequence`.

    Examples:
        The following code measures two ESR frequencies and performs an EPR
        from which the contrast can be determined for each ESR frequency:

        >>> ESR_pulse_sequence = ESRPulseSequence()
        >>> ESR_pulse_sequence.ESR['pulse_delay'] = 5e-3
        >>> ESR_pulse_sequence.ESR['stage_pulse'] = DCPulse['plunge']
        >>> ESR_pulse_sequence.ESR['ESR_pulse'] = FrequencyRampPulse('ESR_adiabatic')
        >>> ESR_pulse_sequence.ESR_frequencies = [39e9, 39.1e9]
        >>> ESR_pulse_sequence.EPR['enabled'] = True
        >>> ESR_pulse_sequence.pulse_sequence.generate()

        The total pulse sequence is plunge-read-plunge-read-empty-plunge-read
        with an ESR pulse in the first two plunge pulses, 5 ms after the start
        of the plunge pulse. The ESR pulses have different frequencies.

    Notes:
        For given pulse settings, `ESRPulseSequence.generate` will recreate the
        pulse sequence from settings.
"""
<<<<<<< HEAD
    def __init__(self, **kwargs):
        super().__init__(**kwargs)

        self.pulse_settings = DotDict({
            'RF_pulse': SinePulse('ESR'),
            'stage_pulse': DCPulse('plunge'),
            'read_pulse': DCPulse('read_initialize', acquire=True),  # Can be set to None
            'pre_delay': 5e-3,
            'inter_delay': 5e-3,
            'post_delay': 5e-3,
            'min_duration': None,
            'RF_pulses': ['RF_pulse'],
            'pre_pulses': (),
            'post_pulses': (),
            'shots_per_frequency': 1
        })
=======
    pulse_settings = DotDict({
        'RF_pulse': SinePulse('ESR'),
        'stage_pulse': DCPulse('plunge'),
        'transition_pulse': None,
        'read_pulse': DCPulse('read_initialize', acquire=True),  # Can be set to None
        'pre_delay': 5e-3,
        'inter_delay': 5e-3,
        'post_delay': 5e-3,
        'min_duration': None,
        'RF_pulses': ['RF_pulse'],
        'pre_pulses': (),
        'post_pulses': (),
        'shots_per_frequency': 1
    })
    def __init__(self, **kwargs):
        super().__init__(**kwargs)

        self.pulse_settings = deepcopy(ElectronReadoutPulseSequence.pulse_settings)
>>>>>>> 08f60600

        self.frequencies = Parameter()

    @property
    def settings(self):
        return self.pulse_settings

    @parameter
    def frequencies_get(self, parameter):
        frequencies = []
        for pulse in self.pulse_settings['RF_pulses']:
            if isinstance(pulse, Pulse):
                frequencies.append(pulse.frequency)
            elif isinstance(pulse, str):
                frequencies.append(self.pulse_settings[pulse].frequency)
            elif isinstance(pulse, list):
                # Pulse is a list containing other pulses
                # These pulses will be joined in a single plunge
                subfrequencies = []
                for subpulse in pulse:
                    if isinstance(subpulse, Pulse):
                        subfrequencies.append(subpulse.frequency)
                    elif isinstance(subpulse, str):
                        subfrequencies.append(self.pulse_settings[subpulse].frequency)
                    elif isinstance(subpulse, PulseSequence):
                        subfrequencies.append(None)
                    else:
                        raise RuntimeError(
                            f'RF subpulse must be a pulse or a string: {repr(subpulse)}'
                        )
                frequencies.append(subfrequencies)
            elif isinstance(pulse, PulseSequence):
                frequencies.append(None)
            else:
                raise RuntimeError(
                    f'RF pulse must be Pulse, str, or list of pulses: {pulse}'
                )
        return frequencies

    @parameter
    def frequencies_set(self, parameter, frequencies):
        logger.warning("Resetting all RF pulses to default 'RF_pulse'")
        self.pulse_settings['RF_pulses'] = []
        for frequency in frequencies:
            if isinstance(frequency, (float, int)):
                # Apply a single RF pulse within the stage
                RF_pulses = deepcopy(self.pulse_settings['RF_pulse'])
                RF_pulses.frequency = frequency
            elif isinstance(frequency, list):
                # Apply multiple RF pulses within the stage
                RF_pulses = []
                for subfrequency in frequency:
                    RF_subpulse = deepcopy(self.pulse_settings['RF_pulse'])
                    RF_subpulse.frequency = subfrequency
                    RF_pulses.append(RF_subpulse)
            else:
                raise RuntimeError(
                    f'Each RF frequency must be a number or a list of numbers. {frequencies}'
                )
            self.pulse_settings['RF_pulses'].append(RF_pulses)

        self.generate()

    def convert_RF_pulse_labels_to_pulses(self, RF_pulses=None):
        """Convert any RF pulse strings to the corresponding pulse

        Every RF pulse string should be defined as a pulse in self.pulse_settings
        """
        if RF_pulses is None:
            RF_pulses = self.pulse_settings['RF_pulses']

        converted_RF_pulses = []
        # Convert any pulse strings to pulses if necessary
        for k, RF_pulse in enumerate(RF_pulses):
            if isinstance(RF_pulse, str):  # Convert string to pulse
                pulse_copy = deepcopy(self.pulse_settings[RF_pulse])
                converted_RF_pulses.append(pulse_copy)
            elif isinstance(RF_pulse, Pulse):
                converted_RF_pulses.append(RF_pulse)
            elif isinstance(RF_pulse, PulseSequence):
                converted_RF_pulses.append(RF_pulse)
            elif isinstance(RF_pulse, list):
                # Pulse is a list containing other pulses, to be joined in a single stage
                converted_RF_subpulses = self.convert_RF_pulse_labels_to_pulses(RF_pulse)
                converted_RF_pulses.append(converted_RF_subpulses)
            elif RF_pulse is None:
                converted_RF_pulses.append([])
            else:
                raise RuntimeError(f'Cannot understand RF pulse {repr(RF_pulse)}')

        return converted_RF_pulses

    def _add_RF_pulses_single_stage(self, RF_pulses_single_stage):
        # Each element should be the RF pulses to apply within a single
        # plunge, between elements there is a read
        if not isinstance(RF_pulses_single_stage, list):
            # Single RF pulse provided, turn into list
            RF_pulses_single_stage = [RF_pulses_single_stage]

        RF_pulse = None

        stage_pulse, = self.add(self.pulse_settings['stage_pulse'])
        t_connect = partial(stage_pulse['t_start'].connect,
                            offset=self.pulse_settings['pre_delay'])

        for k, RF_subpulse in enumerate(RF_pulses_single_stage):
            if RF_subpulse is None:
                continue
            elif isinstance(RF_subpulse, Pulse):
                # Add a plunge and read pulse for each frequency
                RF_pulse, = self.add(RF_subpulse, connect=False)
                t_connect(RF_pulse['t_start'])

                if k < len(RF_pulses_single_stage) - 1:
                    # Determine delay between NMR pulses
                    inter_delay = self.pulse_settings['inter_delay']
                    if isinstance(inter_delay, Sequence):
                        # inter_delay contains an element for each pulse
                        inter_delay = inter_delay[k]

                    t_connect = partial(RF_pulse['t_stop'].connect, offset=inter_delay)
            elif isinstance(RF_subpulse, PulseSequence):
                for pulse in RF_subpulse:
                    RF_pulse, = self.add(pulse, connect=False)
                    t_connect(RF_pulse['t_start'], offset=pulse.t_start)

                final_delay = RF_subpulse.duration - pulse.t_stop
                inter_delay = self.pulse_settings['inter_delay']
                assert not isinstance(inter_delay, Sequence)
                t_connect = partial(
                    RF_pulse['t_stop'].connect,
                    offset=final_delay + inter_delay
                )
            else:
                raise ValueError(
                    f'Pulse {RF_subpulse} not understood. It must either be '
                    f'a pulse or pulse sequence.'
                )

        if RF_pulse is not None:
            # Either connect stage_pulse.t_stop to the last RF_pulse, or
            # not if the RF_pulse starts too soon (depending on min_duration)
            t_stop = RF_pulse.t_stop + self.pulse_settings['post_delay']
            duration = t_stop - stage_pulse.t_start
            min_duration = self.pulse_settings['min_duration']
            if min_duration is not None and duration < min_duration:
                # Do not connect t_stop to last RF pulse since the post_delay
                # is too little
                # TODO There should ideally still be a connection such that
                # if the RF_pulse t_stop becomes larger, stage_pulse will
                # still extend
                stage_pulse.t_stop = stage_pulse.t_start + min_duration
            else:
                RF_pulse['t_stop'].connect(
                    stage_pulse['t_stop'], offset=self.pulse_settings['post_delay']
                )
        else:
            duration = self.pulse_settings['pre_delay'] + self.pulse_settings['post_delay']
            if self.pulse_settings['min_duration'] is not None:
                duration = max(duration, self.pulse_settings['min_duration'])
            stage_pulse.duration = duration

    def _add_RF_pulse_sequence_single_stage(self, RF_pulse_sequence):
        # Determine if a stage pulse is needed or not
        stage_pulse_needed = not any(
            pulse.connection_label == 'stage' for pulse in RF_pulse_sequence
        )
        if stage_pulse_needed:
            stage_pulse, = self.add(self.pulse_settings['stage_pulse'])
            # Note that we ignore pre_delay and post_delay
            stage_pulse.duration = RF_pulse_sequence.duration
            # Connect all pulses to stage_pulse.t_start
            connect_parameter = stage_pulse['t_start']
        else:
            # Connect all pulses to t_stop of last stage pulse
            last_pulse = self.get_pulse(connection_label='stage', t_stop=self.t_stop)
            connect_parameter = last_pulse['t_stop']

        pulses_add = []
        for pulse in RF_pulse_sequence:
            pulse_copy = deepcopy(pulse)
            connect_parameter.connect(pulse_copy['t_start'], offset=pulse.t_start)
            pulses_add.append(pulse_copy)

        self.add(*pulses_add, copy=False)  # Already copied pulses

    def add_RF_pulses(self):
        """Add RF pulses to the pulse sequence

        Note:
              Each element in ESR_frequencies can also be a list of multiple
              frequencies, in which case multiple pulses with the provided
              subfrequencies will be used.
        """
        # Add pulses to pulse sequence
        for RF_pulses_single_stage in self.pulse_settings['RF_pulses']:

            if isinstance(RF_pulses_single_stage, PulseSequence):
                self._add_RF_pulse_sequence_single_stage(
                    RF_pulses_single_stage
                )
            else:
                self._add_RF_pulses_single_stage(RF_pulses_single_stage)

<<<<<<< HEAD
=======
            if self.pulse_settings['transition_pulse'] is not None:
                self.add(self.pulse_settings['transition_pulse'])

>>>>>>> 08f60600
            if self.pulse_settings['read_pulse'] is not None:
                self.add(self.pulse_settings['read_pulse'])

    def generate(self):
        # Clear all pulses from pulse sequence
        self.clear()

        self.pulse_settings['RF_pulses'] = self.convert_RF_pulse_labels_to_pulses()

        # Add pre_pulses
        self.add(*self.pulse_settings['pre_pulses'])

        # Update self.pulse_settings['RF_pulses']. Converts any pulses that are
        # strings to actual pulses, and sets correct frequencies
        for _ in range(self.pulse_settings['shots_per_frequency']):
            self.add_RF_pulses()

        # Add pre_pulses
        self.add(*self.pulse_settings['post_pulses'])

<<<<<<< HEAD
=======
        for modifier in self.modifiers:
            modifier(self)

>>>>>>> 08f60600
        self._latest_pulse_settings = deepcopy(self.pulse_settings)


class ESRPulseSequenceComposite(PulseSequence):
    """`PulseSequenceGenerator` for electron spin resonance (ESR).

    This pulse sequence can handle many of the basic pulse sequences involving
    ESR. The pulse sequence is generated from its pulse settings attributes.

    In general the pulse sequence is as follows:

    1. Perform any pre_pulses defined in ``ESRPulseSequence.pre_pulses``.
    2. Perform stage pulse ``ESRPulseSequence.ESR['stage_pulse']``.
       By default, this is the ``plunge`` pulse.
    3. Perform ESR pulse within plunge pulse, the delay from start of plunge
       pulse is defined in ``ESRPulseSequence.ESR['pulse_delay']``.
    4. Perform read pulse ``ESRPulseSequence.ESR['read_pulse']``.
    5. Repeat steps 2 and 3 for each ESR pulse in
       ``ESRPulseSequence.ESR['ESR_pulses']``, which by default contains single
       pulse ``ESRPulseSequence.ESR['ESR_pulse']``.
    6. Perform empty-plunge-read sequence (EPR), but only if
       ``ESRPulseSequence.EPR['enabled']`` is True.
       EPR pulses are defined in ``ESRPulseSequence.EPR['pulses']``.
    7. Perform any post_pulses defined in ``ESRPulseSequence.post_pulses``.

    Parameters:
        ESR (dict): Pulse settings for the ESR part of the pulse sequence.
            Contains the following items:

            * ``stage_pulse`` (Pulse): Stage pulse in which to perform ESR
              (e.g. plunge). Default is 'plunge `DCPulse`.
            * ``ESR_pulse`` (Pulse): Default ESR pulse to use.
              Default is 'ESR' ``SinePulse``.
            * ``ESR_pulses`` (List[Union[str, Pulse]]): List of ESR pulses to
              use. Can be strings, in which case the string should be an item in
              ``ESR`` whose value is a `Pulse`.
            * ``pulse_delay`` (float): ESR pulse delay after beginning of stage
              pulse. Default is 5 ms.
            * ``read_pulse`` (Pulse): Pulse after stage pulse for readout and
              initialization of electron. Default is 'read_initialize`
              `DCPulse`.

        EPR (dict): Pulse settings for the empty-plunge-read (EPR) part of the
            pulse sequence. This part is optional, and is used for non-ESR
            contast, and to measure dark counts and hence ESR contrast.
            Contains the following items:

            * ``enabled`` (bool): Enable EPR sequence.
            * ``pulses`` (List[Pulse]): List of pulses for EPR sequence.
              Default is ``empty``, ``plunge``, ``read_long`` `DCPulse`.

        pre_pulses (List[Pulse]): Pulses before main pulse sequence.
            Empty by default.
        post_pulses (List[Pulse]): Pulses after main pulse sequence.
            Empty by default.
        pulse_settings (dict): Dict containing all pulse settings.
        **kwargs: Additional kwargs to `PulseSequence`.

    Examples:
        The following code measures two ESR frequencies and performs an EPR
        from which the contrast can be determined for each ESR frequency:

        >>> ESR_pulse_sequence = ESRPulseSequence()
        >>> ESR_pulse_sequence.ESR['pulse_delay'] = 5e-3
        >>> ESR_pulse_sequence.ESR['stage_pulse'] = DCPulse['plunge']
        >>> ESR_pulse_sequence.ESR['ESR_pulse'] = FrequencyRampPulse('ESR_adiabatic')
        >>> ESR_pulse_sequence.ESR_frequencies = [39e9, 39.1e9]
        >>> ESR_pulse_sequence.EPR['enabled'] = True
        >>> ESR_pulse_sequence.pulse_sequence.generate()

        The total pulse sequence is plunge-read-plunge-read-empty-plunge-read
        with an ESR pulse in the first two plunge pulses, 5 ms after the start
        of the plunge pulse. The ESR pulses have different frequencies.

    Notes:
        For given pulse settings, `ESRPulseSequence.generate` will recreate the
        pulse sequence from settings.
"""
    def __init__(self, pulse_sequences=None, **kwargs):
        if pulse_sequences is None:
            pulse_sequences = [
                ElectronReadoutPulseSequence(name='ESR'),
                PulseSequence(
                    name='EPR',
                    pulses=[
                        DCPulse('empty', acquire=True),
                        DCPulse('plunge', acquire=True),
                        DCPulse('read_long', acquire=True)
                    ]
                )
            ]
        super().__init__(pulse_sequences=pulse_sequences, **kwargs)

        self.ESR = next(pseq for pseq in self.pulse_sequences if pseq.name == 'ESR')
        self.EPR = next(pseq for pseq in self.pulse_sequences if pseq.name == 'EPR')


class NMRPulseSequenceComposite(PulseSequence):
    """`PulseSequenceGenerator` for nuclear magnetic resonance (NMR).

    This pulse sequence can handle many of the basic pulse sequences involving
    NMR. The pulse sequence is generated from its pulse settings attributes.

    In general, the pulse sequence is as follows:

    1. Perform any pre_pulses defined in ``NMRPulseSequence.pre_pulses``.
    2. Perform NMR sequence

       1. Perform stage pulse ``NMRPulseSequence.NMR['stage_pulse']``.
          Default is 'empty' `DCPulse`.
       2. Perform NMR pulses within the stage pulse. The NMR pulses defined
          in ``NMRPulseSequence.NMR['NMR_pulses']`` are applied successively.
          The delay after start of the stage pulse is
          ``NMRPulseSequence.NMR['pre_delay']``, delays between NMR pulses is
          ``NMRPulseSequence.NMR['inter_delay']``, and the delay after the final
          NMR pulse is ``NMRPulseSequence.NMR['post_delay']``.

    3. Perform ESR sequence

       1. Perform stage pulse ``NMRPulseSequence.ESR['stage_pulse']``.
          Default is 'plunge' `DCPulse`.
       2. Perform ESR pulse within stage pulse for first pulse in
          ``NMRPulseSequence.ESR['ESR_pulses']``.
       3. Perform ``NMRPulseSequence.ESR['read_pulse']``, and acquire trace.
       4. Repeat steps 1 - 3 for each ESR pulse. The different ESR pulses
          usually correspond to different ESR frequencies (see
          `NMRPulseSequence`.ESR_frequencies).
       5. Repeat steps 1 - 4 for ``NMRPulseSequence.ESR['shots_per_frequency']``
          This effectively interleaves the ESR pulses, which counters effects of
          the nucleus flipping within an acquisition.

    By measuring the average up proportion for each ESR frequency, a switching
    between high and low up proportion indicates a flipping of the nucleus

    Parameters:
        NMR (PulseSequence): Pulse settings for the NMR part of the pulse sequence.
            Contains the following items:

            * ``stage_pulse`` (Pulse): Stage pulse in which to perform NMR
              (e.g. plunge). Default is 'empty' `DCPulse`. Duration of stage
              pulse is adapted to NMR pulses and delays.
            * ``NMR_pulse`` (Pulse): Default NMR pulse to use.
              By default 'NMR' `SinePulse`.
            * ``NMR_pulses`` (List[Union[str, Pulse]]): List of NMR pulses to
              successively apply. Can be strings, in which case the string
              should be an item in ``NMR`` whose value is a `Pulse`. Default is
              single element ``NMRPulseSequence.NMR['NMR_pulse']``.
            * ``pre_delay`` (float): Delay after start of ``stage`` pulse,
              until first NMR pulse.
            * ``inter_delay`` (float): Delay between successive NMR pulses.
            * ``post_delay`` (float): Delay after final NMR pulse until stage
              pulse end.

        ESR (PulseSequence): Pulse settings for the ESR part of the pulse sequence.
            Contains the following items:

            * ``stage_pulse`` (Pulse): Stage pulse in which to perform ESR
              (e.g. plunge). Default is 'plunge `DCPulse`.
            * ``ESR_pulse`` (Pulse): Default ESR pulse to use.
              Default is 'ESR' ``SinePulse``.
            * ``ESR_pulses`` (List[Union[str, Pulse]]): List of ESR pulses to
              use. Can be strings, in which case the string should be an item in
              ``ESR`` whose value is a `Pulse`.
            * ``pulse_delay`` (float): ESR pulse delay after beginning of stage
              pulse. Default is 5 ms.
            * ``read_pulse`` (Pulse): Pulse after stage pulse for readout and
              initialization of electron. Default is 'read_initialize`
              `DCPulse`.

        EPR (dict): Pulse settings for the empty-plunge-read (EPR) part of the
            pulse sequence. This part is optional, and is used for non-ESR
            contast, and to measure dark counts and hence ESR contrast.
            Contains the following items:

            * ``enabled`` (bool): Enable EPR sequence.
            * ``pulses`` (List[Pulse]): List of pulses for EPR sequence.
              Default is ``empty``, ``plunge``, ``read_long`` `DCPulse`.

        pre_pulses (List[Pulse]): Pulses before main pulse sequence.
            Empty by default.
        pre_ESR_pulses (List[Pulse]): Pulses before ESR readout pulse sequence.
            Empty by default.
        post_pulses (List[Pulse]): Pulses after main pulse sequence.
            Empty by default.
        pulse_settings (dict): Dict containing all pulse settings.
        **kwargs: Additional kwargs to `PulseSequence`.

    See Also:
        NMRParameter

    Notes:
        For given pulse settings, `NMRPulseSequence.generate` will recreate the
        pulse sequence from settings.
    """
    def __init__(self, pulse_sequences=None, **kwargs):
        if pulse_sequences is None:
            pulse_sequences = [
                ElectronReadoutPulseSequence(name='NMR'),
                ElectronReadoutPulseSequence(name='ESR')
            ]

        super().__init__(pulse_sequences=pulse_sequences, **kwargs)

        self.ESR = next(pseq for pseq in self.pulse_sequences if pseq.name == 'ESR')
        self.NMR = next(pseq for pseq in self.pulse_sequences if pseq.name == 'NMR')
        try:
            self.initialization = next(
                pseq for pseq in self.pulse_sequences if pseq.name == 'initialization'
            )
        except:
            self.initialization = None

        # Disable read pulse acquire by default
        self.NMR.settings['read_pulse'].acquire = False


class T2PulseSequence(ElectronReadoutPulseSequence):
    def __init__(self, **kwargs):
        super().__init__(**kwargs)

        self.pulse_settings.update({
            'RF_initial_pulse': 0,
            'RF_refocusing_pulse': 0,
            'RF_final_pulse': 0,
            'RF_inter_pulse': None,
            'final_phase': 0,
            'artificial_frequency': 0,
            'num_refocusing': 0
        })
        self.tau: float = Parameter('tau', unit='s', initial_value=1e-3, parent=False)

    @parameter
    def tau_set(self, parameter, val):
        parameter._latest['value'] = val
        parameter._latest['raw_value'] = val
        # TODO this fails if there is more than one layer of nesting
        if isinstance(self.parent, PulseSequence):
            self.parent.generate()
        else:
            self.generate()

    def add_RF_pulses(self):
        self.settings['RF_pulses'] = [[
            self.settings['RF_initial_pulse'],
            *[self.settings['RF_refocusing_pulse'] for _ in range(self.settings['num_refocusing'])],
            self.settings['RF_final_pulse']
        ]]

        self.settings['inter_delay'] = []
        for k, (RF_pulse, next_RF_pulse) in enumerate(zip(
                self.settings['RF_pulses'][0][:-1],
                self.settings['RF_pulses'][0][1:]
        )):
            inter_delay = self.tau / max(self.settings['num_refocusing'], 1)
            if self.settings['num_refocusing'] > 0 and (k == 0 or k == self.settings['num_refocusing']):
                inter_delay /= 2

            inter_delay -= RF_pulse.duration / 2
            inter_delay -= next_RF_pulse.duration / 2
            if inter_delay < 0:
                raise RuntimeError(
                    f'RF pulse inter_delay {inter_delay} is shorter than RF pulse duration'
                )
            self.settings['inter_delay'].append(inter_delay)

        # Replace all inter_delays by offresonant pulses
        if self.settings['RF_inter_pulse'] is not None and self.settings['RF_inter_pulse'].enabled:
            RF_pulses = []
            for RF_pulse, inter_delay in zip(self.settings['RF_pulses'][0], self.settings['inter_delay']):
                RF_pulses.append(RF_pulse)
                RF_pulse_inter = self.settings['RF_inter_pulse'].copy()
                RF_pulse_inter.duration = inter_delay
                RF_pulses.append(RF_pulse_inter)

            # Add final RF pulse (inter_delay has one less element than RF_pulses)
            RF_pulses.append(self.settings['RF_pulses'][0][-1])

            self.settings['RF_pulses'][0] = RF_pulses
            self.settings['inter_delay'] = 0

        # Calculate phase of final pulse
        final_phase = self.settings['final_phase']
        final_phase += 360 * self.tau * self.settings['artificial_frequency']
        final_phase = round(final_phase % 360)
        self.settings['RF_pulses'][0][-1].phase = final_phase

        super().add_RF_pulses()


# Deprecated pulse sequences

class ESRPulseSequence(PulseSequenceGenerator):
    """`PulseSequenceGenerator` for electron spin resonance (ESR).

    This pulse sequence can handle many of the basic pulse sequences involving
    ESR. The pulse sequence is generated from its pulse settings attributes.

    In general the pulse sequence is as follows:

    1. Perform any pre_pulses defined in ``ESRPulseSequence.pre_pulses``.
    2. Perform stage pulse ``ESRPulseSequence.ESR['stage_pulse']``.
       By default, this is the ``plunge`` pulse.
    3. Perform ESR pulse within plunge pulse, the delay from start of plunge
       pulse is defined in ``ESRPulseSequence.ESR['pulse_delay']``.
    4. Perform read pulse ``ESRPulseSequence.ESR['read_pulse']``.
    5. Repeat steps 2 and 3 for each ESR pulse in
       ``ESRPulseSequence.ESR['ESR_pulses']``, which by default contains single
       pulse ``ESRPulseSequence.ESR['ESR_pulse']``.
    6. Perform empty-plunge-read sequence (EPR), but only if
       ``ESRPulseSequence.EPR['enabled']`` is True.
       EPR pulses are defined in ``ESRPulseSequence.EPR['pulses']``.
    7. Perform any post_pulses defined in ``ESRPulseSequence.post_pulses``.

    Parameters:
        ESR (dict): Pulse settings for the ESR part of the pulse sequence.
            Contains the following items:

            * ``stage_pulse`` (Pulse): Stage pulse in which to perform ESR
              (e.g. plunge). Default is 'plunge `DCPulse`.
            * ``ESR_pulse`` (Pulse): Default ESR pulse to use.
              Default is 'ESR' ``SinePulse``.
            * ``ESR_pulses`` (List[Union[str, Pulse]]): List of ESR pulses to
              use. Can be strings, in which case the string should be an item in
              ``ESR`` whose value is a `Pulse`.
            * ``pulse_delay`` (float): ESR pulse delay after beginning of stage
              pulse. Default is 5 ms.
            * ``read_pulse`` (Pulse): Pulse after stage pulse for readout and
              initialization of electron. Default is 'read_initialize`
              `DCPulse`.

        EPR (dict): Pulse settings for the empty-plunge-read (EPR) part of the
            pulse sequence. This part is optional, and is used for non-ESR
            contast, and to measure dark counts and hence ESR contrast.
            Contains the following items:

            * ``enabled`` (bool): Enable EPR sequence.
            * ``pulses`` (List[Pulse]): List of pulses for EPR sequence.
              Default is ``empty``, ``plunge``, ``read_long`` `DCPulse`.

        pre_pulses (List[Pulse]): Pulses before main pulse sequence.
            Empty by default.
        post_pulses (List[Pulse]): Pulses after main pulse sequence.
            Empty by default.
        pulse_settings (dict): Dict containing all pulse settings.
        **kwargs: Additional kwargs to `PulseSequence`.

    Examples:
        The following code measures two ESR frequencies and performs an EPR
        from which the contrast can be determined for each ESR frequency:

        >>> ESR_pulse_sequence = ESRPulseSequence()
        >>> ESR_pulse_sequence.ESR['pulse_delay'] = 5e-3
        >>> ESR_pulse_sequence.ESR['stage_pulse'] = DCPulse['plunge']
        >>> ESR_pulse_sequence.ESR['ESR_pulse'] = FrequencyRampPulse('ESR_adiabatic')
        >>> ESR_pulse_sequence.ESR_frequencies = [39e9, 39.1e9]
        >>> ESR_pulse_sequence.EPR['enabled'] = True
        >>> ESR_pulse_sequence.pulse_sequence.generate()

        The total pulse sequence is plunge-read-plunge-read-empty-plunge-read
        with an ESR pulse in the first two plunge pulses, 5 ms after the start
        of the plunge pulse. The ESR pulses have different frequencies.

    Notes:
        For given pulse settings, `ESRPulseSequence.generate` will recreate the
        pulse sequence from settings.
"""
    def __init__(self, **kwargs):
        super().__init__(**kwargs)

        self.pulse_settings['pre_pulses'] = self.pre_pulses = []

        self.pulse_settings['ESR'] = self.ESR = {
            'ESR_pulse': SinePulse('ESR'),
            'stage_pulse': DCPulse('plunge'),
            'read_pulse': DCPulse('read_initialize', acquire=True),
            'pre_delay': 5e-3,
            'inter_delay': 5e-3,
            'post_delay': 5e-3,
            'ESR_pulses': ['ESR_pulse']}

        self.pulse_settings['EPR'] = self.EPR = {
            'enabled': True,
            'pulses':[
            DCPulse('empty', acquire=True),
            DCPulse('plunge', acquire=True),
            DCPulse('read_long', acquire=True)]}

        self.pulse_settings['post_pulses'] = self.post_pulses = [DCPulse('final')]

        # Primary ESR pulses, the first ESR pulse in each plunge.
        # Used for assigning names during analysis
        self.primary_ESR_pulses = []

    @property
    def ESR_frequencies(self):
        ESR_frequencies = []
        for pulse in self.ESR['ESR_pulses']:
            if isinstance(pulse, Pulse):
                ESR_frequencies.append(pulse.frequency)
            elif isinstance(pulse, str):
                ESR_frequencies.append(self.ESR[pulse].frequency)
            elif isinstance(pulse, list):
                # Pulse is a list containing other pulses
                # These pulses will be joined in a single plunge
                ESR_subfrequencies = []
                for subpulse in pulse:
                    if isinstance(subpulse, Pulse):
                        ESR_subfrequencies.append(subpulse.frequency)
                    elif isinstance(subpulse, str):
                        ESR_subfrequencies.append(self.ESR[subpulse].frequency)
                    else:
                        raise RuntimeError('ESR subpulse must be a pulse or'
                                           f'a string: {repr(subpulse)}')
                ESR_frequencies.append(ESR_subfrequencies)
            else:
                raise RuntimeError('ESR pulse must be Pulse, str, or list '
                                   f'of pulses: {pulse}')
        return ESR_frequencies

    def add_ESR_pulses(self, ESR_frequencies=None):
        """Add ESR pulses to the pulse sequence

        Args:
            ESR_frequencies: List of ESR frequencies. If provided, the pulses in
                ESR['ESR_pulses'] will be reset to  copies of ESR['ESR_pulse']
                with the provided frequencies

        Note:
              Each element in ESR_frequencies can also be a list of multiple
              frequencies, in which case multiple pulses with the provided
              subfrequencies will be used.
        """
        # Manually set ESR frequencies if not explicitly provided, and a pulse
        # sequence has not yet been generated or the ``ESR['ESR_pulse']`` has
        # been modified
        if ESR_frequencies is None and \
                (self._latest_pulse_settings is None or
                 self.ESR['ESR_pulse'] != self._latest_pulse_settings['ESR']['ESR_pulse']):
            # Generate ESR frequencies via property
            ESR_frequencies = self.ESR_frequencies

        if ESR_frequencies is not None:
            logger.warning("Resetting all ESR pulses to default ESR['ESR_pulse']")
            self.ESR['ESR_pulses'] = []
            for ESR_frequency in ESR_frequencies:
                if isinstance(ESR_frequency, (float, int)):
                    ESR_pulse = deepcopy(self.ESR['ESR_pulse'])
                    ESR_pulse.frequency = ESR_frequency
                elif isinstance(ESR_frequency, list):
                    ESR_pulse = []
                    for ESR_subfrequency in ESR_frequency:
                        ESR_subpulse = deepcopy(self.ESR['ESR_pulse'])
                        ESR_subpulse.frequency = ESR_subfrequency
                        ESR_pulse.append(ESR_subpulse)
                else:
                    raise RuntimeError('Each ESR frequency must be a number or a'
                                       f' list of numbers. {ESR_frequencies}')
                self.ESR['ESR_pulses'].append(ESR_pulse)

        # Convert any pulse strings to pulses if necessary
        for k, pulse in enumerate(self.ESR['ESR_pulses']):
            if isinstance(pulse, str):
                pulse_copy = deepcopy(self.ESR[pulse])
                self.ESR['ESR_pulses'][k] = pulse_copy
            elif isinstance(pulse, list):
                # Pulse is a list containing other pulses
                # These pulses will be joined in a single plunge
                for kk, subpulse in enumerate(pulse):
                    if isinstance(subpulse, str):
                        subpulse_copy = deepcopy(self.ESR[subpulse])
                        self.ESR['ESR_pulses'][k][kk] = subpulse_copy

        self.primary_ESR_pulses = []  # Clear primary ESR pulses (first in each plunge)
        # Add pulses to pulse sequence
        for single_plunge_ESR_pulses in self.ESR['ESR_pulses']:
            # Each element should be the ESR pulses to apply within a single
            # plunge, between elements there is a read

            ESR_pulse = None

            if not isinstance(single_plunge_ESR_pulses, list):
                # Single ESR pulse provided, turn into list
                single_plunge_ESR_pulses = [single_plunge_ESR_pulses]

            plunge_pulse, = self.add(self.ESR['stage_pulse'])
            t_connect = partial(plunge_pulse['t_start'].connect,
                                offset=self.ESR['pre_delay'])

            for k, ESR_subpulse in enumerate(single_plunge_ESR_pulses):
                # Add a plunge and read pulse for each frequency
                ESR_pulse, = self.add(ESR_subpulse)
                t_connect(ESR_pulse['t_start'])
                t_connect = partial(ESR_pulse['t_stop'].connect,
                                    offset=self.ESR['inter_delay'])
                if not k:
                    self.primary_ESR_pulses.append(ESR_pulse)

            if ESR_pulse is not None:
                ESR_pulse['t_stop'].connect(plunge_pulse['t_stop'],
                                        offset=self.ESR['post_delay'])

            self.add(self.ESR['read_pulse'])

    def generate(self, ESR_frequencies=None):
        self.clear()
        self.add(*self.pulse_settings['pre_pulses'])

        # Update self.ESR['ESR_pulses']. Converts any pulses that are strings to
        # actual pulses, and sets correct frequencies
        self.add_ESR_pulses(ESR_frequencies=ESR_frequencies)

        if self.EPR['enabled']:
            self._EPR_pulses = self.add(*self.EPR['pulses'])

        self._ESR_pulses = self.add(*self.post_pulses)

        self._latest_pulse_settings = deepcopy(self.pulse_settings)


class T2ElectronPulseSequence(PulseSequenceGenerator):
    """`PulseSequenceGenerator` for electron coherence (T2) measurements.

    This pulse sequence can handle measurements on the electron coherence time,
    including adding refocusing pulses

    In general the pulse sequence is as follows:

    1. Perform any pre_pulses defined in ``T2ElectronPulseSequence.pre_pulses``.
    2. Perform stage pulse ``T2ElectronPulseSequence.ESR['stage_pulse']``.
       By default, this is the ``plunge`` pulse.
    3. Perform initial ESR pulse
       ``T2ElectronPulseSequence.ESR['ESR_initial_pulse']`` within plunge pulse,
       the delay until start of the ESR pulse is defined in
       ``T2ElectronPulseSequence.ESR['pre_delay']``.
    4. For ``T2ElectronPulseSequence.ESR['num_refocusing_pulses']`` times, wait
       for ``T2ElectronPulseSequence.ESR['inter_delay']` and apply
       ``T2ElectronPulseSequence.ESR['ESR_refocusing_pulse]``.
    5. Wait ``T2ElectronPulseSequence.ESR['ESR_refocusing_pulse']`` and apply
       ``T2ElectronPulseSequence.ESR['ESR_final_pulse']``.
    6. Wait ``T2ElectronPulseSequence.ESR['post_delay']``, then stop stage pulse
       and Perform read pulse ``T2ElectronPulseSequence.ESR['read_pulse']``.
    7. Perform empty-plunge-read sequence (EPR), but only if
       ``T2ElectronPulseSequence.EPR['enabled']`` is True.
       EPR pulses are defined in ``T2ElectronPulseSequence.EPR['pulses']``.
    8. Perform any post_pulses defined in ``ESRPulseSequence.post_pulses``.

    Parameters:
        ESR (dict): Pulse settings for the ESR part of the pulse sequence.
            Contains the following items:

            :stage_pulse (Pulse): Stage pulse in which to perform ESR
              (e.g. plunge). Default is 'plunge `DCPulse`.
            :ESR_initial_pulse (Pulse): Initial ESR pulse to apply within
              stage pulse. Default is ``ESR_piHalf`` `SinePulse`.
              Ignored if set to ``None``
            :ESR_refocusing_pulse (Pulse): Refocusing ESR pulses between
              initial and final ESR pulse. Zero refocusing pulses measures
              T2star, one refocusing pulse measures T2Echo.
              Default is ``ESR_pi`` `SinePulse`.
            :ESR_final_pulse (Pulse): Final ESR pulse within stage pulse.
              Default is ``ESR_piHalf`` `SinePulse`.
              Ignored if set to ``None``.
            :num_refocusing_pulses (int): Number of refocusing pulses
              ``T2ElectronPulseSequence.ESR['ESR_refocusing_pulse']`` to apply.
            :pre_delay (float): Delay after stage pulse before first ESR
              pulse.
            :inter_delay (float): Delay between successive ESR pulses.
            :post_delay (float): Delay after final ESR pulse.
            :read_pulse (Pulse): Pulse after stage pulse for readout and
              initialization of electron. Default is 'read_initialize`
              `DCPulse`.

        EPR (dict): Pulse settings for the empty-plunge-read (EPR) part of the
            pulse sequence. This part is optional, and is used for non-ESR
            contast, and to measure dark counts and hence ESR contrast.
            Contains the following items:

            :enabled: (bool): Enable EPR sequence.
            :pulses: (List[Pulse]): List of pulses for EPR sequence.
              Default is ``empty``, ``plunge``, ``read_long`` `DCPulse`.

        pre_pulses (List[Pulse]): Pulses before main pulse sequence.
            Empty by default.
        post_pulses (List[Pulse]): Pulses after main pulse sequence.
            Empty by default.
        pulse_settings (dict): Dict containing all pulse settings.
        **kwargs: Additional kwargs to `PulseSequence`.

    Notes:
        For given pulse settings, `T2ElectronPulseSequence.generate` will
        recreate the pulse sequence from settings.
"""
    def __init__(self, **kwargs):
        super().__init__(pulses=[], **kwargs)

        self.pulse_settings['ESR'] = self.ESR = {
            'stage_pulse': DCPulse('plunge'),
            'ESR_initial_pulse': SinePulse('ESR_PiHalf'),
            'ESR_refocusing_pulse': SinePulse('ESR_Pi'),
            'ESR_final_pulse': SinePulse('ESR_PiHalf'),
            'read_pulse': DCPulse('read'),

            'num_refocusing': 0,

            'pre_delay': None,
            'inter_delay': None,
            'post_delay': None,
        }

        self.pulse_settings['EPR'] = self.EPR = {
            'enabled': True,
            'pulses':[
            DCPulse('empty', acquire=True),
            DCPulse('plunge', acquire=True),
            DCPulse('read_long', acquire=True)]}

        self.pulse_settings['pre_pulses'] = self.pre_pulses = []
        self.pulse_settings['post_pulses'] = self.post_pulses = []

    def add_ESR_pulses(self):
        # Add stage pulse, duration will be specified later
        stage_pulse, = self.add(self.ESR['stage_pulse'])

        t = stage_pulse.t_start + self.ESR['pre_delay']

        # Add initial pulse (evolve to state where T2 effects can be observed)
        if self.ESR['ESR_initial_pulse'] is not None:
            ESR_initial_pulse, = self.add(self.ESR['ESR_initial_pulse'])
            ESR_initial_pulse.t_start = t
            t += ESR_initial_pulse.duration

        for k in range(self.ESR['num_refocusing_pulses']):
            t += self.ESR['inter_delay']
            ESR_refocusing_pulse = self.add(self.ESR['ESR_refocusing_pulse'])
            ESR_refocusing_pulse.t_start = t
            t += ESR_refocusing_pulse.duration

        t += self.ESR['inter_delay']
        if self.ESR['ESR_final_pulse'] is not None:
            ESR_final_pulse, = self.add(self.ESR['ESR_final_pulse'])
            ESR_final_pulse.t_start = t
            t += ESR_final_pulse.duration

        t += self.ESR['post_delay']

        stage_pulse.duration = t - stage_pulse.t_start

        # Add final read pulse
        self.add(self.ESR['read_pulse'])

    def generate(self):
        """
        Updates the pulse sequence
        """

        # Initialize pulse sequence
        self.clear()

        self.add(*self.pulse_settings['pre_pulses'])

        self.add_ESR_pulses()

        if self.EPR['enabled']:
            self.add(*self.EPR['pulses'])

        self.add(*self.pulse_settings['post_pulses'])

        # Create copy of current pulse settings for comparison later
        self._latest_pulse_settings = deepcopy(self.pulse_settings)


class NMRPulseSequence(PulseSequenceGenerator):
    """`PulseSequenceGenerator` for nuclear magnetic resonance (NMR).

    This pulse sequence can handle many of the basic pulse sequences involving
    NMR. The pulse sequence is generated from its pulse settings attributes.

    In general, the pulse sequence is as follows:

    1. Perform any pre_pulses defined in ``NMRPulseSequence.pre_pulses``.
    2. Perform NMR sequence

       1. Perform stage pulse ``NMRPulseSequence.NMR['stage_pulse']``.
          Default is 'empty' `DCPulse`.
       2. Perform NMR pulses within the stage pulse. The NMR pulses defined
          in ``NMRPulseSequence.NMR['NMR_pulses']`` are applied successively.
          The delay after start of the stage pulse is
          ``NMRPulseSequence.NMR['pre_delay']``, delays between NMR pulses is
          ``NMRPulseSequence.NMR['inter_delay']``, and the delay after the final
          NMR pulse is ``NMRPulseSequence.NMR['post_delay']``.

    3. Perform ESR sequence

       1. Perform stage pulse ``NMRPulseSequence.ESR['stage_pulse']``.
          Default is 'plunge' `DCPulse`.
       2. Perform ESR pulse within stage pulse for first pulse in
          ``NMRPulseSequence.ESR['ESR_pulses']``.
       3. Perform ``NMRPulseSequence.ESR['read_pulse']``, and acquire trace.
       4. Repeat steps 1 - 3 for each ESR pulse. The different ESR pulses
          usually correspond to different ESR frequencies (see
          `NMRPulseSequence`.ESR_frequencies).
       5. Repeat steps 1 - 4 for ``NMRPulseSequence.ESR['shots_per_frequency']``
          This effectively interleaves the ESR pulses, which counters effects of
          the nucleus flipping within an acquisition.

    By measuring the average up proportion for each ESR frequency, a switching
    between high and low up proportion indicates a flipping of the nucleus

    Parameters:
        NMR (dict): Pulse settings for the NMR part of the pulse sequence.
            Contains the following items:

            * ``stage_pulse`` (Pulse): Stage pulse in which to perform NMR
              (e.g. plunge). Default is 'empty' `DCPulse`. Duration of stage
              pulse is adapted to NMR pulses and delays.
            * ``NMR_pulse`` (Pulse): Default NMR pulse to use.
              By default 'NMR' `SinePulse`.
            * ``NMR_pulses`` (List[Union[str, Pulse]]): List of NMR pulses to
              successively apply. Can be strings, in which case the string
              should be an item in ``NMR`` whose value is a `Pulse`. Default is
              single element ``NMRPulseSequence.NMR['NMR_pulse']``.
            * ``pre_delay`` (float): Delay after start of ``stage`` pulse,
              until first NMR pulse.
            * ``inter_delay`` (float): Delay between successive NMR pulses.
            * ``post_delay`` (float): Delay after final NMR pulse until stage
              pulse end.

        ESR (dict): Pulse settings for the ESR part of the pulse sequence.
            Contains the following items:

            * ``stage_pulse`` (Pulse): Stage pulse in which to perform ESR
              (e.g. plunge). Default is 'plunge `DCPulse`.
            * ``ESR_pulse`` (Pulse): Default ESR pulse to use.
              Default is 'ESR' ``SinePulse``.
            * ``ESR_pulses`` (List[Union[str, Pulse]]): List of ESR pulses to
              use. Can be strings, in which case the string should be an item in
              ``ESR`` whose value is a `Pulse`.
            * ``pulse_delay`` (float): ESR pulse delay after beginning of stage
              pulse. Default is 5 ms.
            * ``read_pulse`` (Pulse): Pulse after stage pulse for readout and
              initialization of electron. Default is 'read_initialize`
              `DCPulse`.

        EPR (dict): Pulse settings for the empty-plunge-read (EPR) part of the
            pulse sequence. This part is optional, and is used for non-ESR
            contast, and to measure dark counts and hence ESR contrast.
            Contains the following items:

            * ``enabled`` (bool): Enable EPR sequence.
            * ``pulses`` (List[Pulse]): List of pulses for EPR sequence.
              Default is ``empty``, ``plunge``, ``read_long`` `DCPulse`.

        pre_pulses (List[Pulse]): Pulses before main pulse sequence.
            Empty by default.
        pre_ESR_pulses (List[Pulse]): Pulses before ESR readout pulse sequence.
            Empty by default.
        post_pulses (List[Pulse]): Pulses after main pulse sequence.
            Empty by default.
        pulse_settings (dict): Dict containing all pulse settings.
        **kwargs: Additional kwargs to `PulseSequence`.

    See Also:
        NMRParameter

    Notes:
        For given pulse settings, `NMRPulseSequence.generate` will recreate the
        pulse sequence from settings.
    """
    def __init__(self, pulses=[], **kwargs):
        super().__init__(pulses=pulses, **kwargs)
        self.pulse_settings['NMR'] = self.NMR = {
            'stage_pulse': DCPulse('empty'),
            'NMR_pulse': SinePulse('NMR'),
            'NMR_pulses': ['NMR_pulse'],
            'post_pulse': DCPulse('read', acquire=True),
            'intermediate_pulses': [],
            'pre_delay': 5e-3,
            'inter_delay': 1e-3,
            'post_delay': 2e-3}
        self.pulse_settings['ESR'] = self.ESR = {
            'ESR_pulse': FrequencyRampPulse('adiabatic_ESR'),
            'ESR_pulses': ['ESR_pulse'],
            'stage_pulse': DCPulse('plunge'),
            'read_pulse': DCPulse('read_initialize', acquire=True),
            'pre_delay': 5e-3,
            'post_delay': 5e-3,
            'inter_delay': 1e-3,
            'shots_per_frequency': 25}
        self.pulse_settings['pre_pulses'] = self.pre_pulses = []
        self.pulse_settings['pre_ESR_pulses'] = self.pre_ESR_pulses = []
        self.pulse_settings['post_pulses'] = self.post_pulses = []

    def add_NMR_pulses(self, pulse_sequence=None):
        if pulse_sequence is None:
            pulse_sequence = self

        # Convert any pulse strings to pulses if necessary
        for k, pulse in enumerate(self.NMR['NMR_pulses']):
            if isinstance(pulse, str):
                pulse_copy = deepcopy(self.NMR[pulse])
                self.NMR['NMR_pulses'][k] = pulse_copy
            elif isinstance(pulse, Iterable):
                # Pulse is a list containing sub-pulses
                # These pulses will be sequenced during a single stage pulse
                for kk, subpulse in enumerate(pulse):
                    if isinstance(subpulse, str):
                        subpulse_copy = deepcopy(self.NMR[subpulse])
                        self.NMR['NMR_pulses'][k][kk] = subpulse_copy

        self.primary_NMR_pulses = []  # Clear primary NMR pulses (first in each stage pulse)

        # Add pulses to pulse sequence
        for k, single_stage_NMR_pulses in enumerate(self.NMR['NMR_pulses']):
            # Each element should be the NMR pulses to apply within a single
            # stage, between each subsequence there will be a pre-delay and
            # post-delay

            if not isinstance(single_stage_NMR_pulses, Iterable):
                # Single NMR pulse provided, turn into list
                single_stage_NMR_pulses = [single_stage_NMR_pulses]

            NMR_stage_pulse, = self.add(self.NMR['stage_pulse'])
            t_connect = partial(NMR_stage_pulse['t_start'].connect,
                                offset=self.NMR['pre_delay'])

            self.primary_NMR_pulses.append(single_stage_NMR_pulses[0])

            NMR_pulse = None
            for kk, NMR_subpulse in enumerate(single_stage_NMR_pulses):
                NMR_pulse, = self.add(NMR_subpulse)
                t_connect(NMR_pulse['t_start'])

                if kk < len(single_stage_NMR_pulses) - 1:
                    # Determine delay between NMR pulses
                    if isinstance(self.NMR['inter_delay'], Iterable):
                        inter_delay = self.NMR['inter_delay'][kk]
                    else:
                        inter_delay = self.NMR['inter_delay']

                    t_connect = partial(NMR_pulse['t_stop'].connect, offset=inter_delay)

            if NMR_pulse is not None:
                NMR_pulse['t_stop'].connect(NMR_stage_pulse['t_stop'],
                                            offset=self.NMR['post_delay'])

            if k < len(self.NMR['NMR_pulses'])-1:
                # Add any intermediate pulses, except for the final NMR sequence
                t_connect = partial(NMR_stage_pulse['t_stop'].connect, offset=0)
                for intermediate_pulse in self.NMR['intermediate_pulses']:
                    int_pulse, = self.add(intermediate_pulse)
                    t_connect(int_pulse['t_start'])
                    t_connect = partial(int_pulse['t_stop'].connect, offset=0)
            elif self.NMR['post_pulse'] is not None:
                # Add final pulse
                post_pulse, = self.add(self.NMR['post_pulse'])
                NMR_stage_pulse['t_stop'].connect(post_pulse['t_start'])

        return pulse_sequence

    def add_ESR_pulses(self, pulse_sequence=None, previous_pulse=None):
        if pulse_sequence is None:
            pulse_sequence = self

        for _ in range(self.ESR['shots_per_frequency']):
            for ESR_pulses in self.ESR['ESR_pulses']:
                # Add a plunge and read pulse for each frequency

                if not isinstance(ESR_pulses, list):
                    # Treat frequency as list, as one could add multiple ESR
                    # pulses
                    ESR_pulses = [ESR_pulses]

                stage_pulse, = pulse_sequence.add(self.ESR['stage_pulse'])
                for k, ESR_pulse in enumerate(ESR_pulses):

                    if isinstance(ESR_pulse, str):
                        # Pulse is a reference to some pulse in self.ESR
                        ESR_pulse = self.ESR[ESR_pulse]

                    ESR_pulse, = pulse_sequence.add(ESR_pulse)

                    # Delay also depends on any previous ESR pulses
                    delay = self.ESR['pre_delay'] + k * self.ESR['inter_delay']
                    stage_pulse['t_start'].connect(ESR_pulse['t_start'],
                                                    offset=delay)
                ESR_pulse['duration'].connect(stage_pulse['t_stop'],
                                            offset=lambda p: p.parent.t_start + self.ESR['post_delay'])
                pulse_sequence.add(self.ESR['read_pulse'])

    def generate(self):
        """Updates the pulse sequence"""

        # Initialize pulse sequence
        self.clear()

        self.add(*self.pulse_settings['pre_pulses'])

        self.add_NMR_pulses()

        # Note: This was added when performing NMR on the electron-up manifold,
        # where it is important to reload a spin-down electron for readout.
        self.add(*self.pulse_settings['pre_ESR_pulses'])

        self.add_ESR_pulses()

        self.add(*self.pulse_settings['post_pulses'])

        # Create copy of current pulse settings for comparison later
        self._latest_pulse_settings = deepcopy(self.pulse_settings)


class NMRCPMGPulseSequence(NMRPulseSequence):
    """`PulseSequenceGenerator` for nuclear magnetic resonance (NMR).

    This pulse sequence can handle many of the basic pulse sequences involving
    NMR. The pulse sequence is generated from its pulse settings attributes.

    In general, the pulse sequence is as follows:

    1. Perform any pre_pulses defined in ``NMRPulseSequence.pre_pulses``.
    2. Perform NMR sequence

       1. Perform stage pulse ``NMRPulseSequence.NMR['stage_pulse']``.
          Default is 'empty' `DCPulse`.
       2. Perform NMR pulses within the stage pulse. The NMR pulses defined
          in ``NMRPulseSequence.NMR['NMR_pulses']`` are applied successively.
          The delay after start of the stage pulse is
          ``NMRPulseSequence.NMR['pre_delay']``, delays between NMR pulses is
          ``NMRPulseSequence.NMR['inter_delay']``, and the delay after the final
          NMR pulse is ``NMRPulseSequence.NMR['post_delay']``.

    3. Perform ESR sequence

       1. Perform stage pulse ``NMRPulseSequence.ESR['stage_pulse']``.
          Default is 'plunge' `DCPulse`.
       2. Perform ESR pulse within stage pulse for first pulse in
          ``NMRPulseSequence.ESR['ESR_pulses']``.
       3. Perform ``NMRPulseSequence.ESR['read_pulse']``, and acquire trace.
       4. Repeat steps 1 - 3 for each ESR pulse. The different ESR pulses
          usually correspond to different ESR frequencies (see
          `NMRPulseSequence`.ESR_frequencies).
       5. Repeat steps 1 - 4 for ``NMRPulseSequence.ESR['shots_per_frequency']``
          This effectively interleaves the ESR pulses, which counters effects of
          the nucleus flipping within an acquisition.

    By measuring the average up proportion for each ESR frequency, a switching
    between high and low up proportion indicates a flipping of the nucleus

    Parameters:
        NMR (dict): Pulse settings for the NMR part of the pulse sequence.
            Contains the following items:

            * ``stage_pulse`` (Pulse): Stage pulse in which to perform NMR
              (e.g. plunge). Default is 'empty' `DCPulse`. Duration of stage
              pulse is adapted to NMR pulses and delays.
            * ``NMR_pulse`` (Pulse): Default NMR pulse to use.
              By default 'NMR' `SinePulse`.
            * ``NMR_pulses`` (List[Union[str, Pulse]]): List of NMR pulses to
              successively apply. Can be strings, in which case the string
              should be an item in ``NMR`` whose value is a `Pulse`. Default is
              single element ``NMRPulseSequence.NMR['NMR_pulse']``.
            * ``pre_delay`` (float): Delay after start of ``stage`` pulse,
              until first NMR pulse.
            * ``inter_delay`` (float): Delay between successive NMR pulses.
            * ``post_delay`` (float): Delay after final NMR pulse until stage
              pulse end.

        ESR (dict): Pulse settings for the ESR part of the pulse sequence.
            Contains the following items:

            * ``stage_pulse`` (Pulse): Stage pulse in which to perform ESR
              (e.g. plunge). Default is 'plunge `DCPulse`.
            * ``ESR_pulse`` (Pulse): Default ESR pulse to use.
              Default is 'ESR' ``SinePulse``.
            * ``ESR_pulses`` (List[Union[str, Pulse]]): List of ESR pulses to
              use. Can be strings, in which case the string should be an item in
              ``ESR`` whose value is a `Pulse`.
            * ``pulse_delay`` (float): ESR pulse delay after beginning of stage
              pulse. Default is 5 ms.
            * ``read_pulse`` (Pulse): Pulse after stage pulse for readout and
              initialization of electron. Default is 'read_initialize`
              `DCPulse`.

        EPR (dict): Pulse settings for the empty-plunge-read (EPR) part of the
            pulse sequence. This part is optional, and is used for non-ESR
            contast, and to measure dark counts and hence ESR contrast.
            Contains the following items:

            * ``enabled`` (bool): Enable EPR sequence.
            * ``pulses`` (List[Pulse]): List of pulses for EPR sequence.
              Default is ``empty``, ``plunge``, ``read_long`` `DCPulse`.

        pre_pulses (List[Pulse]): Pulses before main pulse sequence.
            Empty by default.
        pre_ESR_pulses (List[Pulse]): Pulses before ESR readout pulse sequence.
            Empty by default.
        post_pulses (List[Pulse]): Pulses after main pulse sequence.
            Empty by default.
        pulse_settings (dict): Dict containing all pulse settings.
        **kwargs: Additional kwargs to `PulseSequence`.

    See Also:
        NMRParameter

    Notes:
        For given pulse settings, `NMRPulseSequence.generate` will recreate the
        pulse sequence from settings.
    """
    def __init__(self, pulses=[], **kwargs):
        super().__init__(pulses=pulses, **kwargs)
        self.pulse_settings['NMR'] = self.NMR = {
            'stage_pulse': DCPulse('empty'),
            'NMR_pulse': SinePulse('NMR'),
            'NMR_pulses': ['NMR_pulse'],
            'pre_delay': 5e-3,
            'inter_delay': 1e-3,
            'post_delay': 2e-3,
            'final_phase': 0,
            'artificial_frequency': 0
        }
        self.pulse_settings['ESR'] = self.ESR = {
            'ESR_pulse': FrequencyRampPulse('adiabatic_ESR'),
            'ESR_pulses': ['ESR_pulse'],
            'stage_pulse': DCPulse('plunge'),
            'read_pulse': DCPulse('read_initialize', acquire=True),
            'pre_delay': 5e-3,
            'post_delay': 5e-3,
            'inter_delay': 1e-3,
            'shots_per_frequency': 25}
        self.pulse_settings['pre_pulses'] = self.pre_pulses = []
        self.pulse_settings['pre_ESR_pulses'] = self.pre_ESR_pulses = []
        self.pulse_settings['post_pulses'] = self.post_pulses = []

        self.primary_NMR_pulses = []  # Primary NMR pulses (first in each stage pulse)

        self.generate()

    def add_NMR_pulses(self, pulse_sequence=None):
        if pulse_sequence is None:
            pulse_sequence = self

        # Convert any pulse strings to pulses if necessary
        for k, pulse in enumerate(self.NMR['NMR_pulses']):
            if isinstance(pulse, str):
                pulse_copy = deepcopy(self.NMR[pulse])
                self.NMR['NMR_pulses'][k] = pulse_copy
            elif isinstance(pulse, Iterable):
                # Pulse is a list containing sub-pulses
                # These pulses will be sequenced during a single stage pulse
                for kk, subpulse in enumerate(pulse):
                    if isinstance(subpulse, str):
                        subpulse_copy = deepcopy(self.NMR[subpulse])
                        self.NMR['NMR_pulses'][k][kk] = subpulse_copy

        self.primary_NMR_pulses = []  # Clear primary NMR pulses (first in each stage pulse)

        # Add pulses to pulse sequence
        for single_stage_NMR_pulses in self.NMR['NMR_pulses']:
            # Each element should be the NMR pulses to apply within a single
            # stage, between each subsequence there will be a pre-delay and
            # post-delay

            if not isinstance(single_stage_NMR_pulses, Iterable):
                # Single NMR pulse provided, turn into list
                single_stage_NMR_pulses = [single_stage_NMR_pulses]

            NMR_stage_pulse, = self.add(self.NMR['stage_pulse'])
            t_connect = partial(NMR_stage_pulse['t_start'].connect,
                                offset=self.NMR['pre_delay'])

            self.primary_NMR_pulses.append(single_stage_NMR_pulses[0])

            NMR_pulse = None
            for k, NMR_subpulse in enumerate(single_stage_NMR_pulses):
                NMR_pulse, = self.add(NMR_subpulse)
                t_connect(NMR_pulse['t_start'])
                # The first and last pulses have only a single inter-delay time between pulses
                if k == 0 or k == len(single_stage_NMR_pulses) - 2:
                    t_connect = partial(NMR_pulse['t_stop'].connect,
                                        offset=self.NMR['inter_delay'])
                else:
                    t_connect = partial(NMR_pulse['t_stop'].connect,
                                        offset=self.NMR['inter_delay']*2)

            if NMR_pulse is not None:
                NMR_pulse['t_stop'].connect(NMR_stage_pulse['t_stop'],
                                            offset=self.NMR['post_delay'])

        return pulse_sequence

    def add_ESR_pulses(self, pulse_sequence=None, previous_pulse=None):
        if pulse_sequence is None:
            pulse_sequence = self

        for _ in range(self.ESR['shots_per_frequency']):
            for ESR_pulses in self.ESR['ESR_pulses']:
                # Add a plunge and read pulse for each frequency

                if not isinstance(ESR_pulses, list):
                    # Treat frequency as list, as one could add multiple ESR
                    # pulses
                    ESR_pulses = [ESR_pulses]

                stage_pulse, = pulse_sequence.add(self.ESR['stage_pulse'])
                delay = self.ESR['pre_delay']
                for k, ESR_pulse in enumerate(ESR_pulses):

                    if isinstance(ESR_pulse, str):
                        # Pulse is a reference to some pulse in self.ESR
                        ESR_pulse = self.ESR[ESR_pulse]

                    ESR_pulse, = pulse_sequence.add(ESR_pulse)

                    # Delay also depends on any previous ESR pulses
                    stage_pulse['t_start'].connect(ESR_pulse['t_start'],
                                                   offset=delay)
                    delay = delay + ESR_pulse['duration'].get() + self.ESR['inter_delay']

                ESR_pulse['duration'].connect(stage_pulse['t_stop'],
                                              offset=lambda p: p.parent.t_start + self.ESR['post_delay'])
                pulse_sequence.add(self.ESR['read_pulse'])

    def generate(self):
        """Updates the pulse sequence"""

        # Initialize pulse sequence
        self.clear()

        self.add(*self.pulse_settings['pre_pulses'])

        self.add_NMR_pulses()

        # Note: This was added when performing NMR on the electron-up manifold,
        # where it is important to reload a spin-down electron for readout.
        self.add(*self.pulse_settings['pre_ESR_pulses'])

        self.add_ESR_pulses()

        self.add(*self.pulse_settings['post_pulses'])

        # Create copy of current pulse settings for comparison later
        self._latest_pulse_settings = deepcopy(self.pulse_settings)


class FlipFlopPulseSequence(PulseSequenceGenerator):
    """`PulseSequenceGenerator` for hitting the flip-flop transition

    The flip-flop transition is the one where both the electron and nucleus flip
    in opposite direction, thus keeping the total spin constant.

    This pulse sequence is mainly used to flip the nucleus to a certain state
    without having to perform NMR or even having to measure the electron.

    The flip-flop transitions between a nuclear spin state S1 and (S1+1) is:

    f_ESR(S1) + A/2 + gamma_n * B_0,

    where f_ESR(S1) is the ESR frequency for nuclear state S1, A is the
    hyperfine, gamma_n is the nuclear Zeeman, and B_0 is the static magnetic
    field. The transition will flip (electron down, nucleus S+1) to
    (electron up, nucleus S) and vice versa.

    Parameters:
        ESR (dict): Pulse settings for the ESR part of the pulse sequence.
            Contains the following items:

            * ``frequency`` (float): ESR frequency below the flip-flop
              transition (Hz).
            * ``hyperfine`` (float): Hyperfine interaction (Hz).
            * ``nuclear_zeeman`` (float): Nuclear zeeman strength (gamma_n*B_0)
            * ``stage_pulse`` (Pulse): Stage pulse in which to perform ESR
              (e.g. plunge). Default is `DCPulse`('plunge').
            * ``pre_flip_ESR_pulse`` (Pulse): ESR pulse to use before the
              flip-flop pulse to pre-flip the electron to spin-up,
              which allows the nucleus to be flipped to a higher state.
              Default is `SinePulse`('ESR').
            * ``flip_flop_pulse`` (Pulse): Flip-flop ESR pulse, whose
              frequency will be set to A/2 + gamma_n*B_0 higher than the
              ``frequency`` setting. Default pulse is `SinePulse`('ESR')
            * ``pre_flip`` (bool): Whether to pre-flip the electron, to
              transition to a higher nuclear state. Default is False.
            * ``pre_delay`` (float): Delay between start of stage pulse and
              first pulse (``pre_flip_ESR_pulse`` or ``flip_flop_pulse``).
            * ``inter_delay`` (float): Delay between ``pre_flip_ESR_pulse`` and
              ``flip_flop_pulse``. Ignored if pre_flip is False
            * ``post_delay`` (float): Delay after last frequency pulse and end
              of stage pulse.

        pre_pulses (List[Pulse]): Pulses before main pulse sequence.
            Empty by default.
        post_pulses (List[Pulse]): Pulses after main pulse sequence.
            Empty by default.
        pulse_settings (dict): Dict containing all pulse settings.
        **kwargs: Additional kwargs to `PulseSequence`.

    """

    def __init__(self, **kwargs):
        super().__init__(**kwargs)

        self.pulse_settings['ESR'] = self.ESR = {
            'frequencies': [28e9, 28e9],
            'hyperfine': None,
            'nuclear_zeeman': -5.5e6,
            'stage_pulse': DCPulse('plunge', acquire=True),
            'pre_flip_ESR_pulse': SinePulse('ESR'),
            'flip_flop_pulse': SinePulse('ESR'),
            'pre_flip': False,
            'pre_delay': 5e-3,
            'inter_delay': 1e-3,
            'post_delay': 5e-3}

        self.pulse_settings['pre_pulses'] = self.pre_pulses = []
        self.pulse_settings['post_pulses'] = self.post_pulses = [DCPulse('read')]

        self.generate()

    def add_ESR_pulses(self):
        stage_pulse, = self.add(self.ESR['stage_pulse'])
        ESR_t_start = partial(stage_pulse['t_start'].connect,
                              offset=self.ESR['pre_delay'])

        if self.ESR['pre_flip']:
            # First add the pre-flip the ESR pulses (start with excited electron)
            for ESR_frequency in self.ESR['frequencies']:
                pre_flip_ESR_pulse, = self.add(self.ESR['pre_flip_ESR_pulse'])
                pre_flip_ESR_pulse.frequency = ESR_frequency
                ESR_t_start(pre_flip_ESR_pulse['t_start'])

                # Update t_start of next ESR pulse
                ESR_t_start = partial(pre_flip_ESR_pulse['t_stop'].connect,
                                      offset=self.ESR['inter_delay'])

        flip_flop_ESR_pulse, = self.add(self.ESR['flip_flop_pulse'])
        ESR_t_start(flip_flop_ESR_pulse['t_start'])

        # Calculate flip-flop frequency
        ESR_max_frequency = np.max(self.ESR['frequencies'])
        hyperfine = self.ESR['hyperfine']
        if hyperfine is None:
            # Choose difference between two ESR frequencies
            hyperfine = float(np.abs(np.diff(self.ESR['frequencies'])))

        flip_flop_ESR_pulse.frequency = (ESR_max_frequency
                                         - hyperfine / 2
                                         - self.ESR['nuclear_zeeman'])
        flip_flop_ESR_pulse['t_stop'].connect(stage_pulse['t_stop'],
                                              offset=self.ESR['post_delay'])

    def generate(self):
        """Updates the pulse sequence"""
        self.clear()

        self.add(*self.pulse_settings['pre_pulses'])

        self.add_ESR_pulses()

        self.add(*self.pulse_settings['post_pulses'])


class CircuitPulseSequence(ElectronReadoutPulseSequence):
    def __init__(self, name='circuit', circuits_file=None, **kwargs):
        super().__init__(name=name, **kwargs)
        self.settings["pulses"] = {}

        self.circuit_index = Parameter(vals=vals.Ints(), parent=False)
        self.circuit = Parameter(vals=vals.Strings())
        self.circuits = Parameter(
            vals=vals.Lists(vals.Strings()), set_cmd=None, initial_value=[]
        )

        self.circuits_file = Parameter(initial_value=circuits_file, set_cmd=None)
        self.circuits_folder = Parameter(
            config_link='properties.circuits_folder', set_cmd=None
        )

    @parameter
    def circuit_index_set(self, parameter, idx):
        self.circuit = self.circuits[idx]

    @parameter
    def circuit_set(self, parameter, circuit):
        # Update current value of circuit
        parameter._latest["raw_value"] = parameter._latest["value"] = circuit

        gates = convert_circuit(circuit, target_type=list)

        unknown_gates = [gate for gate in gates if gate not in self.settings.pulses]
        if unknown_gates:
            raise RuntimeError(
                f'The following pulses are not registered in '
                f'CircuitPulseSequence.settings.pulses: {unknown_gates}'
            )

        self.settings.RF_pulses = [[self.settings.pulses[gate] for gate in gates]]

        self.generate()

    def load_circuits(self, filepath):
        if not isinstance(filepath, Path):
            filepath = Path(filepath)

        if not filepath.exists():
            if self.circuits_folder is None:
                raise RuntimeError(f'Could not find filepath at {filepath}')

            filepath = Path(self.circuits_folder) / filepath

        if not filepath.exists():
            raise RuntimeError(f'Could not find filepath at {filepath}')

        self.circuits = load_circuits(filepath, target_type=str)

        return self.circuits

    def save_circuits(self, filepath, name='circuits.txt'):

        if isinstance(filepath, Measurement):
            filepath = filepath.dataset.filepath
        elif isinstance(filepath, DataSet):
            filepath = filepath.filepath

        filepath = Path(filepath)

        if filepath.is_dir():
            filepath = filepath / name

        with filepath.open('w') as f:
            f.write('\n'.join(self.circuits))

        return filepath

    def save(self, filepath):
        return self.save_circuits(filepath)


class NMRCircuitPulseSequence(NMRPulseSequenceComposite):
    def __init__(self, name='NMR_circuit', circuits_file=None, **kwargs):
        super().__init__(name=name, **kwargs)
        # self.pulse_settings["initialization"] = {"enabled": False}

        self.NMR.settings["pulses"] = {}

        self.circuit_index = Parameter(vals=vals.Ints(), parent=False)
        self.circuit = Parameter(vals=vals.Strings())
        self.circuits = Parameter(
            vals=vals.Lists(vals.Strings()), set_cmd=None, initial_value=[]
        )

        self.circuits_file = Parameter(initial_value=circuits_file, set_cmd=None)
        self.circuits_folder = Parameter(config_link='properties.circuits_folder', set_cmd=None)

    @parameter
    def circuit_index_set(self, parameter, idx):
        self.circuit = self.circuits[idx]

    @parameter
    def circuit_set(self, parameter, circuit):
        # Update current value of circuit
        parameter._latest["raw_value"] = parameter._latest["value"] = circuit

        gates = convert_circuit(circuit, target_type=list)

        unknown_gates = [gate for gate in gates if gate not in self.NMR.settings['pulses']]
        if unknown_gates:
            raise RuntimeError(
                f'The following pulses are not registered in '
                f'NMRCircuitPulseSequence.NMR.settings["pulses"]: {unknown_gates}'
            )

        self.NMR.pulse_settings["RF_pulses"] = [[
            self.NMR.settings['pulses'][gate] for gate in gates
        ]]

        self.generate()

    def load_circuits(self, filepath):

        if not isinstance(filepath, Path):
            filepath = Path(filepath)

        if not filepath.exists():
            if self.circuits_folder is None:
                raise RuntimeError(f'Could not find filepath at {filepath}')

            filepath = Path(self.circuits_folder) / filepath

        if not filepath.exists():
            raise RuntimeError(f'Could not find filepath at {filepath}')

        self.circuits = load_circuits(filepath, target_type=str)

        return self.circuits

    def save_circuits(self, filepath, name='circuits.txt'):

        if isinstance(filepath, Measurement):
            filepath = filepath.dataset.filepath
        elif isinstance(filepath, DataSet):
            filepath = filepath.filepath

        filepath = Path(filepath)

        if filepath.is_dir():
            filepath = filepath / name

        with filepath.open('w') as f:
            f.write('\n'.join(self.circuits))

        return filepath

    def save(self, filepath):
        return self.save_circuits(filepath)


class ESRRamseyDetuningPulseSequence(ESRPulseSequence):
    """" Created to implement an arbitrary number of DC pulses in a Ramsey sequence during the wait time. Please Refer to ESRPulseSequence for the ESR pulses.

    Highlights:

   - DC pulses can be stored in  ['ESR']['detuning_pulses'] and will become the new 'stage_pulse'
   - t_start_detuning is the time at which the DC detuning pulses start. In the case the detuning starts right after the ESR pi/2 , then this time should
    be equal to ['pre_delay'] +ESR['piHalf'].duration
   - If  the time for the detuning pulses is shorter that the total stage duration, the final part of the pulse (called post_stage) will the standard stage pulse  """

    def __init__(self, **kwargs):
        super().__init__(**kwargs)

        self.pulse_settings['ESR']['t_start_detuning'] = 0
        self.pulse_settings['ESR']['detuning_pulses'] = []

    def add_ESR_pulses(self, ESR_frequencies=None):
        super().add_ESR_pulses(ESR_frequencies=ESR_frequencies)
        # At this point there is a single `stage` pulse for each group of ESR pulses.
        # We want to inject our detuning  pulses in between this stage pulse


        if self.pulse_settings['EPR']['enabled'] :
            raise NotImplementedError('Currently not programmed to include EPR pulse')



        stage_pulse = self.get_pulse(name=self.ESR['stage_pulse'].name)

        assert stage_pulse is not None, "Could not find existing stage pulse in pulse sequence"
        self.remove(stage_pulse)

        if any(pulse.connection_label != stage_pulse.connection_label
               or pulse.connection != stage_pulse.connection
               for pulse in self.ESR['detuning_pulses']):
            raise RuntimeError('All detuning pulses must have same connection as stage pulse')

        t = stage_pulse._delay + self.ESR['t_start_detuning']
        # Add an initial stage pulse if t_start_detuning > 0
        if self.pulse_settings['ESR']['t_start_detuning'] > 0:
            pre_stage_pulse, = self.add(stage_pulse)
            pre_stage_pulse.name = 'pre_stage'
            pre_stage_pulse.t_stop = t

        # Add all detuning pulses
        for pulse in self.ESR['detuning_pulses']:
            detuning_pulse, = self.add(pulse)
            detuning_pulse.t_start = t
            t += detuning_pulse.duration

        if t > stage_pulse.t_stop:
            raise RuntimeError('Total duration of detuning pulses exceeds total stage pulse duration')
        elif t < stage_pulse.t_stop:
            # Add a final stage pulse
            post_stage_pulse, = self.add(stage_pulse)
            post_stage_pulse.name = 'post_stage'
            post_stage_pulse.t_start = t
            post_stage_pulse.t_stop = stage_pulse.t_stop<|MERGE_RESOLUTION|>--- conflicted
+++ resolved
@@ -2,7 +2,6 @@
 import numpy as np
 import logging
 from collections import Iterable, Sequence
-<<<<<<< HEAD
 from pathlib import Path
 from copy import deepcopy
 
@@ -13,13 +12,6 @@
 from qcodes.instrument.parameter_node import parameter
 from qcodes.utils import validators as vals
 
-=======
-from .pulse_modules import PulseSequence
-from .pulse_types import DCPulse, SinePulse, FrequencyRampPulse, Pulse
-from copy import deepcopy
-from qcodes import Parameter
-from qcodes.instrument.parameter_node import parameter
->>>>>>> 08f60600
 from qcodes.config.config import DotDict
 
 logger = logging.getLogger(__name__)
@@ -131,24 +123,6 @@
         For given pulse settings, `ESRPulseSequence.generate` will recreate the
         pulse sequence from settings.
 """
-<<<<<<< HEAD
-    def __init__(self, **kwargs):
-        super().__init__(**kwargs)
-
-        self.pulse_settings = DotDict({
-            'RF_pulse': SinePulse('ESR'),
-            'stage_pulse': DCPulse('plunge'),
-            'read_pulse': DCPulse('read_initialize', acquire=True),  # Can be set to None
-            'pre_delay': 5e-3,
-            'inter_delay': 5e-3,
-            'post_delay': 5e-3,
-            'min_duration': None,
-            'RF_pulses': ['RF_pulse'],
-            'pre_pulses': (),
-            'post_pulses': (),
-            'shots_per_frequency': 1
-        })
-=======
     pulse_settings = DotDict({
         'RF_pulse': SinePulse('ESR'),
         'stage_pulse': DCPulse('plunge'),
@@ -167,7 +141,6 @@
         super().__init__(**kwargs)
 
         self.pulse_settings = deepcopy(ElectronReadoutPulseSequence.pulse_settings)
->>>>>>> 08f60600
 
         self.frequencies = Parameter()
 
@@ -372,12 +345,9 @@
             else:
                 self._add_RF_pulses_single_stage(RF_pulses_single_stage)
 
-<<<<<<< HEAD
-=======
             if self.pulse_settings['transition_pulse'] is not None:
                 self.add(self.pulse_settings['transition_pulse'])
 
->>>>>>> 08f60600
             if self.pulse_settings['read_pulse'] is not None:
                 self.add(self.pulse_settings['read_pulse'])
 
@@ -398,12 +368,9 @@
         # Add pre_pulses
         self.add(*self.pulse_settings['post_pulses'])
 
-<<<<<<< HEAD
-=======
         for modifier in self.modifiers:
             modifier(self)
 
->>>>>>> 08f60600
         self._latest_pulse_settings = deepcopy(self.pulse_settings)
 
 
