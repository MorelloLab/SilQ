--- conflicted
+++ resolved
@@ -1,13 +1,9 @@
 from functools import partial
 import numpy as np
 import logging
-<<<<<<< HEAD
-=======
 from collections import Iterable, Sequence
->>>>>>> d4f7040b
 from pathlib import Path
 from copy import deepcopy
-from collections import Iterable, Sequence
 
 from .pulse_modules import PulseSequence
 from .pulse_types import DCPulse, SinePulse, FrequencyRampPulse, Pulse
