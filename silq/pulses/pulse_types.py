from typing import Union, Sequence, Callable
import numpy as np
import collections
import logging

from silq.tools.general_tools import get_truth, property_ignore_setter, \
    freq_to_str, is_between

from qcodes.instrument.parameter_node import ParameterNode, parameter
from qcodes.instrument.parameter import Parameter
from qcodes.utils import validators as vals

__all__ = ['Pulse', 'SteeredInitialization', 'SinePulse', 'FrequencyRampPulse',
           'DCPulse', 'DCRampPulse', 'TriggerPulse', 'MarkerPulse',
           'TriggerWaitPulse', 'MeasurementPulse', 'CombinationPulse',
           'AWGPulse', 'pulse_conditions']

# Set of valid connection conditions for satisfies_conditions. These are
# useful when multiple objects have distinct satisfies_conditions kwargs
pulse_conditions = ['name', 'parent_name', 'id', 't', 't_start', 't_stop',
                    'duration', 'acquire', 'initialize', 'connection',
                    'amplitude', 'enabled', 'average', 'pulse_class']

logger = logging.getLogger(__name__)


class Pulse(ParameterNode):
    """ Representation of physical pulse, component in a `PulseSequence`.

    A Pulse is a representation of a physical pulse, usually one that is
    outputted by an instrument. All pulses have specific timings, defined by
    ``t_start``, ``t_stop``, and ``duration``. Additional attributes specify
    ancillary properties, such as if the acquisition instrument should
    ``acquire`` the pulse. Specific pulse types (subclasses of `Pulse`) have
    additional properties, such as a ``frequency``.

    Pulses can be added to a `PulseSequence`, which can in turn be targeted by
    the `Layout`. Here, each `Pulse` is targeted to a `Connection`, which can
    modify the pulse (e.g. applying an amplitude scale). Next the pulse is
    targeted by the output and input `InstrumentInterface` of the connection,
    which provide an instrument-specific implementation of the pulse.

    Pulses usually have a name, which is used to retrieve any default properties
    from the config. If the pulse name is an entry in
    ``silq.config.{environment}.pulses``, the properties in that entry are
    used by default. These default values can be overridden by either passing
    them explicitly during the pulse initialization, or afterwards.

    Example:
        If ``silq.config.{environment}.pulses`` contains:

        >>> {'read': {'amplitude': 0.5, 'duration': 100e-3}}

        Then creating the following pulse will partially use these properties:

        >>> DCPulse('read', duration=200e-3)
        DCPulse('read', amplitude=0.5, duration=200e-3)

        Here the default ``amplitude`` value is used, but the duration is
        overridden during initialization.

    Parameters:
        name: Pulse name. If corresponding name is registered in pulse
            config, its properties will be copied to the pulse.
        id: Unique pulse identifier, assigned when added to `PulseSequence` if
            it already has another pulse with same name. Pre-existing pulse will
            be assigned id 0, and will increase for each successive pulse added.
        full_name: Pulse name, including id if not None.
            If id is not None, full_name is '{name}[{id}]'
        environment: Config environment to use for pulse config. If not set,
            default environment (``silq.config.properties.default_environment``)
            is used.
        t_start: Pulse start time. If undefined and added to `PulseSequence`, it
            will be set to `Pulse`.t_stop of last pulse.
            If no pulses are present, it will be set to zero.
        t_stop: Pulse stop time. Is updated whenever ``t_start`` or ``duration``
            is changed. Changing this modifies ``duration`` but not ``t_start``.
        duration: Pulse duration.
        acquire: Flag to acquire pulse. If True, pulse will be passed on to the
            acquisition `InstrumentInterface` by the `Layout` during targeting.
        initialize: Pulse is used for initialization. This signals that the
            pulse can exist before the pulse sequence starts. In this case,
            pulse duration should be zero.
        connection (Connection): Connection that pulse is targeted to.
            Is only set for targeted pulse.
        enabled: Pulse is enabled. If False, it still exists in a
            PulseSequence, but is not included in targeting.
        average: Pulse acquisition average mode. Allowed modes are:

            * **'none'**: No averaging (return ``samples x points_per_trace``).
            * **'trace'**: Average over time (return ``points_per_trace``).
            * **'point'**: Average over time and sample (return single point).
            * **'point_segment:{N}'** Segment trace into N segment, average
              each segment into a point.

        connection_label: `Connection` label that Pulse should be targeted to.
            These are defined in ``silq.config.{environment}.connections``.
            If unspecified, pulse can only be targeted if
            ``connection_requirements`` uniquely determine connection.
        connection_requirements: Requirements that a connection must satisfy for
            targeting. If ``connection_label`` is defined, these are ignored.
        pulse_config: Pulse config whose attributes to match. If it exists,
            equal to ``silq.config.{environment}.pulses.{pulse.name}``,
            otherwise equal to zero.
        properties_config: General properties config whose attributes to match.
            If it exists, equal to ``silq.config.{environment}.properties``,
            otherwise None. Only `Pulse`.properties_attrs are matched.
        properties_attrs (List[str]): Attributes in properties config to match.
            Should be defined in ``__init__`` before calling ``Pulse.__init__``.
        implementation (PulseImplementation): Pulse implementation for targeted
            pulse, see `PulseImplementation`.
        connect_to_config: Connect parameters to the config (default True)
    """
    # base config link to use for connecting pulse parameters to the config
    # Changing this will only affect pulses instantiated after change
    config_link = 'environment:pulses'
    multiple_senders = False

    def __init__(self,
                 name: str = None,
                 id: int = None,
                 t_start: float = None,
                 t_stop: float = None,
                 duration: float = None,
                 acquire: bool = False,
                 initialize: bool = False,
                 connection = None,
                 enabled: bool = True,
                 average: str = 'none',
                 connection_label: str = None,
                 connection_requirements: dict = {},
                 connect_to_config: bool = True,
                 parent: ParameterNode = None):
        super().__init__(use_as_attributes=True,
                         log_changes=False,
                         parent=parent,
                         simplify_snapshot=True)

        self.name = Parameter(initial_value=name, vals=vals.Strings(), set_cmd=None)
        self.id = Parameter(initial_value=id, vals=vals.Ints(allow_none=True),
                            set_cmd=None, wrap_get=False)
        self.full_name = Parameter()
        self['full_name'].get()  # Update to latest value

        ### Set attributes
        # Set attributes that can also be retrieved from pulse_config
        self.t_start = Parameter(initial_value=t_start,
                                 unit='s', set_cmd=None, wrap_get=False)
        self['t_start']._relative_value = t_start
        self.duration = Parameter(
            initial_value=duration, unit='s', set_cmd=None, wrap_get=False,
            vals=vals.Numbers(min_value=0, allow_none=True)
        )
        self.t_stop = Parameter(unit='s', wrap_get=False)

        # We separately set and get t_stop to ensure duration is also updated
        self.t_stop = t_stop
        self['t_stop'].get()

        # Since t_stop get/set cmd depends on t_start and duration, we perform
        # another set to ensure that duration is also set if t_stop is not None
        if self['t_stop'].raw_value is not None:
            self.t_stop = self['t_stop'].raw_value
        self.connection_label = Parameter(initial_value=connection_label, set_cmd=None)

        # Set attributes that should not be retrieved from pulse_config
        self.acquire = Parameter(initial_value=acquire, vals=vals.Bool(), set_cmd=None)
        self.initialize = Parameter(initial_value=initialize, vals=vals.Bool(), set_cmd=None)
        self.enabled = Parameter(initial_value=enabled, vals=vals.Bool(), set_cmd=None)
        self.connection = Parameter(initial_value=connection, set_cmd=None)
        self.average = Parameter(initial_value=average, vals=vals.Strings(), set_cmd=None)

        # Pulses can have a PulseImplementation after targeting
        self.implementation = None

        # List of potential connection requirements.
        # These can be set so that the pulse can only be sent to connections
        # matching these requirements
        self.connection_requirements = connection_requirements

        self._connected_to_config = False
        if connect_to_config:
            # Sets _connected_to_config to True
            self._connect_parameters_to_config()

    @parameter
    def average_vals(self, parameter, value):
        if value in ['none', 'trace', 'point']:
            return True
        elif ('point_segment' in value or 'trace_segment' in value):
            return True
        else:
            return False

    @parameter
    def full_name_get(self, parameter):
        full_name = self.name

        if getattr(self.parent, 'name', None):
            full_name = f'{self.parent.name}.{full_name}'

        if self.id is not None:
            full_name = f'{full_name}[{self.id}]'

        return full_name

    @parameter
    def t_start_set_parser(self, parameter, t_start):
        if t_start is not None:
            t_start = round(t_start, 11)
        return t_start

    @parameter
    def t_start_set(self, parameter, t_start):
        if t_start is not None:
            if self.parent is not None:
                if t_start < self.parent.t_start:
                    raise RuntimeError('pulse.t_start cannot be less than pulse_sequence.t_start')

                parameter._relative_value = round(t_start - self.parent.t_start, 11)
            else:
                parameter._relative_value = round(t_start, 11)

        # Emit a t_stop signal when t_start is set
        parameter._latest['raw_value'] = t_start
        self['t_stop'].set(self.t_stop, evaluate=False)

    @parameter
    def t_start_get(self, parameter):
        t_start = parameter._relative_value

        if t_start is None:
            return t_start

        if self.parent is not None:
            t_start += self.parent.t_start

        return round(t_start, 11)

    @parameter
    def duration_set_parser(self, parameter, duration):
        if duration is not None:
            duration = round(duration, 11)
        return duration

    @parameter
    def duration_set(self, parameter, duration):
        # Emit a t_stop signal when duration is set
        self['duration']._latest['raw_value'] = duration
        self['t_stop'].set(self.t_stop, evaluate=False)

    @parameter
    def t_stop_get(self, parameter):
        if self.t_start is not None and self.duration is not None:
            val = round(self.t_start + self.duration, 11)
        else:
            val = None
        parameter._save_val(val)  # Explicit save_val since we don't wrap_get
        return val

    @parameter
    def t_stop_set(self, parameter, t_stop):
        if t_stop is not None:
            # Setting duration sends a signal for duration
            # do not evaluate as it otherwise sends a second t_stop signal
            self['duration'].set(round(t_stop - self.t_start, 11),
                                 evaluate=False)

    def __eq__(self, other):
        """Comparison when pulses are equal

        Pulses are equal if all of their parameters (excluding list below) are
        equal. Furthermore, their classes need to be identical, which further
        means that any non-pulse object will never be equal.

        Connections are handled slightly differently. For pulses to be the same,
        they must either have the same connection or connection_label.
        Alternatively, if one pulse has a connection and the other a connection
        label, the label of the first pulse's connection is compared instead.
        If one pulse has a connection/connection label, and the other has
        neither, the pulses are not equal.

        Excluded parameters:
            - id
            - connection_requirements

        Returns:
            True if all above conditions hold, False otherwise.
        """
        exclude_parameters = ['connection', 'connection_label', 'id', 'full_name']

        if not self.matches_parameter_node(other, exclude_parameters=exclude_parameters):
            return False

        # Perform additional checks based on connection (labels).
        # Pulses are equal if they have the same connection, or has a matching
        # label, or if both pulses don't have a connection and connection label.
        if self.connection is not None:
            if other.connection is not None:
                return self.connection == other.connection
            elif other.connection_label is not None:
                return self.connection.label == other.connection_label
            else:
                return False
        elif self.connection_label is not None:
            if other.connection is not None:
                return self.connection_label == other.connection.label
            elif other.connection_label is not None:
                return self.connection_label == other.connection_label
            else:
                return False
        else:
            return other.connection is None and other.connection_label is None

    def __ne__(self, other):
        return not self.__eq__(other)

    def __hash__(self):
        """Define custom hash, used for creating a set of unique elements"""
        return hash(tuple(sorted(self.parameters.items())))

    def __bool__(self):
        """Pulse is always equal to True"""
        return True

    def __add__(self,
                other: 'Pulse') -> 'CombinationPulse':
        """ This method is called when adding two pulses: ``pulse1 + pulse2``.

        Args:
            other: The pulse instance to be added to self.

        Returns:
            A new pulse instance representing the combination of two pulses.

        """
        name = f'CombinationPulse_{id(self)+id(other)}'
        return CombinationPulse(name, self, other, '+')

    def __radd__(self, other) -> 'Pulse':
        """ This method is called when reverse adding something to a pulse.

        The reason this method is implemented is so that the user can sum over
        multiple pulses by performing:

        >>> combination_pulse = sum([pulse1, pulse2, pulse3])

        The sum method actually tries calling 0.__add__(pulse1), which doesn't
        exist, so it is converted into pulse1.__radd__(0).

        Args:
            other: an instance of unknown type that might be int(0)

        Returns:
            Either self (if other is zero) or self + other.

        """
        if other == 0:
            return self
        else:
            return self.__add__(other)

    def __sub__(self, other: 'Pulse') -> 'CombinationPulse':
        """Called when subtracting two pulses: ``pulse1 - pulse2``

        Args:
            other: The pulse instance to be subtracted from self.

        Returns:
            A new pulse instance representing the combination of two pulses.
        """
        name = f'CombinationPulse_{id(self)+id(other)}'
        return CombinationPulse(name, self, other, '-')

    def __mul__(self, other: 'Pulse') -> 'CombinationPulse':
        """Called when multiplying two pulses: ``pulse1 * pulse2``.

        Args:
            other: The pulse instance to be multiplied with self.

        Returns:
            A new pulse instance representing the combination of two pulses.

        """
        name = f'CombinationPulse_{id(self)+id(other)}'
        return CombinationPulse(name, self, other, '*')

    def __copy__(self):
        """Create a copy of the pulse.

        Aside from using the default copy feature of the ParameterNode, this
        also connects the copied parameters to the config if the original ones
        are also connected
        """
        return self.copy(connect_to_config=True)

    def copy(self, connect_to_config=True):
        self_copy = super().__copy__()
        self_copy.parent = self.parent

        if connect_to_config and self._connected_to_config:
            self_copy._connect_parameters_to_config()
        return self_copy

    def __repr__(self):
        properties_str = f't_start={self.t_start}'
        properties_str += f', duration={self.duration}'
        return self._get_repr(properties_str)

    def _get_repr(self, properties_str):
        """Get standard representation for pulse.

        Should be appended in each Pulse subclass."""
        if self.connection:
            properties_str += f'\n\tconnection: {self.connection}'
        elif self.connection_label:
            properties_str += f'\n\tconnection_label: {self.connection_label}'
        if self.connection_requirements:
            properties_str += f'\n\trequirements: {self.connection_requirements}'
        if hasattr(self, 'additional_pulses') and self.additional_pulses:
            properties_str += '\n\tadditional_pulses:'
            for pulse in self.additional_pulses:
                pulse_repr = '\t'.join(repr(pulse).splitlines(True))
                properties_str += f'\n\t{pulse_repr}'

        pulse_class = self.__class__.__name__
        return f'{pulse_class}({self.full_name}, {properties_str})'

    def _connect_parameters_to_config(self, parameters=None):
        """Connect Pulse parameters to config using Pulse.config_link.

        By connecting a parameter, every time the corresponding config value
        changes, this in turn changes the parameter value.

        The config link is {Pulse.config_link}.{self.name}.{parameter.name}

        Args:
             parameters: Parameters to Connect. Can be

             - None: Connect all parameters in self.parameters
             - str list: Connect all parameter with given string names
             - Parameter list: Connect all parameters in list
        """
        if isinstance(parameters, list):
            if isinstance(parameters[0], str):
                parameters = {parameter: self.parameters[parameter]
                              for parameter in parameters}
            else:
                parameters = {parameter.name: parameter
                              for parameter in parameters}
        elif parameters is None:
            parameters = self.parameters

        for parameter_name, parameter in parameters.items():
            config_link = f'{self.config_link}.{self.name}.{parameter_name}'
            # Attach to config, and only update if not explicit value set
            parameter.set_config_link(
                config_link=config_link, update=(parameter.raw_value is None)
            )

        self._connected_to_config = True

    def snapshot_base(self, update: bool=False,
                      params_to_skip_update: Sequence[str]=None):
        snapshot = super().snapshot_base()
        if snapshot['connection']:
            snapshot['connection'] = repr(snapshot['connection'])
        return snapshot

    def satisfies_conditions(self,
                             pulse_class = None,
                             name: str=None,
                             **kwargs) -> bool:
        """Checks if pulse satisfies certain conditions.

        Each kwarg is a condition, and can be a value (equality testing) or it
        can be a tuple (relation, value), in which case the relation is tested.
        Possible relations: '>', '<', '>=', '<=', '=='

        Args:
            pulse_class: Pulse must have specific class.
            name: Pulse must have name, which may include id.
            **kwargs: Additional pulse attributes to be satisfied.
                Examples are ``t_start``, ``connection``, etc.
                Time ``t`` can also be passed, in which case the condition is
                satisfied if t is between `Pulse`.t_start and `Pulse`.t_stop
                (including limits).

        Returns:
            True if all conditions are satisfied.
        """
        if pulse_class is not None and not isinstance(self, pulse_class):
            return False

        if name is not None:
            if name[-1] == ']':
                # Pulse id is part of name
                name, id = name[:-1].split('[')
                kwargs['id'] = int(id)
            if '.' in name:  # Pulse contains pulse sequence with name
                parent_name, name = name.split('.')
                kwargs['parent_name'] = parent_name
            kwargs['name'] = name

        if 'parent_name' in kwargs:
            if getattr(self.parent, 'name', None) != kwargs.pop('parent_name'):
                return False

        for property, val in kwargs.items():
            if val is None:
                continue
            elif property == 't':
                if val < self.t_start or val >= self.t_stop:
                    return False
            elif property not in self.parameters:
                return False
            else:
                # If arg is a tuple, the first element specifies its relation
                if isinstance(val, (list, tuple)):
                    relation, val = val
                    if not get_truth(test_val=self.parameters[property].get_latest(),
                            # test_val=getattr(self, property),
                                     target_val=val,
                                     relation=relation):
                        return False
                elif self.parameters[property]._latest['raw_value'] != val:
                    return False
        else:
            return True

    def get_voltage(self, t: Union[float, Sequence]) -> Union[float, np.ndarray]:
        """Get voltage(s) at time(s) t.

        Raises:
            AssertionError: not all ``t`` between `Pulse`.t_start and
                `Pulse`.t_stop
        """
        raise NotImplementedError('Pulse.get_voltage should be implemented in a subclass')


class SteeredInitialization(Pulse):
    """Initialization pulse to ensure a spin-down electron is loaded.

    This is performed by continuously measuring at the read stage until no blip
    has been measured for ``t_no_blip``, or until ``t_max_wait`` has elapsed.

    Parameters:
        name: Pulse name
        t_no_blip: Min duration without measuring blips. If condition is met,
            an event should be fired to the primary instrument to start the
            pulse sequence.
        t_max_wait: Maximum wait time for the no-blip condition.
            If ``t_max_wait`` has elapsed, an event should be fired to the
            primary instrument to start the pulse seqeuence.
        t_buffer: Duration of a single acquisition buffer. Shorter buffers mean
            that one can more closely approach ``t_no_blip``, but too short
            buffers may cause lagging.
        readout_threshold_voltage: Threshold voltage for a blip.
        **kwargs: Additional parameters of `Pulse`.
    """
    def __init__(self,
                 name: str = None,
                 t_no_blip: float = None,
                 t_max_wait: float = None,
                 t_buffer: float = None,
                 readout_threshold_voltage: float = None,
                 **kwargs):
        super().__init__(name=name, t_start=0, duration=0, initialize=True,
                         **kwargs)

        self.t_no_blip = Parameter(initial_value=t_no_blip, unit='s',
                                   set_cmd=None, vals=vals.Numbers())
        self.t_max_wait = Parameter(initial_value=t_max_wait, unit='s',
                                   set_cmd=None, vals=vals.Numbers())
        self.t_buffer = Parameter(initial_value=t_buffer, unit='s',
                                   set_cmd=None, vals=vals.Numbers())
        self.readout_threshold_voltage = Parameter(initial_value=readout_threshold_voltage,
                                                   unit='V', set_cmd=None,
                                                   vals=vals.Numbers())

        self._connect_parameters_to_config(
            ['t_no_blip', 't_max_wait', 't_buffer', 'readout_threshold_voltage'])

    def __repr__(self):
        try:
            properties_str = (f't_no_blip={self.t_no_blip} ms, ' +
                              f't_max_wait={self.t_max_wait}, ' +
                              f't_buffer={self.t_buffer}, ' +
                              f'V_th={self.readout_threshold_voltage}')
        except:
            properties_str = ''

        return super()._get_repr(properties_str)


class SinePulse(Pulse):
    """Sinusoidal pulse

    Parameters:
        name: Pulse name
        frequency: Pulse frequency
        phase: Pulse phase
        amplitude: Pulse amplitude. If not set, power must be set.
        power: Pulse power. If not set, amplitude must be set.
        offset: amplitude offset, zero by default
        frequency_sideband: Mixer sideband frequency (off by default).
        sideband_mode: Sideband frequency to apply. This feature must
            be existent in interface. Not used if not set.
        phase_reference: What point in the the phase is with respect to.
            Can be two modes:
            - 'absolute': phase is with respect to t=0 (phase-coherent).
            - 'relative': phase is with respect to `Pulse.t_start`.

        **kwargs: Additional parameters of `Pulse`.

    Notes:
        Either amplitude or power must be set, depending on the instrument
        that should output the pulse.
    """
    def __init__(self,
                 name: str = None,
                 frequency: float = None,
                 phase: float = None,
                 amplitude: float = None,
                 power: float = None,
                 offset: float = None,
                 frequency_sideband: float = None,
                 sideband_mode: float = None,
                 phase_reference: str = None,
                 **kwargs):

        super().__init__(name=name, **kwargs)

        self.frequency = Parameter(initial_value=frequency, unit='Hz',
                                   set_cmd=None, vals=vals.Numbers())
        self.phase = Parameter(initial_value=phase, unit='deg', set_cmd=None,
                               vals=vals.Numbers())
        self.power = Parameter(initial_value=power, unit='dBm', set_cmd=None,
                               vals=vals.Numbers())
        self.amplitude = Parameter(initial_value=amplitude, unit='V',
                                   set_cmd=None, vals=vals.Numbers())
        self.offset = Parameter(initial_value=offset, unit='V', set_cmd=None,
                                vals=vals.Numbers())
        self.frequency_sideband = Parameter(initial_value=frequency_sideband,
                                            unit='Hz', set_cmd=None,
                                            vals=vals.Numbers())
        self.sideband_mode = Parameter(initial_value=sideband_mode, set_cmd=None,
                                       vals=vals.Enum('IQ', 'double'))
        self.phase_reference = Parameter(initial_value=phase_reference,
                                         set_cmd=None, vals=vals.Enum('relative',
                                                                      'absolute'))
        self._connect_parameters_to_config(
            ['frequency', 'phase', 'power', 'amplitude', 'offset',
             'frequency_sideband', 'sideband_mode', 'phase_reference'])

        if self.sideband_mode is None:
            self.sideband_mode = 'IQ'
        if self.phase_reference is None:
            self.phase_reference = 'absolute'
        if self.phase is None:
            self.phase = 0
        if self.offset is None:
            self.offset = 0

    def __repr__(self):
        properties_str = ''
        try:
            properties_str = f'f={freq_to_str(self.frequency)}'
            properties_str += f', phase={self.phase} deg '
            properties_str += '(rel)' if self.phase_reference == 'relative' else '(abs)'
            if self.power is not None:
                properties_str += f', power={self.power} dBm'

            if self.amplitude is not None:
                properties_str += f', A={self.amplitude} V'

            if self.offset:
                properties_str += f', offset={self.offset} V'
            if self.frequency_sideband is not None:
                properties_str += f'f_sb={freq_to_str(self.frequency_sideband)} ' \
                                  f'{self.sideband_mode}'

            properties_str += f', t_start={self.t_start}'
            properties_str += f', duration={self.duration}'
        except:
            pass

        return super()._get_repr(properties_str)

    def get_voltage(self, t: Union[float, Sequence]) -> Union[float, np.ndarray]:
        """Get voltage(s) at time(s) t.

        Raises:
            AssertionError: not all ``t`` between `Pulse`.t_start and
                `Pulse`.t_stop
        """
        assert is_between(t, self.t_start, self.t_stop), \
            f"voltage at {t} s is not in the time range " \
            f"{self.t_start} s - {self.t_stop} s of pulse {self}"

        if self.phase_reference == 'relative':
            t = t - self.t_start

        amplitude = self.amplitude
        if amplitude is None:
            assert self.power is not None, f'Pulse {self.name} does not have a specified power or amplitude.'
            if self['power'].unit == 'dBm':
                # This formula assumes the source is 50 Ohm matched and power is in dBm
                # A factor of 2 comes from the conversion from amplitude to RMS.
                amplitude = np.sqrt(10**(self.power/10) * 1e-3 * 100)

        waveform = amplitude * np.sin(2 * np.pi * (self.frequency * t + self.phase / 360))
        waveform += self.offset

        return waveform


class FrequencyRampPulse(Pulse):
    """Linearly increasing/decreasing frequency `Pulse`.

    Parameters:
        name: Pulse name
        frequency_start: Start frequency
        frequency_stop: Stop frequency.
        frequency: Center frequency, only used if ``frequency_start`` and
            ``frequency_stop`` not used.
        frequency_deviation: Frequency deviation, only used if
            ``frequency_start`` and ``frequency_stop`` not used.
        frequency_final: Can be either ``start`` or ``stop`` indicating the
            frequency when reaching ``frequency_stop`` should go back to the
            initial frequency or stay at current frequency. Useful if the
            pulse doesn't immediately stop at the end (this depends on how
            the corresponding instrument/interface is programmed).
        phase: Pulse phase. By default is set to zero.
        phase_reference: What point in the the phase is with respect to.
            Can be two modes:
                - 'absolute': phase is with respect to t=0 (phase-coherent).
                - 'relative': phase is with respect to `Pulse.t_start`.
        amplitude: Pulse amplitude. If not set, power must be set.
        power: Pulse power. If not set, amplitude must be set.
        offset: amplitude offset, zero by default
        frequency_sideband: Sideband frequency to apply. This feature must
            be existent in interface. Not used if not set.
        sideband_mode: Type of mixer sideband ('IQ' by default)

        **kwargs: Additional parameters of `Pulse`.

    Notes:
        Either amplitude or power must be set, depending on the instrument
        that should output the pulse.
    """
    def __init__(self,
                 name: str = None,
                 frequency_start: float = None,
                 frequency_stop: float = None,
                 frequency: float = None,
                 frequency_deviation: float = None,
                 amplitude: float = None,
                 power: float = None,
                 offset: float = None,
                 phase: float = None,
                 frequency_sideband: float = None,
                 sideband_mode=None,
                 phase_reference: str = None,
                 **kwargs):
        super().__init__(name=name, **kwargs)

        if frequency_start is not None and frequency_stop is not None:
            frequency = (frequency_start + frequency_stop) / 2
            frequency_deviation = (frequency_stop - frequency_start) / 2

        self.frequency = Parameter(initial_value=frequency, unit='Hz',
                                   set_cmd=None, vals=vals.Numbers())
        self.frequency_deviation = Parameter(initial_value=frequency_deviation,
                                             unit='Hz', set_cmd=None,
                                             vals=vals.Numbers())
        self.frequency_start = Parameter(unit='Hz', set_cmd=None,
                                         vals=vals.Numbers())
        self.frequency_stop = Parameter(unit='Hz', set_cmd=None,
                                        vals=vals.Numbers())
        self.frequency_sideband = Parameter(initial_value=frequency_sideband,
                                            unit='Hz', set_cmd=None,
                                            vals=vals.Numbers())
        self.sideband_mode = Parameter(initial_value=sideband_mode, set_cmd=None,
                                       vals=vals.Enum('IQ', 'double'))
        self.amplitude = Parameter(initial_value=amplitude, unit='V', set_cmd=None,
                                   vals=vals.Numbers())
        self.power = Parameter(initial_value=power, unit='dBm', set_cmd=None,
                               vals=vals.Numbers())
        self.phase = Parameter(initial_value=phase, unit='deg', set_cmd=None,
                               vals=vals.Numbers())
        self.offset = Parameter(initial_value=offset, unit='V', set_cmd=None,
                                vals=vals.Numbers())
        self.phase_reference = Parameter(initial_value=phase_reference,
                                         set_cmd=None, vals=vals.Enum('relative',
                                                                      'absolute'))
        self._connect_parameters_to_config(
            ['frequency', 'frequency_deviation', 'frequency_start',
             'frequency_stop', 'frequency_sideband', 'sideband_mode',
             'amplitude', 'power', 'phase', 'offset', 'phase_reference'])

        # Set default value for sideband_mode after connecting parameters,
        # because its value may have been retrieved from config
        if self.sideband_mode is not None:
            self.sideband_mode = 'IQ'
        if self.phase is None:
            self.phase = 0
        if self.offset is None:
            self.offset = 0
        if self.phase_reference is None:
            self.phase_reference = 'relative'

    @parameter
    def frequency_start_get(self, parameter):
        return self.frequency - self.frequency_deviation

    @parameter
    def frequency_start_set(self, parameter, frequency_start):
        frequency_stop = self.frequency_stop
        self.frequency = (frequency_start + frequency_stop) / 2
        self.frequency_deviation = (frequency_stop - frequency_start) / 2

    @parameter
    def frequency_stop_get(self, parameter):
        return self.frequency + self.frequency_deviation

    @parameter
    def frequency_stop_set(self, parameter, frequency_stop):
        frequency_start = self.frequency_start
        self.frequency = (frequency_start + frequency_stop) / 2
        self.frequency_deviation = (frequency_stop - frequency_start) / 2

    def __repr__(self):
        properties_str = ''
        try:
            properties_str = f'f={freq_to_str(self.frequency)}'
            properties_str += f', f_dev={freq_to_str(self.frequency_deviation)}'
            if self.frequency_sideband is not None:
                properties_str += f', f_sb={freq_to_str(self.frequency_sideband)}' \
                                  f'{self.sideband_mode}'
            properties_str += f', phase={self.phase} deg '
            properties_str += '(rel)' if self.phase_reference == 'relative' else '(abs)'

            if self.power is not None:
                properties_str += f', power={self.power} dBm'

            if self.amplitude is not None:
                properties_str += f', A={self.amplitude} V'

            if self.offset:
                properties_str += f', offset={self.offset} V'

            properties_str += f', t_start={self.t_start}'
            properties_str += f', duration={self.duration}'
        except:
            pass

        return super()._get_repr(properties_str)

    def get_voltage(self, t):
        frequency_rate = 2 * self.frequency_deviation / self.duration
        frequency_start = self.frequency - self.frequency_deviation

        amplitude = self.amplitude
        if amplitude is None:
            assert self.power is not None, f'Pulse {self.name} does not have a specified power or amplitude.'
            if self['power'].unit == 'dBm':
                # This formula assumes the source is 50 Ohm matched and power is in dBm
                # A factor of 2 comes from the conversion from amplitude to RMS.
                amplitude = np.sqrt(10 ** (self.power / 10) * 1e-3 * 100)
        # Check if phase_reference is defined for backwards-compatibility
        if not hasattr(self, 'phase_reference') or self.phase_reference == 'relative':
            t = t - self.t_start

<<<<<<< HEAD
        return amplitude * np.sin(2 * np.pi * (frequency_start * t + frequency_rate * np.power(t,2) / 2 + self.phase / 360))
=======
        return amplitude * np.sin(2 * np.pi * (frequency_start * t + frequency_rate * np.power(t,2) / 2 +
                                               self.phase / 360)) + self.offset

>>>>>>> 3f5d9055

class DCPulse(Pulse):
    """DC (fixed-voltage) `Pulse`.

    Parameters:
        name: Pulse name
        amplitue: Pulse amplitude
        **kwargs: Additional parameters of `Pulse`.
    """
    def __init__(self,
                 name: str = None, amplitude: float = None, **kwargs):
        super().__init__(name=name, **kwargs)

        self.amplitude = Parameter(initial_value=amplitude, unit='V',
                                   set_cmd=None)

        self._connect_parameters_to_config(['amplitude'])


    def __repr__(self):
        properties_str = ''
        try:
            properties_str += f'A={self.amplitude}'
            properties_str += f', t_start={self.t_start}'
            properties_str += f', duration={self.duration}'
        except:
            pass

        return super()._get_repr(properties_str)

    def get_voltage(self, t: Union[float, Sequence]) -> Union[float, np.ndarray]:
        """Get voltage(s) at time(s) t.

        Raises:
            AssertionError: not all ``t`` between `Pulse`.t_start and
                `Pulse`.t_stop
        """
        assert is_between(t, self.t_start, self.t_stop), \
            f"voltage at {t} s is not in the time range " \
            f"{self.t_start} s - {self.t_stop} s of pulse {self}"

        if isinstance(t, collections.Iterable):
            return np.ones(len(t)) * self.amplitude
        else:
            return self.amplitude


class DCRampPulse(Pulse):
    """Linearly ramping voltage `Pulse`.

    Parameters:
        name: Pulse name
        amplitude_start: Start amplitude of pulse.
        amplitude_stop: Final amplitude of pulse.
        **kwargs: Additional parameters of `Pulse`.
    """
    def __init__(self,
                 name: str = None,
                 amplitude_start: float = None,
                 amplitude_stop: float = None,
                 **kwargs):
        super().__init__(name=name, **kwargs)

        self.amplitude_start = Parameter(initial_value=amplitude_start,
                                         unit='V', set_cmd=None,
                                         vals=vals.Numbers())
        self.amplitude_stop = Parameter(initial_value=amplitude_stop, unit='V',
                                        set_cmd=None, vals=vals.Numbers())

        self._connect_parameters_to_config(['amplitude_start', 'amplitude_stop'])

    def __repr__(self):
        properties_str = ''
        try:
            properties_str = f'A_start={self.amplitude_start}'
            properties_str += f', A_stop={self.amplitude_stop}'
            properties_str += f', t_start={self.t_start}'
            properties_str += f', duration={self.duration}'
        except:
            pass

        return super()._get_repr(properties_str)

    def get_voltage(self, t: Union[float, Sequence]) -> Union[float, np.ndarray]:
        """Get voltage(s) at time(s) t.

        Raises:
            AssertionError: not all ``t`` between `Pulse`.t_start and
                `Pulse`.t_stop
        """
        assert is_between(t, self.t_start, self.t_stop), \
            f"voltage at {t} s is not in the time range {self.t_start} s " \
            f"- {self.t_stop} s of pulse {self}"

        slope = (self.amplitude_stop - self.amplitude_start) / self.duration
        offset = self.amplitude_start - slope * self.t_start

        return offset + slope * t


class TriggerPulse(Pulse):
    """Triggering pulse.

    Parameters:
        name: Pulse name.
        duration: Pulse duration (default 100 ns).
        amplitude: Pulse amplitude (default 1V).
        **kwargs: Additional parameters of `Pulse`.

    """
    default_duration = 100e-9
    default_amplitude = 1.0

    def __init__(self,
                 name: str = 'trigger',
                 duration: float = default_duration,
                 amplitude: float = default_amplitude,
                 **kwargs):
        super().__init__(name=name, duration=duration, **kwargs)

        self.amplitude = Parameter(initial_value=amplitude, unit='V',
                                   set_cmd=None, vals=vals.Numbers())

        self._connect_parameters_to_config(['amplitude'])

    def __repr__(self):
        try:
            properties_str = f't_start={self.t_start}, duration={self.duration}'
        except:
            properties_str = ''
        return super()._get_repr(properties_str)

    def get_voltage(self, t: Union[float, Sequence]) -> Union[float, np.ndarray]:
        """Get voltage(s) at time(s) t.

        Raises:
            AssertionError: not all ``t`` between `Pulse`.t_start and
                `Pulse`.t_stop
        """
        assert is_between(t, self.t_start, self.t_stop), \
            f"voltage at {t} s is not in the time range " \
            f"{self.t_start} s - {self.t_stop} s of pulse {self}"

        # Amplitude can only be provided in an implementation.
        # This is dependent on input/output channel properties.
        if isinstance(t, collections.Iterable):
            return np.ones(len(t)) * self.amplitude
        else:
            return self.amplitude


class MarkerPulse(Pulse):
    """Marker pulse

    Parameters:
        name: Pulse name.
        amplitude: Pulse amplitude (default 1V).
        **kwargs: Additional parameters of `Pulse`.

    """
    default_amplitude = 1.0

    def __init__(self,
                 name: str = None,
                 amplitude: float = default_amplitude,
                 **kwargs):
        super().__init__(name=name, **kwargs)

        self.amplitude = Parameter(initial_value=amplitude, unit='V',
                                   set_cmd=None, vals=vals.Numbers())

        self._connect_parameters_to_config(['amplitude'])

        if self.amplitude is not None:
            self.amplitude = self.default_amplitude

    def __repr__(self):
        try:
            properties_str = f't_start={self.t_start}, duration={self.duration}'
        except:
            properties_str = ''
        return super()._get_repr(properties_str)

    def get_voltage(self, t: Union[float, Sequence]) -> Union[float, np.ndarray]:
        """Get voltage(s) at time(s) t.

        Raises:
            AssertionError: not all ``t`` between `Pulse`.t_start and
                `Pulse`.t_stop
        """
        assert is_between(t, self.t_start, self.t_stop), \
            f"voltage at {t} s is not in the time range " \
            f"{self.t_start} s - {self.t_stop} s of pulse {self}"

        # Amplitude can only be provided in an implementation.
        # This is dependent on input/output channel properties.
        if isinstance(t, collections.Iterable):
            return np.ones(len(t)) * self.amplitude
        else:
            return self.amplitude


class TriggerWaitPulse(Pulse):
    """Pulse that wait until condition is met and then applies trigger

    Parameters:
        name: Pulse name
        t_start: Pulse start time.
        **kwargs: Additional parameters of `Pulse`.

    Note:
        Duration is fixed at 0s.

    See Also:
        `SteeredInitialization`
    """
    def __init__(self,
                 name: str = None,
                 t_start: float = None,
                 **kwargs):
        super().__init__(name=name, t_start=t_start, duration=0, **kwargs)

    def __repr__(self):
        try:
            properties_str = 't_start={self.t_start}, duration={self.duration}'
        except:
            properties_str = ''

        return super()._get_repr(properties_str)


class MeasurementPulse(Pulse):
    """Pulse that is only used to signify an acquiition

    This pulse is not directed to any interface other than the acquisition
    interface.

    Parameters:
        name: Pulse name.
        acquire: Acquire pulse (default True)
        **kwargs: Additional parameters of `Pulse`.
    """
    def __init__(self, name=None, acquire=True, **kwargs):
        super().__init__(name=name, acquire=acquire, **kwargs)

    def __repr__(self):
        try:
            properties_str = f't_start={self.t_start}, duration={self.duration}'
        except:
            properties_str = ''
        return super()._get_repr(properties_str)

    def get_voltage(self, t: Union[float, Sequence]) -> Union[float, np.ndarray]:
        """Get voltage(s) at time(s) t.

        Raises:
            AssertionError: not all ``t`` between `Pulse`.t_start and
                `Pulse`.t_stop
        """
        raise NotImplementedError('Measurement pulses do not have a voltage')


class CombinationPulse(Pulse):
    """Pulse that is a combination of multiple pulse types.

    Like any other pulse, a CombinationPulse has a name, t_start and t_stop.
    t_start and t_stop are calculated and updated from the pulses that make up
    the combination.

    A CombinationPulse is itself a child of the Pulse class, therefore a
    CombinationPulse can also be used in consecutive combinations like:

    >>> CombinationPulse1 = SinePulse1 + DCPulse
    >>>CombinationPulse2 = SinePulse2 + CombinationPulse1

    Examples:
        >>> CombinationPulse = SinePulse + DCPulse
        >>> CombinationPulse = DCPulse * SinePulse

    Parameters:
        name: The name for this CombinationPulse.
        pulse1: The first pulse this combination is made up from.
        pulse2: The second pulse this combination is made up from.
        relation: The relation between pulse1 and pulse2.
            This must be one of the following:

            * '+'     :   pulse1 + pulse2
            * '-'     :   pulse1 - pulse2
            * '*'     :   pulse1 * pulse2

        **kwargs: Additional kwargs of `Pulse`.

    """

    def __init__(self,
                 name: str = None,
                 pulse1: Pulse = None,
                 pulse2: Pulse = None,
                 relation: str = None,
                 **kwargs):
        super().__init__(name=name, **kwargs)

        self.pulse1 = pulse1
        self.pulse2 = pulse2
        self.relation = relation

        assert isinstance(pulse1, Pulse), 'pulse1 needs to be a Pulse'
        assert isinstance(pulse2, Pulse), 'pulse2 needs to be a Pulse'
        assert relation in ['+', '-', '*'], 'relation has a non-supported value'

    @property_ignore_setter
    def t_start(self):
        return min(self.pulse1.t_start, self.pulse2.t_start)

    @property_ignore_setter
    def t_stop(self):
        return max(self.pulse1.t_stop, self.pulse2.t_stop)

    @property
    def combination_string(self):
        if isinstance(self.pulse1, CombinationPulse):
            pulse1_string = self.pulse1.combination_string
        else:
            pulse1_string = self.pulse1.name
        if isinstance(self.pulse2, CombinationPulse):
            pulse2_string = self.pulse2.combination_string
        else:
            pulse2_string = self.pulse2.name
        return '({pulse1} {relation} {pulse2})'.format(pulse1=pulse1_string,
                                                       relation=self.relation,
                                                       pulse2=pulse2_string)

    @property
    def pulse_details(self):
        if isinstance(self.pulse1, CombinationPulse):
            pulse1_details = self.pulse1.pulse_details
        else:
            pulse1_details = f'\t {self.pulse1.name} : {repr(self.pulse1)}\n'
        if isinstance(self.pulse2, CombinationPulse):
            pulse2_details = self.pulse2.pulse_details
        else:
            pulse2_details = f'\t {self.pulse2.name} : {repr(self.pulse2)}\n'
        return pulse1_details + pulse2_details

    def __repr__(self):
        properties_str = ''
        try:
            properties_str = 'combination: {self.combination}'
            properties_str += ', {self.pulse_details}'
        except:
            pass

        return super()._get_repr(properties_str)


    def get_voltage(self, t: Union[float, Sequence]) -> Union[float, np.ndarray]:
        """Get voltage(s) at time(s) t.

        Raises:
            AssertionError: not all ``t`` between `Pulse`.t_start and
                `Pulse`.t_stop
        """
        assert is_between(t, self.t_start, self.t_stop), \
            "voltage at {} s is not in the time range {} s - {} s of " \
            "pulse {}".format(t, self.t_start, self.t_stop, self)

        result1 = np.zeros(t.shape[0])
        result2 = np.zeros(t.shape[0])

        pulse1_t = t[np.all([self.pulse1.t_start <= t, t <= self.pulse1.t_stop],
                            axis=0)]
        pulse2_t = t[np.all([self.pulse2.t_start <= t, t <= self.pulse2.t_stop],
                            axis=0)]

        voltage1 = self.pulse1.get_voltage(pulse1_t)
        voltage2 = self.pulse2.get_voltage(pulse2_t)

        result1[np.all([self.pulse1.t_start <= t, t <= self.pulse1.t_stop],
                       axis=0)] = voltage1
        result2[np.all([self.pulse2.t_start <= t, t <= self.pulse2.t_stop],
                       axis=0)] = voltage2

        if self.relation == '+':
            return result1 + result2
        elif self.relation == '-':
            return result1 - result2
        elif self.relation == '*':
            return result1 * result2


class AWGPulse(Pulse):
    """Arbitrary waveform pulses that can be implemented by AWGs.

    This class allows the user to create a truly arbitrary pulse by either:
        - providing a function that converts time-stamps to waveform points
        - an array of waveform points

    The resulting AWGPulse can be sampled at different sample rates,
    interpolating between waveform points if necessary.

    Parameters:
        name: Pulse name.
        fun: The function used for calculating waveform points based on
            time-stamps.
        wf_array: Numpy array of (float) with time-stamps and waveform points.
        interpolate: Use interpolation of the wf_array.

    """

    def __init__(self,
                 name: str = None,
                 fun:Callable = None,
                 wf_array: np.ndarray = None,
                 interpolate: bool = True,
                 **kwargs):
        super().__init__(name=name, **kwargs)

        if fun:
            if not callable(fun):
                raise TypeError('The argument `function` must be a callable function.')
            self.from_function = True
            self.function = fun
        elif wf_array is not None:
            if not type(wf_array) == np.ndarray:
                raise TypeError('The argument `array` must be of type `np.ndarray`.')
            if not len(wf_array) == 2:
                raise TypeError('The argument `array` must be of length 2.')
            if not len(wf_array[0]) == len(wf_array[1]):
                raise TypeError('The argument `array` must have equal time-stamps and waveform points')
            assert np.all(np.diff(wf_array[0]) > 0), 'the time-stamps must be increasing'
            self.t_start = wf_array[0][0]
            self.t_stop = wf_array[0][-1]
            self.from_function = False
            self.array = wf_array
            self.interpolate = interpolate
        else:
            raise TypeError('Provide either a function or an array.')

    @classmethod
    def from_array(cls, array, **kwargs):
        return cls(wf_array=array, **kwargs)

    @classmethod
    def from_function(cls, function, **kwargs):
        return cls(fun=function, **kwargs)

    def __repr__(self):
        properties_str = ''
        try:
            if self.from_function:
                properties_str = f'function:{self.function}'
            else:
                properties_str = f'array:{self.array.shape}'
            properties_str += ', t_start={self.t_start}'
            properties_str += ', duration={self.duration}'
        except:
            pass
        return super()._get_repr(properties_str)

    def get_voltage(self, t: Union[float, Sequence]) -> Union[float, np.ndarray]:
        """Get voltage(s) at time(s) t.

        Raises:
            AssertionError: not all ``t`` between `Pulse`.t_start and
                `Pulse`.t_stop
        """
        assert is_between(t, self.t_start, self.t_stop), \
            "voltage at {} s is not in the time range {} s - {} s of " \
            "pulse {}".format(t, self.t_start, self.t_stop, self)

        if self.from_function:
            return self.function(t)
        else:
            if self.interpolate:
                return np.interp(t, self.array[0], self.array[1])
            elif np.in1d(t, self.array[0]).all():
                mask = np.in1d(self.array[0], t)
                return self.array[1][mask]
            else:
                raise IndexError('All requested t-values must be in wf_array since interpolation is disabled.')<|MERGE_RESOLUTION|>--- conflicted
+++ resolved
@@ -872,13 +872,9 @@
         if not hasattr(self, 'phase_reference') or self.phase_reference == 'relative':
             t = t - self.t_start
 
-<<<<<<< HEAD
-        return amplitude * np.sin(2 * np.pi * (frequency_start * t + frequency_rate * np.power(t,2) / 2 + self.phase / 360))
-=======
         return amplitude * np.sin(2 * np.pi * (frequency_start * t + frequency_rate * np.power(t,2) / 2 +
                                                self.phase / 360)) + self.offset
 
->>>>>>> 3f5d9055
 
 class DCPulse(Pulse):
     """DC (fixed-voltage) `Pulse`.
