--- conflicted
+++ resolved
@@ -127,58 +127,9 @@
                  average: str = 'none',
                  connection_label: str = None,
                  connection_requirements: dict = {}):
-<<<<<<< HEAD
         super().__init__(use_as_attributes=True,
                          log_changes=False,
                          simplify_snapshot=True)
-=======
-        # Initialize signals (to notify change of attributes)
-        self.signal = Signal()
-        # Dict of attrs that are connected via blinker.signal to other pulses
-        self._connected_attrs = {}
-        super().__init__()
-
-        self.name = name
-        self.id = id
-
-        if environment == 'default':
-            environment = silq.config.properties.get('default_environment',
-                                                     'default')
-        self.environment = environment
-
-        # Setup pulse config
-        try:
-            # Set pulse_config from SilQ environment config
-            self.pulse_config = silq.config[self.environment].pulses[self.name]
-        except (KeyError, TypeError):
-            self.pulse_config = None
-        try:
-            # Set properties_config from SilQ environment config
-            self.properties_config = silq.config[self.environment].properties
-        except (KeyError, AttributeError, TypeError):
-            self.properties_config = None
-
-        ### Setup signals
-        # Connect changes in pulse config to handling method
-        # If environment.pulses has no self.name key, this will never be called.
-        signal(f'config:{self.environment}.pulses.{self.name}').connect(
-            self._handle_config_signal)
-
-        # Setup properties config. If pulse requires additional
-        # properties_attrs, place them before calling Pulse.__init__,
-        # else they are not added to attrs.
-        # Make sure that self.properties_attrs is never replaced, only appended.
-        # Else it is no longer used for self._handle_properties_config_signal.
-        if not hasattr(self, 'properties_attrs'):
-            # Create attr if it does not already exist
-            self.properties_attrs = []
-        self.properties_attrs += ['t_read', 't_skip']
-
-        # Connect changes in properties config to handling method
-        # If environment has no properties key, this will never be called.
-        signal(f'config:{self.environment}.properties').connect(
-            self._handle_properties_config_signal)
->>>>>>> aeb3aaa0
 
         self.name = Parameter(initial_value=name, vals=vals.Strings(), set_cmd=None)
         self.id = Parameter(initial_value=id, vals=vals.Ints(allow_none=True),
@@ -714,9 +665,8 @@
         super().__init__(name=name, **kwargs)
 
         if frequency_start is not None and frequency_stop is not None:
-<<<<<<< HEAD
             frequency = (frequency_start + frequency_stop) / 2
-            frequency_deviation = (frequency_stop - frequency_start)
+            frequency_deviation = (frequency_stop - frequency_start) / 2
 
         self.frequency = Parameter(initial_value=frequency, unit='Hz',
                                    set_cmd=None, vals=vals.Numbers())
@@ -742,6 +692,10 @@
              'frequency_stop', 'frequency_sideband', 'sideband_mode',
              'amplitude', 'power'])
 
+        self.amplitude = self._value_or_config('amplitude', amplitude)
+        self.phase = self._value_or_config('phase', phase, 0)
+        self.power = self._value_or_config('power', power)
+
         # Set default value for sideband_mode after connecting parameters,
         # because its value may have been retrieved from config
         if self.sideband_mode is not None:
@@ -749,32 +703,6 @@
 
     @parameter
     def frequency_start_get(self):
-=======
-            self.frequency = (frequency_start + frequency_stop) / 2
-            self.frequency_deviation = (frequency_stop - frequency_start) / 2
-        else:
-            self.frequency = frequency
-            if self.frequency is None:
-                self.frequency = self.pulse_config.get('frequency', None)
-
-            self.frequency_deviation = frequency_deviation
-            if self.frequency_deviation is  None:
-                self.frequency_deviation = self.pulse_config.get(
-                    'frequency_deviation', None)
-
-        self._frequency_final = frequency_final
-        self.frequency_sideband = self._value_or_config('frequency_sideband',
-                                                        frequency_sideband)
-        self.sideband_mode = self._value_or_config('sideband_mode',
-                                                   sideband_mode, 'IQ')
-
-        self.amplitude = self._value_or_config('amplitude', amplitude)
-        self.phase = self._value_or_config('phase', phase, 0)
-        self.power = self._value_or_config('power', power)
-
-    @property
-    def frequency_start(self):
->>>>>>> aeb3aaa0
         return self.frequency - self.frequency_deviation
 
     @parameter
@@ -919,9 +847,8 @@
         **kwargs: Additional parameters of `Pulse`.
 
     """
-<<<<<<< HEAD
     default_duration = 100e-9
-    default_amplitude = 1
+    default_amplitude = 1.0
 
     def __init__(self,
                  name: str = 'trigger',
@@ -934,18 +861,6 @@
                                    set_cmd=None, vals=vals.Numbers())
 
         self._connect_parameters_to_config(['amplitude'])
-=======
-    duration = 100e-9
-    default_amplitude = 1.0
-
-    def __init__(self,
-                 name: str = 'trigger',
-                 duration: float = duration,
-                 amplitude: float = default_amplitude,
-                 **kwargs):
-        super().__init__(name=name, duration=duration, **kwargs)
-        self.amplitude = self._value_or_config('amplitude', amplitude)
->>>>>>> aeb3aaa0
 
     def __repr__(self):
         try:
@@ -982,10 +897,6 @@
         **kwargs: Additional parameters of `Pulse`.
 
     """
-<<<<<<< HEAD
-
-=======
->>>>>>> aeb3aaa0
     default_amplitude = 1.0
 
     def __init__(self,
@@ -993,7 +904,6 @@
                  amplitude: float = default_amplitude,
                  **kwargs):
         super().__init__(name=name, **kwargs)
-<<<<<<< HEAD
 
         self.amplitude = Parameter(initial_value=amplitude, unit='V',
                                    set_cmd=None, vals=vals.Numbers())
@@ -1002,9 +912,6 @@
 
         if self.amplitude is not None:
             self.amplitude = self.default_amplitude
-=======
-        self.amplitude = self._value_or_config('amplitude', amplitude)
->>>>>>> aeb3aaa0
 
     def __repr__(self):
         try:
