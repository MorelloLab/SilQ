--- conflicted
+++ resolved
@@ -860,10 +860,7 @@
                  frequency_sideband: float = None,
                  sideband_mode: float = None,
                  phase_reference: str = None,
-<<<<<<< HEAD
-=======
                  final_delay: float = None,
->>>>>>> 1d4abbee
                  **kwargs):
 
         super().__init__(name=name, **kwargs)
@@ -872,11 +869,8 @@
                                vals=vals.Numbers())
         self.frequency = Parameter(initial_value=frequency, unit='Hz',
                                    set_cmd=None, vals=vals.Numbers())
-<<<<<<< HEAD
-=======
         self.final_delay = Parameter(initial_value=final_delay, unit='s',
                                      set_cmd=None, vals=vals.Numbers())
->>>>>>> 1d4abbee
         self.phases = Parameter(initial_value=phases, unit='deg', set_cmd=None,
                                 vals=vals.Lists())
         self.durations = Parameter(initial_value=durations, unit='s', set_cmd=None,
@@ -889,30 +883,19 @@
         self.phase_reference = Parameter(initial_value=phase_reference,
                                          set_cmd=None, vals=vals.Enum('relative',
                                                                       'absolute'))
-<<<<<<< HEAD
-        self.duration = sum(self.durations)
-
-        self._connect_parameters_to_config(
-            ['frequency', 'phases', 'durations', 'power', 'frequency_sideband',
-             'sideband_mode', 'phase_reference'])
-=======
 
         self._connect_parameters_to_config(
             ['frequency', 'phases', 'durations', 'power', 'frequency_sideband',
              'sideband_mode', 'phase_reference', 'final_delay'])
->>>>>>> 1d4abbee
 
         if self.sideband_mode is None:
             self.sideband_mode = 'IQ'
         if self.phase_reference is None:
             self.phase_reference = 'absolute'
-<<<<<<< HEAD
-=======
         if self.final_delay is None:
             self.final_delay = 0
 
         self.duration = sum(self.durations) + self.final_delay
->>>>>>> 1d4abbee
 
     def __repr__(self):
         properties_str = ''
