import numpy as np
import copy
import inspect
from blinker import signal

from .pulse_modules import PulseImplementation, PulseMatch

from silq.tools.general_tools import get_truth, SettingsClass
from silq import config

# Set of valid connection conditions for satisfies_conditions. These are
# useful when multiple objects have distinct satisfies_conditions kwargs
pulse_conditions = ['name', 'id', 'environment', 't', 't_start', 't_stop',
                    'duration', 'acquire', 'initialize', 'connection',
                    'amplitude', 'enabled', 'average']



class Pulse(SettingsClass):
    _connected_attrs = {}
    def __init__(self, name=None, id=None, environment='default', t_start=None,
                 t_stop=None, duration=None, acquire=False, initialize=False,
                 connection=None, enabled=True, average='none',
                 connection_label=None, connection_requirements={}):
        # Dict of attrs that are connected via blinker.signal to other pulses
        self._connected_attrs = {}
        super().__init__()

        self.name = name
        self.id = id

        if environment == 'default':
            environment = config.properties.get('default_environment',
                                                'default')
        self.environment = environment

        try:
            # Set pulse_config from SilQ environment config
            self.pulse_config = config[self.environment].pulses[self.name]
        except KeyError:
            self.pulse_config = None

        # Set attributes that can also be retrieved from pulse_config
        self.t_start = self._value_or_config('t_start', t_start)
        self.duration = self._value_or_config('duration', duration)
        self.t_stop = self._value_or_config('t_stop', t_stop)
        self.connection_label = self._value_or_config('connection_label',
                                                      connection_label)

        self.acquire = acquire
        self.initialize = initialize
        self.enabled = enabled
        self.connection = connection
        self.average = average

        # List of potential connection requirements.
        # These can be set so that the pulse can only be sent to connections
        # matching these requirements
        self.connection_requirements = connection_requirements

        if self.pulse_config is not None:
            signal(f'config:{self.environment}.pulses.{self.name}').connect(
                self._handle_config_signal)

    def _matches_attrs(self, other_pulse, exclude_attrs=[]):
        for attr in list(vars(self)):
            if attr in exclude_attrs:
                continue
            elif not hasattr(other_pulse, attr) \
                    or getattr(self, attr) != getattr(other_pulse, attr):
                return False
        else:
            return True

    def _handle_config_signal(self, _, **kwargs):
        """
        Update attr when attr in pulse config is modified
        Args:
            _: sender config (unused)
            **kwargs: {attr: new_val}

        Returns:

        """
        key, val = kwargs.popitem()
        setattr(self, key, val)

    def __eq__(self, other):
        """
        Overwrite comparison with other (self == other).
        We want the comparison to return True if other is a pulse with the
        same attributes. This can be complicated since pulses can also be
        targeted, resulting in a pulse implementation. We therefore have to
        use a separate comparison when either is a Pulse implementation
        Args:
            other:

        Returns:

        """
        exclude_attrs = ['connection', 'connection_requirements']
        if isinstance(self, PulseImplementation):
            if isinstance(other, PulseImplementation):
                # Both pulses are pulse implementations
                # Check if their pulse classes are the same
                if self.pulse_class != other.pulse_class:
                    return False
                # All attributes must match
                return self._matches_attrs(other)
            else:
                # Only self is a pulse implementation
                if not isinstance(other, self.pulse_class):
                    return False

                # self is a pulse implementation, and so it must match all
                # the attributes of other. The other way around does not
                # necessarily hold, since a pulse implementation has more attrs
                if not other._matches_attrs(self, exclude_attrs=exclude_attrs):
                    return False
                else:
                    # Check if self.connections satisfies the connection
                    # requirements of other
                    return self.connection.satisfies_conditions(
                        **other.connection_requirements)
        elif isinstance(other, PulseImplementation):
            # Only other is a pulse implementation
            if not isinstance(self, other.pulse_class):
                return False

            # other is a pulse implementation, and so it must match all
            # the attributes of self. The other way around does not
            # necessarily hold, since a pulse implementation has more attrs
            if not self._matches_attrs(other, exclude_attrs=exclude_attrs):
                return False
            else:
                # Check if other.connections satisfies the connection
                # requirements of self
                return other.connection.satisfies_conditions(
                    **self.connection_requirements)
        else:
            # Neither self nor other is a pulse implementation
            if not isinstance(other, self.__class__):
                return False
            # All attributes must match
            return self._matches_attrs(other)

    def __ne__(self, other):
        return not self.__eq__(other)

    def __hash__(self):
        # Define custom hash, used for creating a set of unique elements
        return hash(tuple(sorted(self.__dict__.items())))

    def __bool__(self):
        # Pulse is always equal to true
        return True

    def __setattr__(self, key, value):
        if isinstance(value, PulseMatch):
            super().__setattr__(key, value())
            set_fun = value.signal_function(self, key)
            self._connected_attrs[key] = set_fun
            signal('pulse').connect(set_fun, sender=value.pulse)
        else:
            if key == 'environment' and hasattr(self, key):
                signal(f'config:{self.environment}.pulses.{self.name}'
                       ).disconnect(self._handle_config_signal)
                signal(f'config:{value}.pulses.{self.name}').connect(
                    self._handle_config_signal)

                if self.name in config[value].pulses:
                    self.pulse_config = config[value].pulses[self.name]
                    for env_key, env_val in self.pulse_config.items():
                        if hasattr(self, env_key):
                            setattr(self, env_key, env_val)
                else:
                    self.pulse_config = None

            super().__setattr__(key, value)


            if key in self._connected_attrs:
                # Remove function from pulse signal because it no longer
                # depends on other pulse
                signal('pulse').disconnect(self._connected_attrs.pop(key))

            if len(list(signal('pulse').receivers_for(self))):
                # send signal to anyone listening that attribute has changed
                signal('pulse').send(self, **{key: value})
                if key in ['t_start', 'duration']:
                    # Also send signal that dependent property t_stop has changed
                    signal('pulse').send(self, t_stop=self.t_stop)

    def _value_or_config(self, key, value):
        """
        Decides what value to return depending on value and config.
        Used for setting pulse attributes at the start

        Args:
            key: key to check in config
            value: value to choose if not equal to None

        Returns:
            if value is not None, return value
            elif config has key, return config[key]
            else return None

        """
        if value is not None:
            return value
        elif self.pulse_config is not None:
            return self.pulse_config.get(key, None)
        else:
            return None

    def __add__(self, other):
        """
        This method is called when adding two pulse instances by performing `pulse1 + pulse2`.

        Args:
            other (Pulse): The pulse instance to be added to self.

        Returns:
            combined_pulse (Pulse): A new pulse instance representing the combination of two pulses.

        """
        name = 'CombinationPulse_{}'.format(id(self)+id(other))
        return CombinationPulse(name, self, other, '+')

    def __radd__(self, other):
        """
        This method is called when reverse adding something to a pulse.
        The reason this method is implemented is so that the user can sum over multiple pulses by performing:

            combination_pulse = sum([pulse1, pulse2, pulse3])

        The sum method actually tries calling 0.__add__(pulse1), which doesn't exist, so it is converted into
        pulse1.__radd__(0).

        Args:
            other: an instance of unknown type that might be int(0)

        Returns:
            pulse (Pulse): Either self (if other is zero) or the sum of self and other.

        """
        if other == 0:
            return self
        else:
            return self.__add__(other)

    def __sub__(self, other):
        """
        This method is called when subtracting two pulse instances by performing `pulse1 - pulse2`.

        Args:
            other (Pulse): The pulse instance to be subtracted from self.

        Returns:
            combined_pulse (Pulse): A new pulse instance representing the combination of two pulses.

        """
        name = 'CombinationPulse_{}'.format(id(self)+id(other))
        return CombinationPulse(name, self, other, '-')

    def __mul__(self, other):
        """
        This method is called when multiplying two pulse instances by performing `pulse1 * pulse2`.

        Args:
            other (Pulse): The pulse instance to be multiplied with self.

        Returns:
            combined_pulse (Pulse): A new pulse instance representing the combination of two pulses.

        """
        name = 'CombinationPulse_{}'.format(id(self)+id(other))
        return CombinationPulse(name, self, other, '*')

    def _JSONEncoder(self):
        """
        Converts to JSON encoder for saving metadata

        Returns:
            JSON dict
        """
        return_dict = {}
        for attr, val in vars(self).items():
            return_dict[attr] = val
        return return_dict

    @property
    def full_name(self):
        if self.id is None:
            return self.name
        else:
            return f'{self.name}[{self.id}]'

    @property
    def t_start(self):
        return self._t_start

    @t_start.setter
    def t_start(self, t_start):
        if t_start is not None:
            t_start = round(t_start, 11)
        self._t_start = t_start

    @property
    def duration(self):
        return self._duration

    @duration.setter
    def duration(self, duration):
        if duration is not None:
            duration = round(duration, 11)
        self._duration = duration

    @property
    def t_stop(self):
        if self.t_start is not None and self.duration is not None:
            return round(self.t_start + self.duration, 11)
        else:
            return None

    @t_stop.setter
    def t_stop(self, t_stop):
        if t_stop is not None:
            # Setting duration sends a signal for duration and also t_stop
            self.duration = round(t_stop - self.t_start, 11)

    def _get_repr(self, properties_str):
        if self.connection:
            properties_str += '\n\tconnection: {}'.format(self.connection)
        if self.connection_requirements:
            properties_str += '\n\trequirements: {}'.format(
                self.connection_requirements)
        if hasattr(self, 'additional_pulses') and self.additional_pulses:
            properties_str += '\n\tadditional_pulses:'
            for pulse in self.additional_pulses:
                pulse_repr = '\t'.join(repr(pulse).splitlines(True))
                properties_str += '\n\t{}'.format(pulse_repr)

        pulse_class = self.__class__.__name__
        return f'{pulse_class}({self.full_name}, {properties_str})'

    def copy(self, fix_vars=False):
        """
        Creates a copy of a pulse.
        Args:
            fix_vars: If set to True, all of its vars are explicitly copied,
            ensuring that they are no longer linked to the settings

        Returns:
            Copy of pulse
        """
        pulse_copy = copy.deepcopy(self)
        if fix_vars:
            for var in vars(pulse_copy):
                setattr(pulse_copy, var, getattr(pulse_copy, var))
        return pulse_copy

    def satisfies_conditions(self, pulse_class=None,
                             name=None, id=None, environment=None,
                             t=None, t_start=None, t_stop=None, duration=None,
                             acquire=None, initialize=None, connection=None,
                             amplitude=None, enabled=None, average=None):
        """
        Checks if pulse satisfies certain conditions.
        Each kwarg is a condition, and can be a value (equality testing) or it
        can be a tuple (relation, value), in which case the relation is tested.
        Possible relations: '>', '<', '>=', '<=', '=='
        Args:
            t_start:
            t_stop:
            duration:
            acquire:
            connection:
            **kwargs:

        Returns:
            Bool depending on if all conditions are satisfied.
        """
        if pulse_class is not None and not isinstance(self, pulse_class):
            return False

        if name is not None and name[-1] == ']':
            # Pulse id is part of name
            name, id = name[:-1].split('[')
            id = int(id)

        for property in pulse_conditions:

            # Get arg value from property name
            val = eval(property)

            if val is None:
                continue
            elif property == 't':
                if t < self.t_start or t >= self.t_stop:
                    return False
            elif not hasattr(self, property):
                return False
            else:
                # If arg is a tuple, the first element specifies its relation
                if isinstance(val, (list, tuple)):
                    relation, val = val
                else:
                    relation = '=='
                if not get_truth(test_val=getattr(self, property),
                                 target_val=val,
                                 relation=relation):
                    return False
        else:
            return True

    def get_voltage(self, t):
        raise NotImplementedError(
            'This method should be implemented in a subclass')


class SteeredInitialization(Pulse):
    def __init__(self, name=None, t_no_blip=None, t_max_wait=None,
                 t_buffer=None,
                 readout_threshold_voltage=None, **kwargs):
        super().__init__(name=name, t_start=0, duration=0, initialize=True,
                         **kwargs)

        self.t_no_blip = self._value_or_config('t_no_blip', t_no_blip)
        self.t_max_wait = self._value_or_config('t_max_wait', t_max_wait)
        self.t_buffer = self._value_or_config('t_buffer', t_buffer)
        self.readout_threshold_voltage = self._value_or_config(
            'readout_threshold_voltage', readout_threshold_voltage)

    def __repr__(self):
        try:
            properties_str = \
                't_no_blip={} ms, t_max_wait={}, t_buffer={}, V_th={}'.format(
                    self.t_no_blip, self.t_max_wait, self.t_buffer,
                    self.readout_threshold_voltage)
        except:
            properties_str = ''
        return super()._get_repr(properties_str)


class SinePulse(Pulse):
    def __init__(self, name=None, frequency=None, phase=None, amplitude=None,
                 power=None, **kwargs):
        super().__init__(name=name, **kwargs)

        self.frequency = self._value_or_config('frequency', frequency)
        self.phase = self._value_or_config('phase', phase)
        self.power = self._value_or_config('power', power)
        self.amplitude = self._value_or_config('amplitude', amplitude)

    def __repr__(self):
<<<<<<< HEAD
        properties_str = 'f={:.2f} MHz, power={}, t_start={}, t_stop={}'.format(
            self.frequency / 1e6, self.power, self.t_start, self.t_stop)
=======
        try:
            properties_str = 'f={:.2f} MHz, power={}, t_start={}, ' \
                             't_stop={}'.format(
                self.frequency/1e6, self.power, self.t_start, self.t_stop)
        except:
            properties_str = ''
>>>>>>> eada04f9

        return super()._get_repr(properties_str)

    def get_voltage(self, t):
        assert self.t_start <= np.min(t) and np.max(t) <= self.t_stop, \
            "voltage at {} s is not in the time range {} s - {} s of " \
            "pulse {}".format(t, self.t_start, self.t_stop, self)

        return self.power * np.sin(2 * np.pi * (self.frequency * t + self.phase / 360))


class FrequencyRampPulse(Pulse):
    def __init__(self, name=None, frequency_start=None, frequency_stop=None,
                 frequency=None, frequency_deviation=None,
                 frequency_final='stop', amplitude=None, power=None,
                 frequency_sideband=None, **kwargs):
        super().__init__(name=name, **kwargs)

        if frequency_start is not None and frequency_stop is not None:
            self.frequency = (frequency_start + frequency_stop) / 2
            self.frequency_deviation = (frequency_stop - frequency_start)
        elif frequency is not None and frequency_deviation is not None:
            self.frequency = frequency
            self.frequency_deviation = frequency_deviation
        else:
            self.frequency = self.pulse_config.get('frequency', None)
            self.frequency_deviation = self.pulse_config.get(
                'frequency_deviation', None)

        self._frequency_final = frequency_final
        self.frequency_sideband = self._value_or_config('frequency_sideband',
                                                        frequency_sideband)

        self.amplitude = self._value_or_config('amplitude', amplitude)
        self.power = self._value_or_config('power', power)

    @property
    def frequency_start(self):
        return self.frequency - self.frequency_deviation

    @frequency_start.setter
    def frequency_start(self, frequency_start):
        frequency_stop = self.frequency_stop
        self.frequency = (frequency_start + frequency_stop) / 2
        self.frequency_deviation = (frequency_stop - frequency_start) / 2

    @property
    def frequency_stop(self):
        return self.frequency + self.frequency_deviation

    @frequency_stop.setter
    def frequency_stop(self, frequency_stop):
        frequency_start = self.frequency_start
        self.frequency = (frequency_start + frequency_stop) / 2
        self.frequency_deviation = (frequency_stop - frequency_start) / 2

    @property
    def frequency_final(self):
        if self._frequency_final == 'start':
            return self.frequency_start
        elif self._frequency_final == 'stop':
            return self.frequency_stop
        else:
            return self._frequency_final

    @frequency_final.setter
    def frequency_final(self, frequency_final):
        self._frequency_final = frequency_final

    def __repr__(self):
<<<<<<< HEAD
        properties_str = 'f_center={:.2f} MHz, f_dev={:.2f}, power={}, ' \
                         't_start={}, t_stop={}'.format(
            self.frequency / 1e6, self.frequency_deviation / 1e6,
            self.power, self.t_start, self.t_stop)

        if self.frequency_sideband is not None:
            properties_str += ', f_sb={}'.format(
                self.frequency_sideband)

=======
        try:
            properties_str = 'frequency={:.2f} MHz, frequency_deviation={:.2f}, ' \
                             'power={}, t_start={}, t_stop={}'.format(
                self.frequency/1e6, self.frequency_deviation/1e6,
                self.power, self.t_start, self.t_stop)

            if self.frequency_sideband is not None:
                properties_str += ', f_sb={}'.format(
                    self.frequency_sideband)
        except:
            properties_str = ''
>>>>>>> eada04f9
        return super()._get_repr(properties_str)


class DCPulse(Pulse):
    def __init__(self, name=None, amplitude=None, **kwargs):
        super().__init__(name=name, **kwargs)
        self.amplitude = self._value_or_config('amplitude', amplitude)

        if self.amplitude is None:
            raise AttributeError("'{}' object has no attribute "
                                 "'amplitude'".format(self.__class__.__name__))

    def __repr__(self):
        try:
            properties_str = 'A={}, t_start={}, t_stop={}'.format(
                self.amplitude, self.t_start, self.t_stop)
        except:
            properties_str = ''

        return super()._get_repr(properties_str)


    def get_voltage(self, t):
        assert self.t_start <= np.min(t) and  np.max(t) <= self.t_stop, \
            "voltage at {} s is not in the time range {} s - {} s of " \
            "pulse {}".format(t, self.t_start, self.t_stop, self)

        if hasattr(t, '__len__'):
            return np.ones(len(t))*self.amplitude
        else:
            return self.amplitude


class DCRampPulse(Pulse):
    def __init__(self, name=None, amplitude_start=None, amplitude_stop=None,
                 **kwargs):
        super().__init__(name=name, **kwargs)

        self.amplitude_start = self._value_or_config('amplitude_start',
                                                     amplitude_start)
        self.amplitude_stop = self._value_or_config('amplitude_stop',
                                                    amplitude_stop)

    def __repr__(self):
        try:
            properties_str = 'A_start={}, A_stop={}, ' \
                             't_start={}, t_stop={}'.format(
                self.amplitude_start, self.amplitude_stop,
                self.t_start, self.t_stop)
        except:
            properties_str = ''

        return super()._get_repr(properties_str)

    def get_voltage(self, t):
        assert (self.t_start <= min(t)) and (max(t) <= self.t_stop), \
            "voltage at {} s is not in the time range {} s - {} s of " \
            "pulse {}".format(t, self.t_start, self.t_stop, self)

        slope = (self.amplitude_stop - self.amplitude_start) / self.duration
        offset = self.amplitude_start - slope * self.t_start

        return offset + slope * t


class TriggerPulse(Pulse):
    duration = .0001  # ms

    def __init__(self, name=None, duration=duration, **kwargs):
        # Trigger pulses don't necessarily need a specific name
        if name is None:
            name = 'trigger'
        super().__init__(name=name, duration=duration, **kwargs)

    def __repr__(self):
        try:
            properties_str = 't_start={}, duration={}'.format(
                self.t_start, self.duration)
        except:
            properties_str = ''
        return super()._get_repr(properties_str)

    def get_voltage(self, t):
        assert self.t_start <= np.min(t) and np.max(t) <= self.t_stop, \
            "voltage at {} s is not in the time range {} s - {} s of " \
            "pulse {}".format(t, self.t_start, self.t_stop, self)

        # Amplitude can only be provided in an implementation.
        # This is dependent on input/output channel properties.
        if hasattr(t, '__len__'):
            return np.ones(len(t))*self.amplitude
        else:
            return self.amplitude


class MarkerPulse(Pulse):
    def __init__(self, name=None, **kwargs):
        super().__init__(name=name, **kwargs)

    def __repr__(self):
        try:
            properties_str = 't_start={}, duration={}'.format(
                self.t_start, self.duration)
        except:
            properties_str = ''
        return super()._get_repr(properties_str)

    def get_voltage(self, t):
        assert self.t_start <= t <= self.t_stop, \
            "voltage at {} s is not in the time range {} s - {} s of " \
            "pulse {}".format(t, self.t_start, self.t_stop, self)

        # Amplitude can only be provided in an implementation.
        # This is dependent on input/output channel properties.
        return self.amplitude


class TriggerWaitPulse(Pulse):
    def __init__(self, name=None, t_start=None, **kwargs):
        super().__init__(name=name, t_start=t_start, duration=0, **kwargs)

    def __repr__(self):
        try:
            properties_str = 't_start={}'.format(
                self.t_start, self.duration)
        except:
            properties_str = ''

        return super()._get_repr(properties_str)


class MeasurementPulse(Pulse):
    def __init__(self, name=None, **kwargs):
        super().__init__(name=name, **kwargs)

    def __repr__(self):
        try:
            properties_str = 't_start={}, duration={}'.format(
                self.t_start, self.duration)
        except:
            properties_str = ''
        return super()._get_repr(properties_str)

    def get_voltage(self, t):
        raise NotImplementedError('Measurement pulses do not have a voltage')


class CombinationPulse(Pulse):
    """
    This class represents pulses that are combinations of multiple pulse types.

    For example:
        CombinationPulse = SinePulse + DCPulse
        CombinationPulse = DCPulse * SinePulse

    Just like any other pulse, a CombinationPulse has a name, t_start and t_stop. t_start and t_stop are calculated and
    updated from the pulses that make up the combination.

    A CombinationPulse is itself a child of the Pulse class, therefore a CombinationPulse can also be used in
    consecutive combinations like:
        CombinationPulse1 = SinePulse1 + DCPulse
        CombinationPulse2 = SinePulse2 + CombinationPulse1

    Args:
        name (str): The name for this CombinationPulse.
        pulse1 (Pulse): The first pulse this combination is made up from.
        pulse2 (Pulse): The second pulse this combination is made up from.
        relation (str): The relation between pulse1 and pulse2. This must be one of the following:
            '+'     :   pulse1 + pulse2
            '-'     :   pulse1 - pulse2
            '*'     :   pulse1 * pulse2

    """

    def __init__(self, name=None, pulse1=None, pulse2=None, relation=None, **kwargs):
        super().__init__(name=name, **kwargs)

        self.pulse1 = pulse1
        self.pulse2 = pulse2
        self.relation = relation

        assert isinstance(pulse1, Pulse), 'pulse1 needs to be a Pulse'
        assert isinstance(pulse2, Pulse), 'pulse2 needs to be a Pulse'
        assert relation in ['+', '-', '*'], 'relation has a non-supported value'

    @property
    def t_start(self):
        return min(self.pulse1.t_start, self.pulse2.t_start)

    @t_start.setter
    def t_start(self, t_start):
        pass

    @property
    def t_stop(self):
        return max(self.pulse1.t_stop, self.pulse2.t_stop)

    @t_stop.setter
    def t_stop(self, t_stop):
        pass

    @property
    def combination_string(self):
        if isinstance(self.pulse1, CombinationPulse):
            pulse1_string = self.pulse1.combination_string
        else:
            pulse1_string = self.pulse1.name
        if isinstance(self.pulse2, CombinationPulse):
            pulse2_string = self.pulse2.combination_string
        else:
            pulse2_string = self.pulse2.name
        return '({pulse1} {relation} {pulse2})'.format(pulse1=pulse1_string,
                                                       relation=self.relation,
                                                       pulse2=pulse2_string)

    @property
    def pulse_details(self):
        if isinstance(self.pulse1, CombinationPulse):
            pulse1_details = self.pulse1.pulse_details
        else:
            pulse1_details = '\t {pulse} : {pulse_repr}\n'.format(pulse=self.pulse1.name,
                                                                  pulse_repr=repr(self.pulse1))
        if isinstance(self.pulse2, CombinationPulse):
            pulse2_details = self.pulse2.pulse_details
        else:
            pulse2_details = '\t {pulse} : {pulse_repr}\n'.format(pulse=self.pulse2.name,
                                                                  pulse_repr=repr(self.pulse2))
        return pulse1_details + pulse2_details

    def __repr__(self):
        return 'CombinationPulse of: {combination} with\n{details}'.format(combination=self.combination_string,
                                                                           details=self.pulse_details)

    def get_voltage(self, t):
        assert self.t_start <= np.min(t) and np.max(t) <= self.t_stop, \
            "voltage at {} s is not in the time range {} s - {} s of " \
            "pulse {}".format(t, self.t_start, self.t_stop, self)

        result1 = np.zeros(t.shape[0])
        result2 = np.zeros(t.shape[0])

        pulse1_t = t[np.all([self.pulse1.t_start <= t, t <= self.pulse1.t_stop], axis=0)]
        pulse2_t = t[np.all([self.pulse2.t_start <= t, t <= self.pulse2.t_stop], axis=0)]

        voltage1 = self.pulse1.get_voltage(pulse1_t)
        voltage2 = self.pulse2.get_voltage(pulse2_t)

        result1[np.all([self.pulse1.t_start <= t, t <= self.pulse1.t_stop], axis=0)] = voltage1
        result2[np.all([self.pulse2.t_start <= t, t <= self.pulse2.t_stop], axis=0)] = voltage2

        if self.relation == '+':
            return result1 + result2
        elif self.relation == '-':
            return result1 - result2
        elif self.relation == '*':
            return result1 * result2


class AWGPulse(Pulse):
    """
    This class represents arbitrary waveform pulses that can be implemented by AWGs.

    This class allows the user to create a truly arbitrary pulse by either:
        - providing a function that converts time-stamps to waveform points
        - an array of waveform points

    The resulting AWGPulse can be sampled at different sample rates, interpolating between waveform points if necessary.

    Args:
        name (str): The name for this AWGPulse.
        fun (): The function used for calculating waveform points based on time-stamps.
        wf_array (np.array): Numpy array of (float) with time-stamps and waveform points.
        interpolate (bool): Flag for turning interpolation of the wf_array on (True) or off (False).

    """

    def __init__(self, name=None, fun=None, wf_array=None, interpolate=True, **kwargs):
        super().__init__(name=name, **kwargs)

        if fun:
            if not callable(fun):
                raise TypeError('The argument `function` must be a callable function.')
            self.from_function = True
            self.function = fun
        elif wf_array is not None:
            if not type(wf_array) == np.ndarray:
                raise TypeError('The argument `array` must be of type `np.ndarray`.')
            if not len(wf_array) == 2:
                raise TypeError('The argument `array` must be of length 2.')
            if not len(wf_array[0]) == len(wf_array[1]):
                raise TypeError('The argument `array` must have equal time-stamps and waveform points')
            assert np.all(np.diff(wf_array[0]) > 0), 'the time-stamps must be increasing'
            self.t_start = wf_array[0][0]
            self.t_stop = wf_array[0][-1]
            self.from_function = False
            self.array = wf_array
            self.interpolate = interpolate
        else:
            raise TypeError('Provide either a function or an array.')

    @classmethod
    def from_array(cls, array, **kwargs):
        return cls(wf_array=array, **kwargs)

    @classmethod
    def from_function(cls, function, **kwargs):
        return cls(fun=function, **kwargs)

    def __repr__(self):
        if self.from_function:
            properties_str = 'function:{}, t_start={}, t_stop={}'.format(self.function, self.t_start, self.t_stop)
        else:
            properties_str = 'array:{}, t_start={}, t_stop={}'.format(self.array.shape, self.t_start, self.t_stop)
        return super()._get_repr(properties_str)

    def get_voltage(self, t):
        assert self.t_start <= np.min(t) and np.max(t) <= self.t_stop, \
            "voltage at {} s is not in the time range {} s - {} s of " \
            "pulse {}".format(t, self.t_start, self.t_stop, self)

        if self.from_function:
            return self.function(t)
        else:
            if self.interpolate:
                return np.interp(t, self.array[0], self.array[1])
            elif np.in1d(t, self.array[0]).all():
                mask = np.in1d(self.array[0], t)
                return self.array[1][mask]
            else:
                raise IndexError('All requested t-values must be in wf_array since interpolation is disabled.')<|MERGE_RESOLUTION|>--- conflicted
+++ resolved
@@ -454,17 +454,12 @@
         self.amplitude = self._value_or_config('amplitude', amplitude)
 
     def __repr__(self):
-<<<<<<< HEAD
-        properties_str = 'f={:.2f} MHz, power={}, t_start={}, t_stop={}'.format(
-            self.frequency / 1e6, self.power, self.t_start, self.t_stop)
-=======
         try:
             properties_str = 'f={:.2f} MHz, power={}, t_start={}, ' \
                              't_stop={}'.format(
                 self.frequency/1e6, self.power, self.t_start, self.t_stop)
         except:
             properties_str = ''
->>>>>>> eada04f9
 
         return super()._get_repr(properties_str)
 
@@ -535,17 +530,6 @@
         self._frequency_final = frequency_final
 
     def __repr__(self):
-<<<<<<< HEAD
-        properties_str = 'f_center={:.2f} MHz, f_dev={:.2f}, power={}, ' \
-                         't_start={}, t_stop={}'.format(
-            self.frequency / 1e6, self.frequency_deviation / 1e6,
-            self.power, self.t_start, self.t_stop)
-
-        if self.frequency_sideband is not None:
-            properties_str += ', f_sb={}'.format(
-                self.frequency_sideband)
-
-=======
         try:
             properties_str = 'frequency={:.2f} MHz, frequency_deviation={:.2f}, ' \
                              'power={}, t_start={}, t_stop={}'.format(
@@ -557,7 +541,6 @@
                     self.frequency_sideband)
         except:
             properties_str = ''
->>>>>>> eada04f9
         return super()._get_repr(properties_str)
 
 
