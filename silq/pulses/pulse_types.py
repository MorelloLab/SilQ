from typing import Union, Sequence, Callable, List
import numpy as np
import collections
import logging

from silq.tools.general_tools import get_truth, property_ignore_setter, \
    freq_to_str, is_between

from qcodes.instrument.parameter_node import ParameterNode, parameter
from qcodes.instrument.parameter import Parameter
from qcodes.utils import validators as vals

__all__ = ['Pulse', 'SteeredInitialization', 'SinePulse', 'MultiSinePulse',
           'FrequencyRampPulse', 'DCPulse', 'DCRampPulse', 'TriggerPulse',
           'MarkerPulse', 'TriggerWaitPulse', 'MeasurementPulse',
           'CombinationPulse', 'AWGPulse', 'pulse_conditions']

# Set of valid connection conditions for satisfies_conditions. These are
# useful when multiple objects have distinct satisfies_conditions kwargs
pulse_conditions = ['name', 'id', 't', 't_start', 't_stop',
                    'duration', 'acquire', 'initialize', 'connection',
                    'amplitude', 'enabled', 'average', 'pulse_class']

logger = logging.getLogger(__name__)


class Pulse(ParameterNode):
    """ Representation of physical pulse, component in a `PulseSequence`.

    A Pulse is a representation of a physical pulse, usually one that is
    outputted by an instrument. All pulses have specific timings, defined by
    ``t_start``, ``t_stop``, and ``duration``. Additional attributes specify
    ancillary properties, such as if the acquisition instrument should
    ``acquire`` the pulse. Specific pulse types (subclasses of `Pulse`) have
    additional properties, such as a ``frequency``.

    Pulses can be added to a `PulseSequence`, which can in turn be targeted by
    the `Layout`. Here, each `Pulse` is targeted to a `Connection`, which can
    modify the pulse (e.g. applying an amplitude scale). Next the pulse is
    targeted by the output and input `InstrumentInterface` of the connection,
    which provide an instrument-specific implementation of the pulse.

    Pulses usually have a name, which is used to retrieve any default properties
    from the config. If the pulse name is an entry in
    ``silq.config.{environment}.pulses``, the properties in that entry are
    used by default. These default values can be overridden by either passing
    them explicitly during the pulse initialization, or afterwards.

    Example:
        If ``silq.config.{environment}.pulses`` contains:

        >>> {'read': {'amplitude': 0.5, 'duration': 100e-3}}

        Then creating the following pulse will partially use these properties:

        >>> DCPulse('read', duration=200e-3)
        DCPulse('read', amplitude=0.5, duration=200e-3)

        Here the default ``amplitude`` value is used, but the duration is
        overridden during initialization.

    Parameters:
        name: Pulse name. If corresponding name is registered in pulse
            config, its properties will be copied to the pulse.
        id: Unique pulse identifier, assigned when added to `PulseSequence` if
            it already has another pulse with same name. Pre-existing pulse will
            be assigned id 0, and will increase for each successive pulse added.
        full_name: Pulse name, including id if not None.
            If id is not None, full_name is '{name}[{id}]'
        environment: Config environment to use for pulse config. If not set,
            default environment (``silq.config.properties.default_environment``)
            is used.
        t_start: Pulse start time. If undefined and added to `PulseSequence`, it
            will be set to `Pulse`.t_stop of last pulse.
            If no pulses are present, it will be set to zero.
        t_stop: Pulse stop time. Is updated whenever ``t_start`` or ``duration``
            is changed. Changing this modifies ``duration`` but not ``t_start``.
        duration: Pulse duration.
        acquire: Flag to acquire pulse. If True, pulse will be passed on to the
            acquisition `InstrumentInterface` by the `Layout` during targeting.
        initialize: Pulse is used for initialization. This signals that the
            pulse can exist before the pulse sequence starts. In this case,
            pulse duration should be zero.
        connection (Connection): Connection that pulse is targeted to.
            Is only set for targeted pulse.
        enabled: Pulse is enabled. If False, it still exists in a
            PulseSequence, but is not included in targeting.
        average: Pulse acquisition average mode. Allowed modes are:

            * **'none'**: No averaging (return ``samples x points_per_trace``).
            * **'trace'**: Average over time (return ``points_per_trace``).
            * **'point'**: Average over time and sample (return single point).
            * **'point_segment:{N}'** Segment trace into N segment, average
              each segment into a point.

        connection_label: `Connection` label that Pulse should be targeted to.
            These are defined in ``silq.config.{environment}.connections``.
            If unspecified, pulse can only be targeted if
            ``connection_requirements`` uniquely determine connection.
        connection_requirements: Requirements that a connection must satisfy for
            targeting. If ``connection_label`` is defined, these are ignored.
        pulse_config: Pulse config whose attributes to match. If it exists,
            equal to ``silq.config.{environment}.pulses.{pulse.name}``,
            otherwise equal to zero.
        properties_config: General properties config whose attributes to match.
            If it exists, equal to ``silq.config.{environment}.properties``,
            otherwise None. Only `Pulse`.properties_attrs are matched.
        properties_attrs (List[str]): Attributes in properties config to match.
            Should be defined in ``__init__`` before calling ``Pulse.__init__``.
        implementation (PulseImplementation): Pulse implementation for targeted
            pulse, see `PulseImplementation`.
        connect_to_config: Connect parameters to the config (default True)
    """
    # base config link to use for connecting pulse parameters to the config
    # Changing this will only affect pulses instantiated after change
    config_link = 'environment:pulses'
    multiple_senders = False

    def __init__(self,
                 name: str = None,
                 id: int = None,
                 t_start: float = None,
                 t_stop: float = None,
                 duration: float = None,
                 acquire: bool = False,
                 initialize: bool = False,
                 connection = None,
                 enabled: bool = True,
                 average: str = 'none',
                 connection_label: str = None,
                 connection_requirements: dict = {},
                 connect_to_config: bool = True):
        super().__init__(use_as_attributes=True,
                         log_changes=False,
                         simplify_snapshot=True)

        self.name = Parameter(initial_value=name, vals=vals.Strings(), set_cmd=None)
        self.id = Parameter(initial_value=id, vals=vals.Ints(allow_none=True),
                            set_cmd=None, wrap_get=False)
        self.full_name = Parameter()
        self['full_name'].get()  # Update to latest value

        ### Set attributes
        # Set attributes that can also be retrieved from pulse_config
        self.t_start = Parameter(initial_value=t_start,
                                 unit='s', set_cmd=None, wrap_get=False)
        self.duration = Parameter(initial_value=duration, unit='s', set_cmd=None, wrap_get=False)
        self.t_stop = Parameter(unit='s', wrap_get=False)

        # We separately set and get t_stop to ensure duration is also updated
        self.t_stop = t_stop
        self['t_stop'].get()

        # Since t_stop get/set cmd depends on t_start and duration, we perform
        # another set to ensure that duration is also set if t_stop is not None
        if self['t_stop'].raw_value is not None:
            self.t_stop = self['t_stop'].raw_value
        self.connection_label = Parameter(initial_value=connection_label, set_cmd=None)

        # Set attributes that should not be retrieved from pulse_config
        self.acquire = Parameter(initial_value=acquire, vals=vals.Bool(), set_cmd=None)
        self.initialize = Parameter(initial_value=initialize, vals=vals.Bool(), set_cmd=None)
        self.enabled = Parameter(initial_value=enabled, vals=vals.Bool(), set_cmd=None)
        self.connection = Parameter(initial_value=connection, set_cmd=None)
        self.average = Parameter(initial_value=average, vals=vals.Strings(), set_cmd=None)

        # Pulses can have a PulseImplementation after targeting
        self.implementation = None

        # List of potential connection requirements.
        # These can be set so that the pulse can only be sent to connections
        # matching these requirements
        self.connection_requirements = connection_requirements

        self._connected_to_config = False
        if connect_to_config:
            # Sets _connected_to_config to True
            self._connect_parameters_to_config()

    @parameter
    def average_vals(self, parameter, value):
        if value in ['none', 'trace', 'point']:
            return True
        elif ('point_segment' in value or 'trace_segment' in value):
            return True
        else:
            return False

    @parameter
    def full_name_get(self, parameter):
        if self.id is None:
            return self.name
        else:
            return f'{self.name}[{self.id}]'

    @parameter
    def t_start_set_parser(self, parameter, t_start):
        if t_start is not None:
            t_start = round(t_start, 11)
        return t_start

    @parameter
    def t_start_set(self, parameter, t_start):
        # Emit a t_stop signal when t_start is set
        self['t_start']._latest['raw_value'] = t_start
        self['t_stop'].set(self.t_stop, evaluate=False)

    @parameter
    def duration_set_parser(self, parameter, duration):
        if duration is not None:
            duration = round(duration, 11)
        return duration

    @parameter
    def duration_set(self, parameter, duration):
        # Emit a t_stop signal when duration is set
        self['duration']._latest['raw_value'] = duration
        self['t_stop'].set(self.t_stop, evaluate=False)

    @parameter
    def t_stop_get(self, parameter):
        if self.t_start is not None and self.duration is not None:
            val = round(self.t_start + self.duration, 11)
        else:
            val = None
        parameter._save_val(val)  # Explicit save_val since we don't wrap_get
        return val

    @parameter
    def t_stop_set(self, parameter, t_stop):
        if t_stop is not None:
            # Setting duration sends a signal for duration
            # do not evaluate as it otherwise sends a second t_stop signal
            self['duration'].set(round(t_stop - self.t_start, 11),
                                 evaluate=False)

    def __eq__(self, other):
        """Comparison when pulses are equal

        Pulses are equal if all of their parameters (excluding list below) are
        equal. Furthermore, their classes need to be identical, which further
        means that any non-pulse object will never be equal.

        Connections are handled slightly differently. For pulses to be the same,
        they must either have the same connection or connection_label.
        Alternatively, if one pulse has a connection and the other a connection
        label, the label of the first pulse's connection is compared instead.
        If one pulse has a connection/connection label, and the other has
        neither, the pulses are not equal.

        Excluded parameters:
            - id
            - connection_requirements

        Returns:
            True if all above conditions hold, False otherwise.
        """
        exclude_parameters = ['connection', 'connection_label', 'id', 'full_name']

        if not self.matches_parameter_node(other, exclude_parameters=exclude_parameters):
            return False

        # Perform additional checks based on connection (labels).
        # Pulses are equal if they have the same connection, or has a matching
        # label, or if both pulses don't have a connection and connection label.
        if self.connection is not None:
            if other.connection is not None:
                return self.connection == other.connection
            elif other.connection_label is not None:
                return self.connection.label == other.connection_label
            else:
                return False
        elif self.connection_label is not None:
            if other.connection is not None:
                return self.connection_label == other.connection.label
            elif other.connection_label is not None:
                return self.connection_label == other.connection_label
            else:
                return False
        else:
            return other.connection is None and other.connection_label is None

    def __ne__(self, other):
        return not self.__eq__(other)

    def __hash__(self):
        """Define custom hash, used for creating a set of unique elements"""
        return hash(tuple(sorted(self.parameters.items())))

    def __bool__(self):
        """Pulse is always equal to True"""
        return True

    def __add__(self,
                other: 'Pulse') -> 'CombinationPulse':
        """ This method is called when adding two pulses: ``pulse1 + pulse2``.

        Args:
            other: The pulse instance to be added to self.

        Returns:
            A new pulse instance representing the combination of two pulses.

        """
        name = f'CombinationPulse_{id(self)+id(other)}'
        return CombinationPulse(name, self, other, '+')

    def __radd__(self, other) -> 'Pulse':
        """ This method is called when reverse adding something to a pulse.

        The reason this method is implemented is so that the user can sum over
        multiple pulses by performing:

        >>> combination_pulse = sum([pulse1, pulse2, pulse3])

        The sum method actually tries calling 0.__add__(pulse1), which doesn't
        exist, so it is converted into pulse1.__radd__(0).

        Args:
            other: an instance of unknown type that might be int(0)

        Returns:
            Either self (if other is zero) or self + other.

        """
        if other == 0:
            return self
        else:
            return self.__add__(other)

    def __sub__(self, other: 'Pulse') -> 'CombinationPulse':
        """Called when subtracting two pulses: ``pulse1 - pulse2``

        Args:
            other: The pulse instance to be subtracted from self.

        Returns:
            A new pulse instance representing the combination of two pulses.
        """
        name = f'CombinationPulse_{id(self)+id(other)}'
        return CombinationPulse(name, self, other, '-')

    def __mul__(self, other: 'Pulse') -> 'CombinationPulse':
        """Called when multiplying two pulses: ``pulse1 * pulse2``.

        Args:
            other: The pulse instance to be multiplied with self.

        Returns:
            A new pulse instance representing the combination of two pulses.

        """
        name = f'CombinationPulse_{id(self)+id(other)}'
        return CombinationPulse(name, self, other, '*')

    def __copy__(self):
        """Create a copy of the pulse.

        Aside from using the default copy feature of the ParameterNode, this
        also connects the copied parameters to the config if the original ones
        are also connected
        """
        self_copy = super().__copy__()
        if self._connected_to_config:
            self_copy._connect_parameters_to_config()
        return self_copy

    def _get_repr(self, properties_str):
        """Get standard representation for pulse.

        Should be appended in each Pulse subclass."""
        if self.connection:
            properties_str += f'\n\tconnection: {self.connection}'
        elif self.connection_label:
            properties_str += f'\n\tconnection_label: {self.connection_label}'
        if self.connection_requirements:
            properties_str += f'\n\trequirements: {self.connection_requirements}'
        if hasattr(self, 'additional_pulses') and self.additional_pulses:
            properties_str += '\n\tadditional_pulses:'
            for pulse in self.additional_pulses:
                pulse_repr = '\t'.join(repr(pulse).splitlines(True))
                properties_str += f'\n\t{pulse_repr}'

        pulse_class = self.__class__.__name__
        return f'{pulse_class}({self.full_name}, {properties_str})'

    def _connect_parameters_to_config(self, parameters=None):
        """Connect Pulse parameters to config using Pulse.config_link.

        By connecting a parameter, every time the corresponding config value
        changes, this in turn changes the parameter value.

        The config link is {Pulse.config_link}.{self.name}.{parameter.name}

        Args:
             parameters: Parameters to Connect. Can be

             - None: Connect all parameters in self.parameters
             - str list: Connect all parameter with given string names
             - Parameter list: Connect all parameters in list
        """
        if isinstance(parameters, list):
            if isinstance(parameters[0], str):
                parameters = {parameter: self.parameters[parameter]
                              for parameter in parameters}
            else:
                parameters = {parameter.name: parameter
                              for parameter in parameters}
        elif parameters is None:
            parameters = self.parameters

        for parameter_name, parameter in parameters.items():
            config_link = f'{self.config_link}.{self.name}.{parameter_name}'
            config_value = parameter.set_config_link(config_link=config_link)

            # Update parameter value if not yet set, and set in config
            if parameter.raw_value is None and config_value is not None:
                parameter(config_value)

        self._connected_to_config = True

    def snapshot_base(self, update: bool=False,
                      params_to_skip_update: Sequence[str]=None):
        snapshot = super().snapshot_base()
        if snapshot['connection']:
            snapshot['connection'] = repr(snapshot['connection'])
        return snapshot

    def satisfies_conditions(self,
                             pulse_class = None,
                             name: str=None,
                             **kwargs) -> bool:
        """Checks if pulse satisfies certain conditions.

        Each kwarg is a condition, and can be a value (equality testing) or it
        can be a tuple (relation, value), in which case the relation is tested.
        Possible relations: '>', '<', '>=', '<=', '=='

        Args:
            pulse_class: Pulse must have specific class.
            name: Pulse must have name, which may include id.
            **kwargs: Additional pulse attributes to be satisfied.
                Examples are ``t_start``, ``connection``, etc.
                Time ``t`` can also be passed, in which case the condition is
                satisfied if t is between `Pulse`.t_start and `Pulse`.t_stop
                (including limits).

        Returns:
            True if all conditions are satisfied.
        """
        if pulse_class is not None and not isinstance(self, pulse_class):
            return False

        if name is not None:
            if name[-1] == ']':
                # Pulse id is part of name
                name, id = name[:-1].split('[')
                kwargs['id'] = int(id)
            kwargs['name'] = name

        for property, val in kwargs.items():
            if val is None:
                continue
            elif property == 't':
                if val < self.t_start or val >= self.t_stop:
                    return False
            elif property not in self.parameters:
                return False
            else:
                # If arg is a tuple, the first element specifies its relation
                if isinstance(val, (list, tuple)):
                    relation, val = val
                    if not get_truth(test_val=self.parameters[property].get_latest(),
                            # test_val=getattr(self, property),
                                     target_val=val,
                                     relation=relation):
                        return False
                elif self.parameters[property]._latest['raw_value'] != val:
                    return False
        else:
            return True

    def get_voltage(self, t: Union[float, Sequence]) -> Union[float, np.ndarray]:
        """Get voltage(s) at time(s) t.

        Raises:
            AssertionError: not all ``t`` between `Pulse`.t_start and
                `Pulse`.t_stop
        """
        raise NotImplementedError('Pulse.get_voltage should be implemented in a subclass')


class SteeredInitialization(Pulse):
    """Initialization pulse to ensure a spin-down electron is loaded.

    This is performed by continuously measuring at the read stage until no blip
    has been measured for ``t_no_blip``, or until ``t_max_wait`` has elapsed.

    Parameters:
        name: Pulse name
        t_no_blip: Min duration without measuring blips. If condition is met,
            an event should be fired to the primary instrument to start the
            pulse sequence.
        t_max_wait: Maximum wait time for the no-blip condition.
            If ``t_max_wait`` has elapsed, an event should be fired to the
            primary instrument to start the pulse seqeuence.
        t_buffer: Duration of a single acquisition buffer. Shorter buffers mean
            that one can more closely approach ``t_no_blip``, but too short
            buffers may cause lagging.
        readout_threshold_voltage: Threshold voltage for a blip.
        **kwargs: Additional parameters of `Pulse`.
    """
    def __init__(self,
                 name: str = None,
                 t_no_blip: float = None,
                 t_max_wait: float = None,
                 t_buffer: float = None,
                 readout_threshold_voltage: float = None,
                 **kwargs):
        super().__init__(name=name, t_start=0, duration=0, initialize=True,
                         **kwargs)

        self.t_no_blip = Parameter(initial_value=t_no_blip, unit='s',
                                   set_cmd=None, vals=vals.Numbers())
        self.t_max_wait = Parameter(initial_value=t_max_wait, unit='s',
                                   set_cmd=None, vals=vals.Numbers())
        self.t_buffer = Parameter(initial_value=t_buffer, unit='s',
                                   set_cmd=None, vals=vals.Numbers())
        self.readout_threshold_voltage = Parameter(initial_value=readout_threshold_voltage,
                                                   unit='V', set_cmd=None,
                                                   vals=vals.Numbers())

        self._connect_parameters_to_config(
            ['t_no_blip', 't_max_wait', 't_buffer', 'readout_threshold_voltage'])

    def __repr__(self):
        try:
            properties_str = (f't_no_blip={self.t_no_blip} ms, ' +
                              f't_max_wait={self.t_max_wait}, ' +
                              f't_buffer={self.t_buffer}, ' +
                              f'V_th={self.readout_threshold_voltage}')
        except:
            properties_str = ''

        return super()._get_repr(properties_str)


class SinePulse(Pulse):
    """Sinusoidal pulse

    Parameters:
        name: Pulse name
        frequency: Pulse frequency
        phase: Pulse phase
        amplitude: Pulse amplitude. If not set, power must be set.
        power: Pulse power. If not set, amplitude must be set.
        offset: amplitude offset, zero by default
        frequency_sideband: Mixer sideband frequency (off by default).
        sideband_mode: Sideband frequency to apply. This feature must
            be existent in interface. Not used if not set.
        phase_reference: What point in the the phase is with respect to.
            Can be two modes:
            - 'absolute': phase is with respect to t=0 (phase-coherent).
            - 'relative': phase is with respect to `Pulse.t_start`.

        **kwargs: Additional parameters of `Pulse`.

    Notes:
        Either amplitude or power must be set, depending on the instrument
        that should output the pulse.
    """
    def __init__(self,
                 name: str = None,
                 frequency: float = None,
                 phase: float = None,
                 amplitude: float = None,
                 power: float = None,
                 offset: float = None,
                 frequency_sideband: float = None,
                 sideband_mode: float = None,
                 phase_reference: str = None,
                 **kwargs):

        super().__init__(name=name, **kwargs)

        self.frequency = Parameter(initial_value=frequency, unit='Hz',
                                   set_cmd=None, vals=vals.Numbers())
        self.phase = Parameter(initial_value=phase, unit='deg', set_cmd=None,
                               vals=vals.Numbers())
        self.power = Parameter(initial_value=power, unit='dBm', set_cmd=None,
                               vals=vals.Numbers())
        self.amplitude = Parameter(initial_value=amplitude, unit='V',
                                   set_cmd=None, vals=vals.Numbers())
        self.offset = Parameter(initial_value=offset, unit='V', set_cmd=None,
                                vals=vals.Numbers())
        self.frequency_sideband = Parameter(initial_value=frequency_sideband,
                                            unit='Hz', set_cmd=None,
                                            vals=vals.Numbers())
        self.sideband_mode = Parameter(initial_value=sideband_mode, set_cmd=None,
                                       vals=vals.Enum('IQ', 'double'))
        self.phase_reference = Parameter(initial_value=phase_reference,
                                         set_cmd=None, vals=vals.Enum('relative',
                                                                      'absolute'))
        self._connect_parameters_to_config(
            ['frequency', 'phase', 'power', 'amplitude', 'offset',
             'frequency_sideband', 'sideband_mode', 'phase_reference'])

        if self.sideband_mode is None:
            self.sideband_mode = 'IQ'
        if self.phase_reference is None:
            self.phase_reference = 'absolute'
        if self.phase is None:
            self.phase = 0
        if self.offset is None:
            self.offset = 0

    def __repr__(self):
        properties_str = ''
        try:
            properties_str = f'f={freq_to_str(self.frequency)}'
            properties_str += f', phase={self.phase} deg '
            properties_str += '(rel)' if self.phase_reference == 'relative' else '(abs)'
            if self.power is not None:
                properties_str += f', power={self.power} dBm'

            if self.amplitude is not None:
                properties_str += f', A={self.amplitude} V'

            if self.offset:
                properties_str += f', offset={self.offset} V'
            if self.frequency_sideband is not None:
                properties_str += f'f_sb={freq_to_str(self.frequency_sideband)} ' \
                                  f'{self.sideband_mode}'

            properties_str += f', t_start={self.t_start}'
            properties_str += f', duration={self.duration}'
        except:
            pass

        return super()._get_repr(properties_str)

    def get_voltage(self, t: Union[float, Sequence]) -> Union[float, np.ndarray]:
        """Get voltage(s) at time(s) t.

        Raises:
            AssertionError: not all ``t`` between `Pulse`.t_start and
                `Pulse`.t_stop
        """
        assert is_between(t, self.t_start, self.t_stop), \
            f"voltage at {t} s is not in the time range " \
            f"{self.t_start} s - {self.t_stop} s of pulse {self}"

        if self.phase_reference == 'relative':
            t = t - self.t_start

        amplitude = self.amplitude
        if amplitude is None:
            assert self.power is not None, f'Pulse {self.name} does not have a specified power or amplitude.'
            if self['power'].unit == 'dBm':
                # This formula assumes the source is 50 Ohm matched and power is in dBm
                # A factor of 2 comes from the conversion from amplitude to RMS.
                amplitude = np.sqrt(10**(self.power/10) * 1e-3 * 100)

        waveform = amplitude * np.sin(2 * np.pi * (self.frequency * t + self.phase / 360))
        waveform += self.offset

        return waveform


class MultiSinePulse(Pulse):
    """MultiSinusoidal pulse

    Parameters:
        name: Pulse name
        frequency: main (local oscillator) Pulse frequency
        frequencies: list of Pulse frequencies
        phases: list of Pulse phases
        amplitudes: list of Pulse amplitudes
        power: Pulse power. If not set, amplitude must be set.
        offset: amplitude offset, zero by default
        frequency_sideband: Mixer sideband frequency (off by default).
        sideband_mode: Sideband frequency to apply. This feature must
            be existent in interface. Not used if not set.
        phase_reference: What point in the the phase is with respect to.
            Can be two modes:
            - 'absolute': phase is with respect to `Pulse.t_start`.
            - 'relative': phase is with respect to t=0 (phase-coherent).

        **kwargs: Additional parameters of `Pulse`.

    Notes:
        Either amplitude or power must be set, depending on the instrument
        that should output the pulse.
    """
    def __init__(self,
                 name: str = None,
                 frequency: float = None,
                 frequencies: List[float] = None,
                 phases: List[float] = None,
                 amplitudes: List[float] = None,
                 power: float = None,
                 offset: float = None,
                 frequency_sideband: float = None,
                 sideband_mode: float = None,
                 phase_reference: str = None,
                 **kwargs):

        super().__init__(name=name, **kwargs)

        self.frequency = Parameter(initial_value=frequency, unit='Hz',
                                   set_cmd=None, vals=vals.Numbers())
        self.frequencies = Parameter(initial_value=frequencies, unit='Hz',
                                     set_cmd=None, vals=vals.Lists())
        self.phases = Parameter(initial_value=phases, unit='deg', set_cmd=None,
                                vals=vals.Lists())
        self.power = Parameter(initial_value=power, unit='dBm', set_cmd=None,
                               vals=vals.Numbers())
        self.amplitudes = Parameter(initial_value=amplitudes, unit='V',
                                    set_cmd=None, vals=vals.Lists())
        self.offset = Parameter(initial_value=offset, unit='V', set_cmd=None,
                                vals=vals.Numbers())
        self.frequency_sideband = Parameter(initial_value=frequency_sideband,
                                            unit='Hz', set_cmd=None,
                                            vals=vals.Numbers())
        self.sideband_mode = Parameter(initial_value=sideband_mode, set_cmd=None,
                                       vals=vals.Enum('IQ', 'double'))
        self.phase_reference = Parameter(initial_value=phase_reference,
                                         set_cmd=None, vals=vals.Enum('relative',
                                                                      'absolute'))
        self._connect_parameters_to_config(
            ['frequency', 'frequencies', 'phases', 'power', 'amplitudes',
             'offset', 'frequency_sideband', 'sideband_mode', 'phase_reference'])

        if self.sideband_mode is None:
            self.sideband_mode = 'IQ'
        if self.phase_reference is None:
            self.phase_reference = 'relative'
        if self.offset is None:
            self.offset = 0

    def __repr__(self):
        properties_str = ''
        try:
            properties_str = f'f_LO={freq_to_str(self.frequency)}'
            properties_str += f', f={self.frequencies} Hz'
            properties_str += f', phases={self.phases} deg'
            properties_str += '(rel)' if self.phase_reference == 'relative' else '(abs)'
            properties_str += f', power={self.power} dBm'
            properties_str += f', A={self.amplitudes} V'
            if self.offset:
                properties_str += f', offset={self.offset} V'
            if self.frequency_sideband is not None:
                properties_str += f'f_sb={freq_to_str(self.frequency_sideband)} ' \
                                  f'{self.sideband_mode}'

            properties_str += f', t_start={self.t_start}'
            properties_str += f', duration={self.duration}'
        except:
            pass

        return super()._get_repr(properties_str)

    def get_voltage(self, t: Union[float, Sequence]) -> Union[float, np.ndarray]:
        """Get voltage(s) at time(s) t.

        Raises:
            AssertionError: not all ``t`` between `Pulse`.t_start and
                `Pulse`.t_stop
        """
        assert is_between(t, self.t_start, self.t_stop),\
            f"voltage at {t} s is not in the time range " \
            f"{self.t_start} s - {self.t_stop} s of pulse {self}"

        if self.phase_reference == 'relative':
            t = t - self.t_start

        assert self.amplitudes is not None, f'Pulse {self.name} does not have specified amplitudes.'
        assert self.frequencies is not None, f'Pulse {self.name} does not have specified frequencies.'
        assert self.phases is not None, f'Pulse {self.name} does not have specified phases.'

        assert len(self.amplitudes) == len(self.frequencies) == len(self.phases), f'Pulse {self.name} does not have '\
                                                                                  f'equal number of amplitudes, ' \
                                                                                  f'frequencies and phases.'
        waveform = 0.0
        for amp, freq, phase in zip(self.amplitudes, self.frequencies, self.phases):
            waveform += amp * np.sin(2 * np.pi * (freq * t + phase / 360))
        waveform += self.offset
        return waveform


class FrequencyRampPulse(Pulse):
    """Linearly increasing/decreasing frequency `Pulse`.

    Parameters:
        name: Pulse name
        frequency_start: Start frequency
        frequency_stop: Stop frequency.
        frequency: Center frequency, only used if ``frequency_start`` and
            ``frequency_stop`` not used.
        frequency_deviation: Frequency deviation, only used if
            ``frequency_start`` and ``frequency_stop`` not used.
        frequency_final: Can be either ``start`` or ``stop`` indicating the
            frequency when reaching ``frequency_stop`` should go back to the
            initial frequency or stay at current frequency. Useful if the
            pulse doesn't immediately stop at the end (this depends on how
            the corresponding instrument/interface is programmed).
        phase: Pulse phase. By default is set to zero.
        phase_reference: What point in the the phase is with respect to.
            Can be two modes:
                - 'absolute': phase is with respect to t=0 (phase-coherent).
                - 'relative': phase is with respect to `Pulse.t_start`.
        amplitude: Pulse amplitude. If not set, power must be set.
        power: Pulse power. If not set, amplitude must be set.
        offset: amplitude offset, zero by default
        frequency_sideband: Sideband frequency to apply. This feature must
            be existent in interface. Not used if not set.
        sideband_mode: Type of mixer sideband ('IQ' by default)

        **kwargs: Additional parameters of `Pulse`.

    Notes:
        Either amplitude or power must be set, depending on the instrument
        that should output the pulse.
    """
    def __init__(self,
                 name: str = None,
                 frequency_start: float = None,
                 frequency_stop: float = None,
                 frequency: float = None,
                 frequency_deviation: float = None,
                 amplitude: float = None,
                 power: float = None,
                 offset: float = None,
                 phase: float = None,
                 frequency_sideband: float = None,
                 sideband_mode=None,
                 phase_reference: str = None,
                 **kwargs):
        super().__init__(name=name, **kwargs)

        if frequency_start is not None and frequency_stop is not None:
            frequency = (frequency_start + frequency_stop) / 2
            frequency_deviation = (frequency_stop - frequency_start) / 2

        self.frequency = Parameter(initial_value=frequency, unit='Hz',
                                   set_cmd=None, vals=vals.Numbers())
        self.frequency_deviation = Parameter(initial_value=frequency_deviation,
                                             unit='Hz', set_cmd=None,
                                             vals=vals.Numbers())
        self.frequency_start = Parameter(unit='Hz', set_cmd=None,
                                         vals=vals.Numbers())
        self.frequency_stop = Parameter(unit='Hz', set_cmd=None,
                                        vals=vals.Numbers())
        self.frequency_sideband = Parameter(initial_value=frequency_sideband,
                                            unit='Hz', set_cmd=None,
                                            vals=vals.Numbers())
        self.sideband_mode = Parameter(initial_value=sideband_mode, set_cmd=None,
                                       vals=vals.Enum('IQ', 'double'))
        self.amplitude = Parameter(initial_value=amplitude, unit='V', set_cmd=None,
                                   vals=vals.Numbers())
        self.power = Parameter(initial_value=power, unit='dBm', set_cmd=None,
                               vals=vals.Numbers())
        self.phase = Parameter(initial_value=phase, unit='deg', set_cmd=None,
                               vals=vals.Numbers())
        self.offset = Parameter(initial_value=offset, unit='V', set_cmd=None,
                                vals=vals.Numbers())
        self.phase_reference = Parameter(initial_value=phase_reference,
                                         set_cmd=None, vals=vals.Enum('relative',
                                                                      'absolute'))
        self._connect_parameters_to_config(
            ['frequency', 'frequency_deviation', 'frequency_start',
             'frequency_stop', 'frequency_sideband', 'sideband_mode',
             'amplitude', 'power', 'phase', 'offset', 'phase_reference'])

        # Set default value for sideband_mode after connecting parameters,
        # because its value may have been retrieved from config
        if self.sideband_mode is not None:
            self.sideband_mode = 'IQ'
        if self.phase is None:
            self.phase = 0
        if self.offset is None:
            self.offset = 0
        if self.phase_reference is None:
            self.phase_reference = 'relative'

    @parameter
    def frequency_start_get(self, parameter):
        return self.frequency - self.frequency_deviation

    @parameter
    def frequency_start_set(self, parameter, frequency_start):
        frequency_stop = self.frequency_stop
        self.frequency = (frequency_start + frequency_stop) / 2
        self.frequency_deviation = (frequency_stop - frequency_start) / 2

    @parameter
    def frequency_stop_get(self, parameter):
        return self.frequency + self.frequency_deviation

    @parameter
    def frequency_stop_set(self, parameter, frequency_stop):
        frequency_start = self.frequency_start
        self.frequency = (frequency_start + frequency_stop) / 2
        self.frequency_deviation = (frequency_stop - frequency_start) / 2

    def __repr__(self):
        properties_str = ''
        try:
            properties_str = f'f={freq_to_str(self.frequency)}'
            properties_str += f', f_dev={freq_to_str(self.frequency_deviation)}'
            if self.frequency_sideband is not None:
                properties_str += f', f_sb={freq_to_str(self.frequency_sideband)}' \
                                  f'{self.sideband_mode}'
            properties_str += f', phase={self.phase} deg '
            properties_str += '(rel)' if self.phase_reference == 'relative' else '(abs)'

            if self.power is not None:
                properties_str += f', power={self.power} dBm'

            if self.amplitude is not None:
                properties_str += f', A={self.amplitude} V'

            if self.offset:
                properties_str += f', offset={self.offset} V'

            properties_str += f', t_start={self.t_start}'
            properties_str += f', duration={self.duration}'
        except:
            pass

        return super()._get_repr(properties_str)

    def get_voltage(self, t):
        frequency_rate = 2 * self.frequency_deviation / self.duration
        frequency_start = self.frequency - self.frequency_deviation
        amplitude = self.amplitude
        if amplitude is None:
            assert self.power is not None, f'Pulse {self.name} does not have a specified power or amplitude.'
            if self['power'].unit == 'dBm':
                # This formula assumes the source is 50 Ohm matched and power is in dBm
                # A factor of 2 comes from the conversion from amplitude to RMS.
                amplitude = np.sqrt(10 ** (self.power / 10) * 1e-3 * 100)
        # Check if phase_reference is defined for backwards-compatibility
        if not hasattr(self, 'phase_reference') or self.phase_reference == 'relative':
            t = t - self.t_start

<<<<<<< HEAD
        return amplitude * np.sin(2 * np.pi * (frequency_start * t + frequency_rate * np.power(t,2) / 2 + self.phase / 360))

=======
        return amplitude * np.sin(2 * np.pi * (frequency_start * t + frequency_rate * np.power(t,2) / 2 +
                                               self.phase / 360))
>>>>>>> 83901293

class DCPulse(Pulse):
    """DC (fixed-voltage) `Pulse`.

    Parameters:
        name: Pulse name
        amplitue: Pulse amplitude
        **kwargs: Additional parameters of `Pulse`.
    """
    def __init__(self,
                 name: str = None, amplitude: float = None, **kwargs):
        super().__init__(name=name, **kwargs)

        self.amplitude = Parameter(initial_value=amplitude, unit='V',
                                   set_cmd=None)

        self._connect_parameters_to_config(['amplitude'])


    def __repr__(self):
        properties_str = ''
        try:
            properties_str += f'A={self.amplitude}'
            properties_str += f', t_start={self.t_start}'
            properties_str += f', duration={self.duration}'
        except:
            pass

        return super()._get_repr(properties_str)

    def get_voltage(self, t: Union[float, Sequence]) -> Union[float, np.ndarray]:
        """Get voltage(s) at time(s) t.

        Raises:
            AssertionError: not all ``t`` between `Pulse`.t_start and
                `Pulse`.t_stop
        """
        assert is_between(t, self.t_start, self.t_stop), \
            f"voltage at {t} s is not in the time range " \
            f"{self.t_start} s - {self.t_stop} s of pulse {self}"

        if isinstance(t, collections.Iterable):
            return np.ones(len(t)) * self.amplitude
        else:
            return self.amplitude


class DCRampPulse(Pulse):
    """Linearly ramping voltage `Pulse`.

    Parameters:
        name: Pulse name
        amplitude_start: Start amplitude of pulse.
        amplitude_stop: Final amplitude of pulse.
        **kwargs: Additional parameters of `Pulse`.
    """
    def __init__(self,
                 name: str = None,
                 amplitude_start: float = None,
                 amplitude_stop: float = None,
                 **kwargs):
        super().__init__(name=name, **kwargs)

        self.amplitude_start = Parameter(initial_value=amplitude_start,
                                         unit='V', set_cmd=None,
                                         vals=vals.Numbers())
        self.amplitude_stop = Parameter(initial_value=amplitude_stop, unit='V',
                                        set_cmd=None, vals=vals.Numbers())

        self._connect_parameters_to_config(['amplitude_start', 'amplitude_stop'])

    def __repr__(self):
        properties_str = ''
        try:
            properties_str = f'A_start={self.amplitude_start}'
            properties_str += f', A_stop={self.amplitude_stop}'
            properties_str += f', t_start={self.t_start}'
            properties_str += f', duration={self.duration}'
        except:
            pass

        return super()._get_repr(properties_str)

    def get_voltage(self, t: Union[float, Sequence]) -> Union[float, np.ndarray]:
        """Get voltage(s) at time(s) t.

        Raises:
            AssertionError: not all ``t`` between `Pulse`.t_start and
                `Pulse`.t_stop
        """
        assert is_between(t, self.t_start, self.t_stop), \
            f"voltage at {t} s is not in the time range {self.t_start} s " \
            f"- {self.t_stop} s of pulse {self}"

        slope = (self.amplitude_stop - self.amplitude_start) / self.duration
        offset = self.amplitude_start - slope * self.t_start

        return offset + slope * t


class TriggerPulse(Pulse):
    """Triggering pulse.

    Parameters:
        name: Pulse name.
        duration: Pulse duration (default 100 ns).
        amplitude: Pulse amplitude (default 1V).
        **kwargs: Additional parameters of `Pulse`.

    """
    default_duration = 100e-9
    default_amplitude = 1.0

    def __init__(self,
                 name: str = 'trigger',
                 duration: float = default_duration,
                 amplitude: float = default_amplitude,
                 **kwargs):
        super().__init__(name=name, duration=duration, **kwargs)

        self.amplitude = Parameter(initial_value=amplitude, unit='V',
                                   set_cmd=None, vals=vals.Numbers())

        self._connect_parameters_to_config(['amplitude'])

    def __repr__(self):
        try:
            properties_str = f't_start={self.t_start}, duration={self.duration}'
        except:
            properties_str = ''
        return super()._get_repr(properties_str)

    def get_voltage(self, t: Union[float, Sequence]) -> Union[float, np.ndarray]:
        """Get voltage(s) at time(s) t.

        Raises:
            AssertionError: not all ``t`` between `Pulse`.t_start and
                `Pulse`.t_stop
        """
        assert is_between(t, self.t_start, self.t_stop), \
            f"voltage at {t} s is not in the time range " \
            f"{self.t_start} s - {self.t_stop} s of pulse {self}"

        # Amplitude can only be provided in an implementation.
        # This is dependent on input/output channel properties.
        if isinstance(t, collections.Iterable):
            return np.ones(len(t)) * self.amplitude
        else:
            return self.amplitude


class MarkerPulse(Pulse):
    """Marker pulse

    Parameters:
        name: Pulse name.
        amplitude: Pulse amplitude (default 1V).
        **kwargs: Additional parameters of `Pulse`.

    """
    default_amplitude = 1.0

    def __init__(self,
                 name: str = None,
                 amplitude: float = default_amplitude,
                 **kwargs):
        super().__init__(name=name, **kwargs)

        self.amplitude = Parameter(initial_value=amplitude, unit='V',
                                   set_cmd=None, vals=vals.Numbers())

        self._connect_parameters_to_config(['amplitude'])

        if self.amplitude is not None:
            self.amplitude = self.default_amplitude

    def __repr__(self):
        try:
            properties_str = f't_start={self.t_start}, duration={self.duration}'
        except:
            properties_str = ''
        return super()._get_repr(properties_str)

    def get_voltage(self, t: Union[float, Sequence]) -> Union[float, np.ndarray]:
        """Get voltage(s) at time(s) t.

        Raises:
            AssertionError: not all ``t`` between `Pulse`.t_start and
                `Pulse`.t_stop
        """
        assert is_between(t, self.t_start, self.t_stop), \
            f"voltage at {t} s is not in the time range " \
            f"{self.t_start} s - {self.t_stop} s of pulse {self}"

        # Amplitude can only be provided in an implementation.
        # This is dependent on input/output channel properties.
        if isinstance(t, collections.Iterable):
            return np.ones(len(t)) * self.amplitude
        else:
            return self.amplitude


class TriggerWaitPulse(Pulse):
    """Pulse that wait until condition is met and then applies trigger

    Parameters:
        name: Pulse name
        t_start: Pulse start time.
        **kwargs: Additional parameters of `Pulse`.

    Note:
        Duration is fixed at 0s.

    See Also:
        `SteeredInitialization`
    """
    def __init__(self,
                 name: str = None,
                 t_start: float = None,
                 **kwargs):
        super().__init__(name=name, t_start=t_start, duration=0, **kwargs)

    def __repr__(self):
        try:
            properties_str = 't_start={self.t_start}, duration={self.duration}'
        except:
            properties_str = ''

        return super()._get_repr(properties_str)


class MeasurementPulse(Pulse):
    """Pulse that is only used to signify an acquiition

    This pulse is not directed to any interface other than the acquisition
    interface.

    Parameters:
        name: Pulse name.
        acquire: Acquire pulse (default True)
        **kwargs: Additional parameters of `Pulse`.
    """
    def __init__(self, name=None, acquire=True, **kwargs):
        super().__init__(name=name, acquire=acquire, **kwargs)

    def __repr__(self):
        try:
            properties_str = f't_start={self.t_start}, duration={self.duration}'
        except:
            properties_str = ''
        return super()._get_repr(properties_str)

    def get_voltage(self, t: Union[float, Sequence]) -> Union[float, np.ndarray]:
        """Get voltage(s) at time(s) t.

        Raises:
            AssertionError: not all ``t`` between `Pulse`.t_start and
                `Pulse`.t_stop
        """
        raise NotImplementedError('Measurement pulses do not have a voltage')


class CombinationPulse(Pulse):
    """Pulse that is a combination of multiple pulse types.

    Like any other pulse, a CombinationPulse has a name, t_start and t_stop.
    t_start and t_stop are calculated and updated from the pulses that make up
    the combination.

    A CombinationPulse is itself a child of the Pulse class, therefore a
    CombinationPulse can also be used in consecutive combinations like:

    >>> CombinationPulse1 = SinePulse1 + DCPulse
    >>>CombinationPulse2 = SinePulse2 + CombinationPulse1

    Examples:
        >>> CombinationPulse = SinePulse + DCPulse
        >>> CombinationPulse = DCPulse * SinePulse

    Parameters:
        name: The name for this CombinationPulse.
        pulse1: The first pulse this combination is made up from.
        pulse2: The second pulse this combination is made up from.
        relation: The relation between pulse1 and pulse2.
            This must be one of the following:

            * '+'     :   pulse1 + pulse2
            * '-'     :   pulse1 - pulse2
            * '*'     :   pulse1 * pulse2

        **kwargs: Additional kwargs of `Pulse`.

    """

    def __init__(self,
                 name: str = None,
                 pulse1: Pulse = None,
                 pulse2: Pulse = None,
                 relation: str = None,
                 **kwargs):
        super().__init__(name=name, **kwargs)

        self.pulse1 = pulse1
        self.pulse2 = pulse2
        self.relation = relation

        assert isinstance(pulse1, Pulse), 'pulse1 needs to be a Pulse'
        assert isinstance(pulse2, Pulse), 'pulse2 needs to be a Pulse'
        assert relation in ['+', '-', '*'], 'relation has a non-supported value'

    @property_ignore_setter
    def t_start(self):
        return min(self.pulse1.t_start, self.pulse2.t_start)

    @property_ignore_setter
    def t_stop(self):
        return max(self.pulse1.t_stop, self.pulse2.t_stop)

    @property
    def combination_string(self):
        if isinstance(self.pulse1, CombinationPulse):
            pulse1_string = self.pulse1.combination_string
        else:
            pulse1_string = self.pulse1.name
        if isinstance(self.pulse2, CombinationPulse):
            pulse2_string = self.pulse2.combination_string
        else:
            pulse2_string = self.pulse2.name
        return '({pulse1} {relation} {pulse2})'.format(pulse1=pulse1_string,
                                                       relation=self.relation,
                                                       pulse2=pulse2_string)

    @property
    def pulse_details(self):
        if isinstance(self.pulse1, CombinationPulse):
            pulse1_details = self.pulse1.pulse_details
        else:
            pulse1_details = f'\t {self.pulse1.name} : {repr(self.pulse1)}\n'
        if isinstance(self.pulse2, CombinationPulse):
            pulse2_details = self.pulse2.pulse_details
        else:
            pulse2_details = f'\t {self.pulse2.name} : {repr(self.pulse2)}\n'
        return pulse1_details + pulse2_details

    def __repr__(self):
        properties_str = ''
        try:
            properties_str = 'combination: {self.combination}'
            properties_str += ', {self.pulse_details}'
        except:
            pass

        return super()._get_repr(properties_str)


    def get_voltage(self, t: Union[float, Sequence]) -> Union[float, np.ndarray]:
        """Get voltage(s) at time(s) t.

        Raises:
            AssertionError: not all ``t`` between `Pulse`.t_start and
                `Pulse`.t_stop
        """
        assert is_between(t, self.t_start, self.t_stop), \
            "voltage at {} s is not in the time range {} s - {} s of " \
            "pulse {}".format(t, self.t_start, self.t_stop, self)

        result1 = np.zeros(t.shape[0])
        result2 = np.zeros(t.shape[0])

        pulse1_t = t[np.all([self.pulse1.t_start <= t, t <= self.pulse1.t_stop],
                            axis=0)]
        pulse2_t = t[np.all([self.pulse2.t_start <= t, t <= self.pulse2.t_stop],
                            axis=0)]

        voltage1 = self.pulse1.get_voltage(pulse1_t)
        voltage2 = self.pulse2.get_voltage(pulse2_t)

        result1[np.all([self.pulse1.t_start <= t, t <= self.pulse1.t_stop],
                       axis=0)] = voltage1
        result2[np.all([self.pulse2.t_start <= t, t <= self.pulse2.t_stop],
                       axis=0)] = voltage2

        if self.relation == '+':
            return result1 + result2
        elif self.relation == '-':
            return result1 - result2
        elif self.relation == '*':
            return result1 * result2


class AWGPulse(Pulse):
    """Arbitrary waveform pulses that can be implemented by AWGs.

    This class allows the user to create a truly arbitrary pulse by either:
        - providing a function that converts time-stamps to waveform points
        - an array of waveform points

    The resulting AWGPulse can be sampled at different sample rates,
    interpolating between waveform points if necessary.

    Parameters:
        name: Pulse name.
        fun: The function used for calculating waveform points based on
            time-stamps.
        wf_array: Numpy array of (float) with time-stamps and waveform points.
        interpolate: Use interpolation of the wf_array.

    """

    def __init__(self,
                 name: str = None,
                 fun:Callable = None,
                 wf_array: np.ndarray = None,
                 interpolate: bool = True,
                 **kwargs):
        super().__init__(name=name, **kwargs)

        if fun:
            if not callable(fun):
                raise TypeError('The argument `function` must be a callable function.')
            self.from_function = True
            self.function = fun
        elif wf_array is not None:
            if not type(wf_array) == np.ndarray:
                raise TypeError('The argument `array` must be of type `np.ndarray`.')
            if not len(wf_array) == 2:
                raise TypeError('The argument `array` must be of length 2.')
            if not len(wf_array[0]) == len(wf_array[1]):
                raise TypeError('The argument `array` must have equal time-stamps and waveform points')
            assert np.all(np.diff(wf_array[0]) > 0), 'the time-stamps must be increasing'
            self.t_start = wf_array[0][0]
            self.t_stop = wf_array[0][-1]
            self.from_function = False
            self.array = wf_array
            self.interpolate = interpolate
        else:
            raise TypeError('Provide either a function or an array.')

    @classmethod
    def from_array(cls, array, **kwargs):
        return cls(wf_array=array, **kwargs)

    @classmethod
    def from_function(cls, function, **kwargs):
        return cls(fun=function, **kwargs)

    def __repr__(self):
        properties_str = ''
        try:
            if self.from_function:
                properties_str = f'function:{self.function}'
            else:
                properties_str = f'array:{self.array.shape}'
            properties_str += ', t_start={self.t_start}'
            properties_str += ', duration={self.duration}'
        except:
            pass
        return super()._get_repr(properties_str)

    def get_voltage(self, t: Union[float, Sequence]) -> Union[float, np.ndarray]:
        """Get voltage(s) at time(s) t.

        Raises:
            AssertionError: not all ``t`` between `Pulse`.t_start and
                `Pulse`.t_stop
        """
        assert is_between(t, self.t_start, self.t_stop), \
            "voltage at {} s is not in the time range {} s - {} s of " \
            "pulse {}".format(t, self.t_start, self.t_stop, self)

        if self.from_function:
            return self.function(t)
        else:
            if self.interpolate:
                return np.interp(t, self.array[0], self.array[1])
            elif np.in1d(t, self.array[0]).all():
                mask = np.in1d(self.array[0], t)
                return self.array[1][mask]
            else:
                raise IndexError('All requested t-values must be in wf_array since interpolation is disabled.')<|MERGE_RESOLUTION|>--- conflicted
+++ resolved
@@ -944,13 +944,8 @@
         if not hasattr(self, 'phase_reference') or self.phase_reference == 'relative':
             t = t - self.t_start
 
-<<<<<<< HEAD
-        return amplitude * np.sin(2 * np.pi * (frequency_start * t + frequency_rate * np.power(t,2) / 2 + self.phase / 360))
-
-=======
         return amplitude * np.sin(2 * np.pi * (frequency_start * t + frequency_rate * np.power(t,2) / 2 +
                                                self.phase / 360))
->>>>>>> 83901293
 
 class DCPulse(Pulse):
     """DC (fixed-voltage) `Pulse`.
