from typing import Any, Union, Sequence, Callable
import numpy as np
from copy import deepcopy
import collections
from traitlets import HasTraits, Unicode, validate, TraitError
from blinker import Signal, signal
import logging

from .pulse_modules import PulseMatch

from silq.tools.general_tools import get_truth, property_ignore_setter, freq_to_str
import silq

__all__ = ['Pulse', 'SteeredInitialization', 'SinePulse', 'FrequencyRampPulse',
           'DCPulse', 'DCRampPulse', 'TriggerPulse', 'MarkerPulse',
           'TriggerWaitPulse', 'MeasurementPulse', 'CombinationPulse',
           'AWGPulse', 'pulse_conditions']

# Set of valid connection conditions for satisfies_conditions. These are
# useful when multiple objects have distinct satisfies_conditions kwargs
pulse_conditions = ['name', 'id', 'environment', 't', 't_start', 't_stop',
                    'duration', 'acquire', 'initialize', 'connection',
                    'amplitude', 'enabled', 'average']

Signal.__deepcopy__ = lambda self, memo: Signal()
logger = logging.getLogger(__name__)


class Pulse(HasTraits):
    """ Representation of physical pulse, component in a `PulseSequence`.

    A Pulse is a representation of a physical pulse, usually one that is
    outputted by an instrument. All pulses have specific timings, defined by
    ``t_start``, ``t_stop``, and ``duration``. Additional attributes specify
    ancillary properties, such as if the acquisition instrument should
    ``acquire`` the pulse. Specific pulse types (subclasses of `Pulse`) have
    additional properties, such as a ``frequency``.

    Pulses can be added to a `PulseSequence`, which can in turn be targeted by
    the `Layout`. Here, each `Pulse` is targeted to a `Connection`, which can
    modify the pulse (e.g. applying an amplitude scale). Next the pulse is
    targeted by the output and input `InstrumentInterface` of the connection,
    which provide an instrument-specific implementation of the pulse.

    Pulses usually have a name, which is used to retrieve any default properties
    from the config. If the pulse name is an entry in
    ``silq.config.{environment}.pulses``, the properties in that entry are
    used by default. These default values can be overridden by either passing
    them explicitly during the pulse initialization, or afterwards.

    Example:
        If ``silq.config.{environment}.pulses`` contains:

        >>> {'read': {'amplitude': 0.5, 'duration': 100e-3}}

        Then creating the following pulse will partially use these properties:

        >>> DCPulse('read', duration=200e-3)
        DCPulse('read', amplitude=0.5, duration=200e-3)

        Here the default ``amplitude`` value is used, but the duration is
        overridden during initialization.

    Parameters:
        name: Pulse name. If corresponding name is registered in pulse
            config, its properties will be copied to the pulse.
        id: Unique pulse identifier, assigned when added to `PulseSequence` if
            it already has another pulse with same name. Pre-existing pulse will
            be assigned id 0, and will increase for each successive pulse added.
        full_name: Pulse name, including id if not None.
            If id is not None, full_name is '{name}[{id}]'
        environment: Config environment to use for pulse config. If not set,
            default environment (``silq.config.properties.default_environment``)
            is used.
        t_start: Pulse start time. If undefined and added to `PulseSequence`, it
            will be set to `Pulse`.t_stop of last pulse.
            If no pulses are present, it will be set to zero.
        t_stop: Pulse stop time. Is updated whenever ``t_start`` or ``duration``
            is changed. Changing this modifies ``duration`` but not ``t_start``.
        duration: Pulse duration.
        acquire: Flag to acquire pulse. If True, pulse will be passed on to the
            acquisition `InstrumentInterface` by the `Layout` during targeting.
        initialize: Pulse is used for initialization. This signals that the
            pulse can exist before the pulse sequence starts. In this case,
            pulse duration should be zero.
        connection (Connection): Connection that pulse is targeted to.
            Is only set for targeted pulse.
        enabled: Pulse is enabled. If False, it still exists in a
            PulseSequence, but is not included in targeting.
        average: Pulse acquisition average mode. Allowed modes are:

            * **'none'**: No averaging (return ``samples x points_per_trace``).
            * **'trace'**: Average over time (return ``points_per_trace``).
            * **'point'**: Average over time and sample (return single point).
            * **'point_segment:{N}'** Segment trace into N segment, average
              each segment into a point.

        connection_label: `Connection` label that Pulse should be targeted to.
            These are defined in ``silq.config.{environment}.connections``.
            If unspecified, pulse can only be targeted if
            ``connection_requirements`` uniquely determine connection.
        connection_requirements: Requirements that a connection must satisfy for
            targeting. If ``connection_label`` is defined, these are ignored.
        pulse_config: Pulse config whose attributes to match. If it exists,
            equal to ``silq.config.{environment}.pulses.{pulse.name}``,
            otherwise equal to zero.
        properties_config: General properties config whose attributes to match.
            If it exists, equal to ``silq.config.{environment}.properties``,
            otherwise None. Only `Pulse`.properties_attrs are matched.
        properties_attrs (List[str]): Attributes in properties config to match.
            Should be defined in ``__init__`` before calling ``Pulse.__init__``.
        implementation (PulseImplementation): Pulse implementation for targeted
            pulse, see `PulseImplementation`.
    """
    average = Unicode()
    signal = Signal()
    _connected_attrs = {}
    _skip_JSON_encoder_attrs = ['_connected_attrs',
                                '_cross_validation_lock',
                                '_trait_notifiers',
                                '_trait_validators',
                                '_trait_values',
                                'signal',
                                'pulse_config',
                                'properties_config']

    def __init__(self,
                 name: str = None,
                 id: int = None,
                 environment: str = 'default',
                 t_start: float = None,
                 t_stop: float = None,
                 duration: float = None,
                 acquire: bool = False,
                 initialize: bool = False,
                 connection = None,
                 enabled: bool = True,
                 average: str = 'none',
                 connection_label: str = None,
                 connection_requirements: dict = {}):
        # Initialize signals (to notify change of attributes)
        self.signal = Signal()
        # Dict of attrs that are connected via blinker.signal to other pulses
        self._connected_attrs = {}
        super().__init__()

        self.name = name
        self.id = id

        if environment == 'default':
            environment = silq.config.properties.get('default_environment',
                                                     'default')
        self.environment = environment

        # Setup pulse config
        try:
            # Set pulse_config from SilQ environment config
<<<<<<< HEAD
            self.pulse_config = silq.config[self.environment].pulses[self.name]
        except KeyError:
=======
            self.pulse_config = config[self.environment].pulses[self.name]
        except (KeyError, TypeError):
>>>>>>> 3cee3961
            self.pulse_config = None
        try:
            # Set properties_config from SilQ environment config
            self.properties_config = silq.config[self.environment].properties
        except (KeyError, AttributeError):
            self.properties_config = None

        ### Setup signals
        # Connect changes in pulse config to handling method
        # If environment.pulses has no self.name key, this will never be called.
        signal(f'config:{self.environment}.pulses.{self.name}').connect(
            self._handle_config_signal)

        # Setup properties config. If pulse requires additional
        # properties_attrs, place them before calling Pulse.__init__,
        # else they are not added to attrs.
        # Make sure that self.properties_attrs is never replaced, only appended.
        # Else it is no longer used for self._handle_properties_config_signal.
        if not hasattr(self, 'properties_attrs'):
            # Create attr if it does not already exist
            self.properties_attrs = []
        self.properties_attrs += ['t_read', 't_skip']

        # Connect changes in properties config to handling method
        # If environment has no properties key, this will never be called.
        signal(f'config:{self.environment}.properties').connect(
            self._handle_properties_config_signal)


        ### Set attributes
        # Set attributes that can also be retrieved from pulse_config
        self.t_start = self._value_or_config('t_start', t_start)
        self.duration = self._value_or_config('duration', duration)
        self.t_stop = self._value_or_config('t_stop', t_stop)
        self.connection_label = self._value_or_config('connection_label',
                                                      connection_label)

        # Set attributes that can also be retrieved from properties_config
        if self.properties_config is not None:
            for attr in self.properties_attrs:
                setattr(self, attr, self.properties_config.get(attr, None))

        # Set attributes that should not be retrieved from pulse_config
        self.acquire = acquire
        self.initialize = initialize
        self.enabled = enabled
        self.connection = connection
        self.average = average

        # Pulses can have a PulseImplementation after targeting
        self.implementation = None

        # List of potential connection requirements.
        # These can be set so that the pulse can only be sent to connections
        # matching these requirements
        self.connection_requirements = connection_requirements

    @validate('average')
    def _valid_average(self, proposal):
        if proposal['value'] in ['none', 'trace', 'point']:
            return proposal['value']
        elif ('point_segment' in proposal['value'] or
                      'trace_segment' in proposal['value']):
            return proposal['value']
        else:
            return TraitError

    def _matches_attrs(self, other_pulse, exclude_attrs=[]):
        for attr in list(vars(self)):
            if attr in exclude_attrs:
                continue
            elif not hasattr(other_pulse, attr) \
                    or getattr(self, attr) != getattr(other_pulse, attr):
                return False
        else:
            return True

    def _handle_config_signal(self, _, select=None, **kwargs):
        """Update attr when attr in pulse config is modified

        Args:
            _: sender config (unused)
            select (Optional(List(str): list of attrs that can be set.
                Will update any attribute if not specified.
            **kwargs: {attr: new_val}
        """
        key, val = kwargs.popitem()
        if select is None or key in select:
            setattr(self, key, val)

    def _handle_properties_config_signal(self, arg, **kwargs):
        """ Update attr when attr in properties config is modified.

        Note:
            This method has to be defined separately, and cannot simply be
            defined using a partial on `_handle_config_signal`, as this will
            somehow cause it to always reference itself, and thus never be gc'ed

        Args:
            arg: Ignored handle arg passed by signal.send.
            **kwargs: handle kwargs

        """
        self._handle_config_signal(arg, select=self.properties_attrs, **kwargs)

    def __str__(self):
        # This is called by blinker.signal to get a repr. Instead of creating
        # a full repr which requires several attrs, this is much faster.
        pulse_class = self.__class__.__name__
        return f'{pulse_class}({self.full_name})'

    def __eq__(self, other):
        """Overwrite comparison with other (self == other).

        We want the comparison to return True if other is a pulse with the
        same attributes. This can be complicated since pulses can also be
        targeted, resulting in a pulse implementation. We therefore have to
        use a separate comparison when either is a Pulse implementation
        Args:
            other:

        Returns:

        """
        exclude_attrs = ['connection', 'connection_requirements', 'signal',
                         '_handle_properties_config_signal', '_connected_attrs',
                         'properties_config', 'pulse_config']

        if not isinstance(other, self.__class__):
            return False

        if self.implementation is not None:
            if other.implementation is not None:
                # Both pulses have pulse implementations
                # All attributes must match
                return self._matches_attrs(other, exclude_attrs=exclude_attrs)
            else:
                # Only self has a pulse implementation

                # self is a pulse implementation, and so it must match all
                # the attributes of other. The other way around does not
                # necessarily hold, since a pulse implementation has more attrs
                if not other._matches_attrs(self, exclude_attrs=exclude_attrs):
                    return False
                else:
                    # Check if self.connections satisfies the connection
                    # requirements of other
                    return self.connection.satisfies_conditions(
                        **other.connection_requirements)
        elif other.implementation is not None:
            # Only other has a pulse implementation

            # other is a pulse implementation, and so it must match all
            # the attributes of self. The other way around does not
            # necessarily hold, since a pulse implementation has more attrs
            if not self._matches_attrs(other, exclude_attrs=exclude_attrs):
                return False
            else:
                # Check if other.connections satisfies the connection
                # requirements of self
                return other.connection.satisfies_conditions(
                    **self.connection_requirements)
        else:
            # Neither self nor other has a pulse implementation
            # All attributes must match
            return self._matches_attrs(other, exclude_attrs=exclude_attrs)

    def __ne__(self, other):
        return not self.__eq__(other)

    def __hash__(self):
        """Define custom hash, used for creating a set of unique elements"""
        return hash(tuple(sorted(self.__dict__.items())))

    def __bool__(self):
        """Pulse is always equal to True"""
        return True

    def __setattr__(self, key, value):
        if isinstance(value, PulseMatch):
            previous_pulse_match = self._connected_attrs.get(key, None)
            if previous_pulse_match is not value:
                # Either no previous pulse, or it was different from value
                if isinstance(previous_pulse_match, PulseMatch):
                    # Disconnect previous PulseMatch
                    previous_pulse_match.origin_pulse.signal.disconnect(
                        previous_pulse_match)

            value.origin_pulse.signal.connect(value)
            value.target_pulse = self
            value.target_pulse_attr = key
            self._connected_attrs[key] = value

            super().__setattr__(key, value.value)

        else:
            if key == 'environment' and hasattr(self, key):
                # Disconnect previous handlers if they existed
                signal(f'config:{self.environment}.pulses.{self.name}'
                       ).disconnect(self._handle_config_signal)
                signal(f'config:{self.environment}.properties'
                       ).disconnect(self._handle_properties_config_signal)

                # Connect to new handlers
                signal(f'config:{value}.pulses.{self.name}').connect(
                    self._handle_config_signal)
                signal(f'config:{value}.properties').connect(
                    self._handle_properties_config_signal)

                if self.name in silq.config[value].pulses:
                    # Replace pulse_config
                    self.pulse_config = silq.config[value].pulses[self.name]
                    # Update all pulse attrs that exist in new pulse_config
                    for env_key, env_val in self.pulse_config.items():
                        if hasattr(self, env_key):
                            setattr(self, env_key, env_val)
                else:
                    self.pulse_config = None

                if 'properties' in silq.config[value]:
                    # Repace properties_config
                    self.properties_attrs = silq.config[value].properties
                    # Replace all attrs in new properties_config if they are
                    # in self.properties_attrs
                    for attr in self.properties_attrs:
                        if attr in silq.config[value].properties:
                            setattr(self, attr, silq.config[value].properties[attr])

            super().__setattr__(key, value)


            if key in self._connected_attrs:
                previous_pulse_match = self._connected_attrs.pop(key)
                # Remove function from pulse signal because it no longer
                # depends on other pulse
                previous_pulse_match.origin_pulse.signal.disconnect(
                    previous_pulse_match)

        if self.signal.receivers:
            # send signal to anyone listening that attribute has changed
            self.signal.send(self, **{key: value})
            if key in ['t_start', 'duration']:
                # Also send signal that dependent property t_stop has changed
                self.signal.send(self, t_stop=self.t_stop)

    def _value_or_config(self,
                         key: str,
                         value: Any,
                         default: Any=None):
        """Decides what value to return depending on value and config.

        Used for setting pulse attributes at the start

        Args:
            key: key to check in config
            value: value to choose if not equal to None
            default: default value if no value specified. None by default

        Returns:
            if value is not None, return value
            elif config has key, return config[key]
            else return None

        """
        if value is not None:
            return value
        elif self.pulse_config is not None and key in self.pulse_config:
            return self.pulse_config[key]
        else:
            return default

    def __add__(self,
                other: 'Pulse') -> 'CombinationPulse':
        """ This method is called when adding two pulses: ``pulse1 + pulse2``.

        Args:
            other: The pulse instance to be added to self.

        Returns:
            A new pulse instance representing the combination of two pulses.

        """
        name = f'CombinationPulse_{id(self)+id(other)}'
        return CombinationPulse(name, self, other, '+')

    def __radd__(self, other) -> 'Pulse':
        """ This method is called when reverse adding something to a pulse.

        The reason this method is implemented is so that the user can sum over
        multiple pulses by performing:

        >>> combination_pulse = sum([pulse1, pulse2, pulse3])

        The sum method actually tries calling 0.__add__(pulse1), which doesn't
        exist, so it is converted into pulse1.__radd__(0).

        Args:
            other: an instance of unknown type that might be int(0)

        Returns:
            Either self (if other is zero) or self + other.

        """
        if other == 0:
            return self
        else:
            return self.__add__(other)

    def __sub__(self, other: 'Pulse') -> 'CombinationPulse':
        """Called when subtracting two pulses: ``pulse1 - pulse2``

        Args:
            other: The pulse instance to be subtracted from self.

        Returns:
            A new pulse instance representing the combination of two pulses.
        """
        name = f'CombinationPulse_{id(self)+id(other)}'
        return CombinationPulse(name, self, other, '-')

    def __mul__(self, other: 'Pulse') -> 'CombinationPulse':
        """Called when multiplying two pulses: ``pulse1 * pulse2``.

        Args:
            other: The pulse instance to be multiplied with self.

        Returns:
            A new pulse instance representing the combination of two pulses.

        """
        name = f'CombinationPulse_{id(self)+id(other)}'
        return CombinationPulse(name, self, other, '*')

    def __deepcopy__(self, *args):
        """Creates a copy of a pulse.

        Returns:
            Copy of pulse
        """

        # Temporarily empty _connected_attrs as it may reference other pulses
        _connected_attrs, self._connected_attrs = self._connected_attrs, {}

        # Temporary remove __deepcopy__ to use deepcopy default method
        _deepcopy = Pulse.__deepcopy__
        try:
            del Pulse.__deepcopy__
            pulse_copy = deepcopy(self)
        finally:
            # restore __deepcopy__ and _connected_attrs
            Pulse.__deepcopy__ = _deepcopy
            self._connected_attrs = _connected_attrs

        # Add receiver for config signals
        if hasattr(self, 'environment'):
            # For PulseImplementation
            signal(f'config:{pulse_copy.environment}.pulses.'
                   f'{pulse_copy.name}').connect(
                pulse_copy._handle_config_signal)
            signal(f'config:{pulse_copy.environment}.properties').connect(
                pulse_copy._handle_properties_config_signal)
        return pulse_copy

    __copy__ = __deepcopy__

    def _JSONEncoder(self):
        """Converts to JSON encoder for saving metadata

        Returns:
            JSON dict
        """
        return_dict = {}
        for attr, val in vars(self).items():
            if attr not in self._skip_JSON_encoder_attrs:
                strip_attr = attr.lstrip('_')
                return_dict[strip_attr] = val
        return return_dict

    @property
    def full_name(self):
        if self.id is None:
            return self.name
        else:
            return f'{self.name}[{self.id}]'

    @property
    def t_start(self):
        return self._t_start

    @t_start.setter
    def t_start(self, t_start):
        if t_start is not None:
            t_start = round(t_start, 11)
        self._t_start = t_start

    @property
    def duration(self):
        return self._duration

    @duration.setter
    def duration(self, duration):
        if duration is not None:
            duration = round(duration, 11)
        self._duration = duration

    @property
    def t_stop(self):
        if self.t_start is not None and self.duration is not None:
            return round(self.t_start + self.duration, 11)
        else:
            return None

    @t_stop.setter
    def t_stop(self, t_stop):
        if t_stop is not None:
            # Setting duration sends a signal for duration and also t_stop
            self.duration = round(t_stop - self.t_start, 11)

    def _get_repr(self, properties_str):
        """Get standard representation for pulse.

        Should be appended in each Pulse subclass."""
        if self.connection:
            properties_str += f'\n\tconnection: {self.connection}'
        if self.connection_requirements:
            properties_str += f'\n\trequirements: {self.connection_requirements}'
        if hasattr(self, 'additional_pulses') and self.additional_pulses:
            properties_str += '\n\tadditional_pulses:'
            for pulse in self.additional_pulses:
                pulse_repr = '\t'.join(repr(pulse).splitlines(True))
                properties_str += f'\n\t{pulse_repr}'

        pulse_class = self.__class__.__name__
        return f'{pulse_class}({self.full_name}, {properties_str})'

    def satisfies_conditions(self,
                             pulse_class = None,
                             name: str=None,
                             **kwargs) -> bool:
        """Checks if pulse satisfies certain conditions.

        Each kwarg is a condition, and can be a value (equality testing) or it
        can be a tuple (relation, value), in which case the relation is tested.
        Possible relations: '>', '<', '>=', '<=', '=='

        Args:
            pulse_class: Pulse must have specific class.
            name: Pulse must have name, which may include id.
            **kwargs: Additional pulse attributes to be satisfied.
                Examples are ``t_start``, ``connection``, etc.
                Time ``t`` can also be passed, in which case the condition is
                satisfied if t is between `Pulse`.t_start and `Pulse`.t_stop
                (including limits).

        Returns:
            True if all conditions are satisfied.
        """
        if pulse_class is not None and not isinstance(self, pulse_class):
            return False

        if name is not None:
            if name[-1] == ']':
                # Pulse id is part of name
                name, id = name[:-1].split('[')
                kwargs['id'] = int(id)
            kwargs['name'] = name

        for property, val in kwargs.items():
            if val is None:
                continue
            elif property == 't':
                if val < self.t_start or val >= self.t_stop:
                    return False
            elif not hasattr(self, property):
                return False
            else:
                # If arg is a tuple, the first element specifies its relation
                if isinstance(val, (list, tuple)):
                    relation, val = val
                else:
                    relation = '=='
                if not get_truth(test_val=getattr(self, property),
                                 target_val=val,
                                 relation=relation):
                    return False
        else:
            return True

    def get_voltage(self, t: Union[float, Sequence]) -> Union[float, np.ndarray]:
        """Get voltage(s) at time(s) t.

        Raises:
            AssertionError: not all ``t`` between `Pulse`.t_start and
                `Pulse`.t_stop
        """
        raise NotImplementedError('This method should be implemented in a subclass')


class SteeredInitialization(Pulse):
    """Initialization pulse to ensure a spin-down electron is loaded.

    This is performed by continuously measuring at the read stage until no blip
    has been measured for ``t_no_blip``, or until ``t_max_wait`` has elapsed.

    Parameters:
        name: Pulse name
        t_no_blip: Min duration without measuring blips. If condition is met,
            an event should be fired to the primary instrument to start the
            pulse sequence.
        t_max_wait: Maximum wait time for the no-blip condition.
            If ``t_max_wait`` has elapsed, an event should be fired to the
            primary instrument to start the pulse seqeuence.
        t_buffer: Duration of a single acquisition buffer. Shorter buffers mean
            that one can more closely approach ``t_no_blip``, but too short
            buffers may cause lagging.
        readout_threshold_voltage: Threshold voltage for a blip.
        **kwargs: Additional parameters of `Pulse`.
    """
    def __init__(self,
                 name: str = None,
                 t_no_blip: float = None,
                 t_max_wait: float = None,
                 t_buffer: float = None,
                 readout_threshold_voltage: float = None,
                 **kwargs):
        super().__init__(name=name, t_start=0, duration=0, initialize=True,
                         **kwargs)

        self.t_no_blip = self._value_or_config('t_no_blip', t_no_blip)
        self.t_max_wait = self._value_or_config('t_max_wait', t_max_wait)
        self.t_buffer = self._value_or_config('t_buffer', t_buffer)
        self.readout_threshold_voltage = self._value_or_config(
            'readout_threshold_voltage', readout_threshold_voltage)

    def __repr__(self):
        try:
            properties_str = (f't_no_blip={self.t_no_blip} ms, ' +
                              f't_max_wait={self.t_max_wait}, ' +
                              f't_buffer={self.t_buffer}, ' +
                              f'V_th={self.readout_threshold_voltage}')
        except:
            properties_str = ''

        return super()._get_repr(properties_str)


class SinePulse(Pulse):
    """Sinusoidal pulse

    Parameters:
        name: Pulse name
        frequency: Pulse frequency
        phase: Pulse phase
        amplitude: Pulse amplitude. If not set, power must be set.
        power: Pulse power. If not set, amplitude must be set.
        **kwargs: Additional parameters of `Pulse`.

    Notes:
        Either amplitude or power must be set, depending on the instrument
        that should output the pulse.
    """
    def __init__(self,
                 name: str = None,
                 frequency: float = None,
                 phase: float = None,
                 amplitude: float = None,
                 power: float = None,
                 **kwargs):
        super().__init__(name=name, **kwargs)

        self.frequency = self._value_or_config('frequency', frequency)
        self.phase = self._value_or_config('phase', phase)
        self.power = self._value_or_config('power', power)
        self.amplitude = self._value_or_config('amplitude', amplitude)

    def __repr__(self):
        properties_str = ''
        try:
            properties_str = f'f={freq_to_str(self.frequency)}'
            if self.power is not None:
                properties_str += f', power={self.power} dBm'

            if self.amplitude is not None:
                properties_str += f', A={self.amplitude} V'

            properties_str += f', t_start={self.t_start}'
            properties_str += f', duration={self.duration}'
        except:
            pass

        return super()._get_repr(properties_str)


    def get_voltage(self, t: Union[float, Sequence]) -> Union[float, np.ndarray]:
        """Get voltage(s) at time(s) t.

        Raises:
            AssertionError: not all ``t`` between `Pulse`.t_start and
                `Pulse`.t_stop
        """
        assert self.t_start <= np.min(t) and np.max(t) <= self.t_stop, \
            f"voltage at {t} s is not in the time range " \
            f"{self.t_start} s - {self.t_stop} s of pulse {self}"
        if self.phase is None:
            return self.amplitude * np.sin(2 * np.pi * self.frequency * (t - self.t_start))
        else:
            return self.amplitude * np.sin(2 * np.pi * (self.frequency * t + self.phase / 360))


class FrequencyRampPulse(Pulse):
    """Linearly increasing/decreasing frequency `Pulse`.

    Parameters:
        name: Pulse name
        frequency_start: Start frequency
        frequency_stop: Stop frequency.
        frequency: Center frequency, only used if ``frequency_start`` and
            ``frequency_stop`` not used.
        frequency_deviation: Frequency deviation, only used if
            ``frequency_start`` and ``frequency_stop`` not used.
        frequency_final: Can be either ``start`` or ``stop`` indicating the
            frequency when reaching ``frequency_stop`` should go back to the
            initial frequency or stay at current frequency. Useful if the
            pulse doesn't immediately stop at the end (this depends on how
            the corresponding instrument/interface is programmed).
        amplitude: Pulse amplitude. If not set, power must be set.
        power: Pulse power. If not set, amplitude must be set.
        frequency_sideband: Sideband frequency to apply. This feature must
            be existent in interface. Not used if not set.
        **kwargs: Additional parameters of `Pulse`.

    Notes:
        Either amplitude or power must be set, depending on the instrument
        that should output the pulse.
    """
    def __init__(self,
                 name: str = None,
                 frequency_start: float = None,
                 frequency_stop: float = None,
                 frequency: float = None,
                 frequency_deviation: float = None,
                 frequency_final: str = 'stop',
                 amplitude: float = None,
                 power: float = None,
                 frequency_sideband: float = None,
                 **kwargs):
        super().__init__(name=name, **kwargs)

        if frequency_start is not None and frequency_stop is not None:
            self.frequency = (frequency_start + frequency_stop) / 2
            self.frequency_deviation = (frequency_stop - frequency_start)
        else:
            self.frequency = frequency
            if self.frequency is None:
                self.frequency = self.pulse_config.get('frequency', None)

            self.frequency_deviation = frequency_deviation
            if self.frequency_deviation is  None:
                self.frequency_deviation = self.pulse_config.get(
                    'frequency_deviation', None)

        self._frequency_final = frequency_final
        self.frequency_sideband = self._value_or_config('frequency_sideband',
                                                        frequency_sideband)

        self.amplitude = self._value_or_config('amplitude', amplitude)
        self.power = self._value_or_config('power', power)

    @property
    def frequency_start(self):
        return self.frequency - self.frequency_deviation

    @frequency_start.setter
    def frequency_start(self, frequency_start):
        frequency_stop = self.frequency_stop
        self.frequency = (frequency_start + frequency_stop) / 2
        self.frequency_deviation = (frequency_stop - frequency_start) / 2

    @property
    def frequency_stop(self):
        return self.frequency + self.frequency_deviation

    @frequency_stop.setter
    def frequency_stop(self, frequency_stop):
        frequency_start = self.frequency_start
        self.frequency = (frequency_start + frequency_stop) / 2
        self.frequency_deviation = (frequency_stop - frequency_start) / 2

    @property
    def frequency_final(self):
        if self._frequency_final == 'start':
            return self.frequency_start
        elif self._frequency_final == 'stop':
            return self.frequency_stop
        else:
            return self._frequency_final

    @frequency_final.setter
    def frequency_final(self, frequency_final):
        self._frequency_final = frequency_final

    def __repr__(self):
        properties_str = ''
        try:
            properties_str = f'f={freq_to_str(self.frequency)}'
            properties_str += f', f_dev={freq_to_str(self.frequency_deviation)}'
            if self.frequency_sideband is not None:
                properties_str += ', f_sb={freq_to_str(self.frequency_sideband)}'
            properties_str += f', power={self.power}'
            properties_str += f', t_start={self.t_start}'
            properties_str += f', duration={self.duration}'
        except:
            pass

        return super()._get_repr(properties_str)


class DCPulse(Pulse):
    """DC (fixed-voltage) `Pulse`.

    Parameters:
        name: Pulse name
        amplitue: Pulse amplitude
        **kwargs: Additional parameters of `Pulse`.
    """
    def __init__(self,
                 name: str = None, amplitude=None, **kwargs):
        super().__init__(name=name, **kwargs)
        self.amplitude = self._value_or_config('amplitude', amplitude)

        if self.amplitude is None:
            raise AttributeError("'{}' object has no attribute "
                                 "'amplitude'".format(self.__class__.__name__))

    def __repr__(self):
        properties_str = ''
        try:
            properties_str += f'A={self.amplitude}'
            properties_str += f', t_start={self.t_start}'
            properties_str += f', duration={self.duration}'
        except:
            pass

        return super()._get_repr(properties_str)

    def get_voltage(self, t: Union[float, Sequence]) -> Union[float, np.ndarray]:
        """Get voltage(s) at time(s) t.

        Raises:
            AssertionError: not all ``t`` between `Pulse`.t_start and
                `Pulse`.t_stop
        """
        assert self.t_start <= np.min(t) and np.max(t) <= self.t_stop, \
            f"voltage at {t} s is not in the time range " \
            f"{self.t_start} s - {self.t_stop} s of pulse {self}"

        if isinstance(t, collections.Iterable):
            return np.ones(len(t)) * self.amplitude
        else:
            return self.amplitude


class DCRampPulse(Pulse):
    """Linearly ramping voltage `Pulse`.

    Parameters:
        name: Pulse name
        amplitude_start: Start amplitude of pulse.
        amplitude_stop: Final amplitude of pulse.
        **kwargs: Additional parameters of `Pulse`.
    """
    def __init__(self,
                 name: str = None,
                 amplitude_start: float = None,
                 amplitude_stop: float = None,
                 **kwargs):
        super().__init__(name=name, **kwargs)

        self.amplitude_start = self._value_or_config('amplitude_start',
                                                     amplitude_start)
        self.amplitude_stop = self._value_or_config('amplitude_stop',
                                                    amplitude_stop)

    def __repr__(self):
        properties_str = ''
        try:
            properties_str = f'A_start={self.amplitude_start}'
            properties_str += f', A_stop={self.amplitude_stop}'
            properties_str += f', t_start={self.t_start}'
            properties_str += f', duration={self.duration}'
        except:
            pass

        return super()._get_repr(properties_str)

    def get_voltage(self, t: Union[float, Sequence]) -> Union[float, np.ndarray]:
        """Get voltage(s) at time(s) t.

        Raises:
            AssertionError: not all ``t`` between `Pulse`.t_start and
                `Pulse`.t_stop
        """
        assert self.t_start <= np.min(t) and np.max(t) <= self.t_stop, \
            f"voltage at {t} s is not in the time range {self.t_start} s " \
            f"- {self.t_stop} s of pulse {self}"

        slope = (self.amplitude_stop - self.amplitude_start) / self.duration
        offset = self.amplitude_start - slope * self.t_start

        return offset + slope * t


class TriggerPulse(Pulse):
<<<<<<< HEAD
    """Triggering pulse.
=======
    duration = .1e-6
>>>>>>> 3cee3961

    Parameters:
        name: Pulse name.
        duration: Pulse duration (default 100 ns).
        amplitude: Pulse amplitude (default 1V).
        **kwargs: Additional parameters of `Pulse`.

    """
    duration = 100e-9

    def __init__(self,
                 name: str = 'trigger',
                 duration: float = duration,
                 **kwargs):
        super().__init__(name=name, duration=duration, **kwargs)
        self.amplitude = self._value_or_config('amplitude', 1.0)

    def __repr__(self):
        try:
            properties_str = f't_start={self.t_start}, duration={self.duration}'
        except:
            properties_str = ''
        return super()._get_repr(properties_str)

    def get_voltage(self, t: Union[float, Sequence]) -> Union[float, np.ndarray]:
        """Get voltage(s) at time(s) t.

        Raises:
            AssertionError: not all ``t`` between `Pulse`.t_start and
                `Pulse`.t_stop
        """
        assert self.t_start <= np.min(t) and np.max(t) <= self.t_stop, \
            f"voltage at {t} s is not in the time range " \
            f"{self.t_start} s - {self.t_stop} s of pulse {self}"

        # Amplitude can only be provided in an implementation.
        # This is dependent on input/output channel properties.
        if isinstance(t, collections.Iterable):
            return np.ones(len(t)) * self.amplitude
        else:
            return self.amplitude


class MarkerPulse(Pulse):
    """Marker pulse

    Parameters:
        name: Pulse name.
        amplitude: Pulse amplitude (default 1V).
        **kwargs: Additional parameters of `Pulse`.

    """
    def __init__(self,
                 name: str = None,
                 **kwargs):
        super().__init__(name=name, **kwargs)
        self.amplitude = self._value_or_config('amplitude', 1.0)

    def __repr__(self):
        try:
            properties_str = 't_start={self.t_start}, duration={self.duration}'
        except:
            properties_str = ''
        return super()._get_repr(properties_str)

    def get_voltage(self, t: Union[float, Sequence]) -> Union[float, np.ndarray]:
        """Get voltage(s) at time(s) t.

        Raises:
            AssertionError: not all ``t`` between `Pulse`.t_start and
                `Pulse`.t_stop
        """
        assert self.t_start <= np.min(t) and np.max(t) <= self.t_stop, \
            f"voltage at {t} s is not in the time range " \
            f"{self.t_start} s - {self.t_stop} s of pulse {self}"

        # Amplitude can only be provided in an implementation.
        # This is dependent on input/output channel properties.
        if isinstance(t, collections.Iterable):
            return np.ones(len(t)) * self.amplitude
        else:
            return self.amplitude


class TriggerWaitPulse(Pulse):
    """Pulse that wait until condition is met and then applies trigger

    Parameters:
        name: Pulse name
        t_start: Pulse start time.
        **kwargs: Additional parameters of `Pulse`.

    Note:
        Duration is fixed at 0s.

    See Also:
        `SteeredInitialization`
    """
    def __init__(self,
                 name: str = None,
                 t_start: float = None,
                 **kwargs):
        super().__init__(name=name, t_start=t_start, duration=0, **kwargs)

    def __repr__(self):
        try:
            properties_str = 't_start={self.t_start}, duration={self.duration}'
        except:
            properties_str = ''

        return super()._get_repr(properties_str)


class MeasurementPulse(Pulse):
    """Pulse that is only used to signify an acquiition

    This pulse is not directed to any interface other than the acquisition
    interface.

    Parameters:
        name: Pulse name.
        acquire: Acquire pulse (default True)
        **kwargs: Additional parameters of `Pulse`.

    Todo:
        Verify that it is not directed to any other pulse.
    """
    def __init__(self, name=None, acquire=True, **kwargs):
        super().__init__(name=name, acquire=acquire, **kwargs)

    def __repr__(self):
        try:
            properties_str = f't_start={self.t_start}, duration={self.duration}'
        except:
            properties_str = ''
        return super()._get_repr(properties_str)

    def get_voltage(self, t: Union[float, Sequence]) -> Union[float, np.ndarray]:
        """Get voltage(s) at time(s) t.

        Raises:
            AssertionError: not all ``t`` between `Pulse`.t_start and
                `Pulse`.t_stop
        """
        raise NotImplementedError('Measurement pulses do not have a voltage')


class CombinationPulse(Pulse):
    """Pulse that is a combination of multiple pulse types.

    Like any other pulse, a CombinationPulse has a name, t_start and t_stop.
    t_start and t_stop are calculated and updated from the pulses that make up
    the combination.

    A CombinationPulse is itself a child of the Pulse class, therefore a
    CombinationPulse can also be used in consecutive combinations like:

    >>> CombinationPulse1 = SinePulse1 + DCPulse
    >>>CombinationPulse2 = SinePulse2 + CombinationPulse1

    Examples:
        >>> CombinationPulse = SinePulse + DCPulse
        >>> CombinationPulse = DCPulse * SinePulse

    Parameters:
        name: The name for this CombinationPulse.
        pulse1: The first pulse this combination is made up from.
        pulse2: The second pulse this combination is made up from.
        relation: The relation between pulse1 and pulse2.
            This must be one of the following:

            * '+'     :   pulse1 + pulse2
            * '-'     :   pulse1 - pulse2
            * '*'     :   pulse1 * pulse2

        **kwargs: Additional kwargs of `Pulse`.

    """

    def __init__(self,
                 name: str = None,
                 pulse1: Pulse = None,
                 pulse2: Pulse = None,
                 relation: str = None,
                 **kwargs):
        super().__init__(name=name, **kwargs)

        self.pulse1 = pulse1
        self.pulse2 = pulse2
        self.relation = relation

        assert isinstance(pulse1, Pulse), 'pulse1 needs to be a Pulse'
        assert isinstance(pulse2, Pulse), 'pulse2 needs to be a Pulse'
        assert relation in ['+', '-', '*'], 'relation has a non-supported value'

    @property_ignore_setter
    def t_start(self):
        return min(self.pulse1.t_start, self.pulse2.t_start)

    @property_ignore_setter
    def t_stop(self):
        return max(self.pulse1.t_stop, self.pulse2.t_stop)

    @property
    def combination_string(self):
        if isinstance(self.pulse1, CombinationPulse):
            pulse1_string = self.pulse1.combination_string
        else:
            pulse1_string = self.pulse1.name
        if isinstance(self.pulse2, CombinationPulse):
            pulse2_string = self.pulse2.combination_string
        else:
            pulse2_string = self.pulse2.name
        return '({pulse1} {relation} {pulse2})'.format(pulse1=pulse1_string,
                                                       relation=self.relation,
                                                       pulse2=pulse2_string)

    @property
    def pulse_details(self):
        if isinstance(self.pulse1, CombinationPulse):
            pulse1_details = self.pulse1.pulse_details
        else:
            pulse1_details = f'\t {self.pulse1.name} : {repr(self.pulse1)}\n'
        if isinstance(self.pulse2, CombinationPulse):
            pulse2_details = self.pulse2.pulse_details
        else:
            pulse2_details = f'\t {self.pulse2.name} : {repr(self.pulse2)}\n'
        return pulse1_details + pulse2_details

    def __repr__(self):
        properties_str = ''
        try:
            properties_str = 'combination: {self.combination}'
            properties_str += ', {self.pulse_details}'
        except:
            pass

        return super()._get_repr(properties_str)


    def get_voltage(self, t: Union[float, Sequence]) -> Union[float, np.ndarray]:
        """Get voltage(s) at time(s) t.

        Raises:
            AssertionError: not all ``t`` between `Pulse`.t_start and
                `Pulse`.t_stop
        """
        assert self.t_start <= np.min(t) and np.max(t) <= self.t_stop, \
            "voltage at {} s is not in the time range {} s - {} s of " \
            "pulse {}".format(t, self.t_start, self.t_stop, self)

        result1 = np.zeros(t.shape[0])
        result2 = np.zeros(t.shape[0])

        pulse1_t = t[np.all([self.pulse1.t_start <= t, t <= self.pulse1.t_stop],
                            axis=0)]
        pulse2_t = t[np.all([self.pulse2.t_start <= t, t <= self.pulse2.t_stop],
                            axis=0)]

        voltage1 = self.pulse1.get_voltage(pulse1_t)
        voltage2 = self.pulse2.get_voltage(pulse2_t)

        result1[np.all([self.pulse1.t_start <= t, t <= self.pulse1.t_stop],
                       axis=0)] = voltage1
        result2[np.all([self.pulse2.t_start <= t, t <= self.pulse2.t_stop],
                       axis=0)] = voltage2

        if self.relation == '+':
            return result1 + result2
        elif self.relation == '-':
            return result1 - result2
        elif self.relation == '*':
            return result1 * result2


class AWGPulse(Pulse):
    """Arbitrary waveform pulses that can be implemented by AWGs.

    This class allows the user to create a truly arbitrary pulse by either:
        - providing a function that converts time-stamps to waveform points
        - an array of waveform points

    The resulting AWGPulse can be sampled at different sample rates,
    interpolating between waveform points if necessary.

    Parameters:
        name: Pulse name.
        fun: The function used for calculating waveform points based on
            time-stamps.
        wf_array: Numpy array of (float) with time-stamps and waveform points.
        interpolate: Use interpolation of the wf_array.

    """

    def __init__(self,
                 name: str = None,
                 fun:Callable = None,
                 wf_array: np.ndarray = None,
                 interpolate: bool = True,
                 **kwargs):
        super().__init__(name=name, **kwargs)

        if fun:
            if not callable(fun):
                raise TypeError('The argument `function` must be a callable function.')
            self.from_function = True
            self.function = fun
        elif wf_array is not None:
            if not type(wf_array) == np.ndarray:
                raise TypeError('The argument `array` must be of type `np.ndarray`.')
            if not len(wf_array) == 2:
                raise TypeError('The argument `array` must be of length 2.')
            if not len(wf_array[0]) == len(wf_array[1]):
                raise TypeError('The argument `array` must have equal time-stamps and waveform points')
            assert np.all(np.diff(wf_array[0]) > 0), 'the time-stamps must be increasing'
            self.t_start = wf_array[0][0]
            self.t_stop = wf_array[0][-1]
            self.from_function = False
            self.array = wf_array
            self.interpolate = interpolate
        else:
            raise TypeError('Provide either a function or an array.')

    @classmethod
    def from_array(cls, array, **kwargs):
        return cls(wf_array=array, **kwargs)

    @classmethod
    def from_function(cls, function, **kwargs):
        return cls(fun=function, **kwargs)

    def __repr__(self):
        properties_str = ''
        try:
            if self.from_function:
                properties_str = f'function:{self.function}'
            else:
                properties_str = f'array:{self.array.shape}'
            properties_str += ', t_start={self.t_start}'
            properties_str += ', duration={self.duration}'
        except:
            pass
        return super()._get_repr(properties_str)

    def get_voltage(self, t: Union[float, Sequence]) -> Union[float, np.ndarray]:
        """Get voltage(s) at time(s) t.

        Raises:
            AssertionError: not all ``t`` between `Pulse`.t_start and
                `Pulse`.t_stop
        """
        assert self.t_start <= np.min(t) and np.max(t) <= self.t_stop, \
            "voltage at {} s is not in the time range {} s - {} s of " \
            "pulse {}".format(t, self.t_start, self.t_stop, self)

        if self.from_function:
            return self.function(t)
        else:
            if self.interpolate:
                return np.interp(t, self.array[0], self.array[1])
            elif np.in1d(t, self.array[0]).all():
                mask = np.in1d(self.array[0], t)
                return self.array[1][mask]
            else:
                raise IndexError('All requested t-values must be in wf_array since interpolation is disabled.')<|MERGE_RESOLUTION|>--- conflicted
+++ resolved
@@ -155,13 +155,8 @@
         # Setup pulse config
         try:
             # Set pulse_config from SilQ environment config
-<<<<<<< HEAD
             self.pulse_config = silq.config[self.environment].pulses[self.name]
-        except KeyError:
-=======
-            self.pulse_config = config[self.environment].pulses[self.name]
         except (KeyError, TypeError):
->>>>>>> 3cee3961
             self.pulse_config = None
         try:
             # Set properties_config from SilQ environment config
@@ -888,7 +883,7 @@
         **kwargs: Additional parameters of `Pulse`.
     """
     def __init__(self,
-                 name: str = None, amplitude=None, **kwargs):
+                 name: str = None, amplitude: float = None, **kwargs):
         super().__init__(name=name, **kwargs)
         self.amplitude = self._value_or_config('amplitude', amplitude)
 
@@ -975,11 +970,7 @@
 
 
 class TriggerPulse(Pulse):
-<<<<<<< HEAD
     """Triggering pulse.
-=======
-    duration = .1e-6
->>>>>>> 3cee3961
 
     Parameters:
         name: Pulse name.
