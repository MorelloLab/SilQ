from typing import Union, Sequence, Callable
import numpy as np
import collections
import logging

from silq.tools.general_tools import get_truth, property_ignore_setter, \
    freq_to_str, is_between

from qcodes.instrument.parameter_node import ParameterNode, parameter
from qcodes.instrument.parameter import Parameter
from qcodes.utils import validators as vals

__all__ = ['Pulse', 'SteeredInitialization', 'SinePulse', 'FrequencyRampPulse',
           'DCPulse', 'DCRampPulse', 'TriggerPulse', 'MarkerPulse',
           'TriggerWaitPulse', 'MeasurementPulse', 'CombinationPulse',
           'AWGPulse', 'pulse_conditions']

# Set of valid connection conditions for satisfies_conditions. These are
# useful when multiple objects have distinct satisfies_conditions kwargs
pulse_conditions = ['name', 'parent_name', 'id', 't', 't_start', 't_stop',
                    'duration', 'acquire', 'initialize', 'connection',
                    'amplitude', 'enabled', 'average', 'pulse_class']

logger = logging.getLogger(__name__)


class Pulse(ParameterNode):
    """ Representation of physical pulse, component in a `PulseSequence`.

    A Pulse is a representation of a physical pulse, usually one that is
    outputted by an instrument. All pulses have specific timings, defined by
    ``t_start``, ``t_stop``, and ``duration``. Additional attributes specify
    ancillary properties, such as if the acquisition instrument should
    ``acquire`` the pulse. Specific pulse types (subclasses of `Pulse`) have
    additional properties, such as a ``frequency``.

    Pulses can be added to a `PulseSequence`, which can in turn be targeted by
    the `Layout`. Here, each `Pulse` is targeted to a `Connection`, which can
    modify the pulse (e.g. applying an amplitude scale). Next the pulse is
    targeted by the output and input `InstrumentInterface` of the connection,
    which provide an instrument-specific implementation of the pulse.

    Pulses usually have a name, which is used to retrieve any default properties
    from the config. If the pulse name is an entry in
    ``silq.config.{environment}.pulses``, the properties in that entry are
    used by default. These default values can be overridden by either passing
    them explicitly during the pulse initialization, or afterwards.

    Example:
        If ``silq.config.{environment}.pulses`` contains:

        >>> {'read': {'amplitude': 0.5, 'duration': 100e-3}}

        Then creating the following pulse will partially use these properties:

        >>> DCPulse('read', duration=200e-3)
        DCPulse('read', amplitude=0.5, duration=200e-3)

        Here the default ``amplitude`` value is used, but the duration is
        overridden during initialization.

    Parameters:
        name: Pulse name. If corresponding name is registered in pulse
            config, its properties will be copied to the pulse.
        id: Unique pulse identifier, assigned when added to `PulseSequence` if
            it already has another pulse with same name. Pre-existing pulse will
            be assigned id 0, and will increase for each successive pulse added.
        full_name: Pulse name, including id if not None.
            If id is not None, full_name is '{name}[{id}]'
        environment: Config environment to use for pulse config. If not set,
            default environment (``silq.config.properties.default_environment``)
            is used.
        t_start: Pulse start time. If undefined and added to `PulseSequence`, it
            will be set to `Pulse`.t_stop of last pulse.
            If no pulses are present, it will be set to zero.
        t_stop: Pulse stop time. Is updated whenever ``t_start`` or ``duration``
            is changed. Changing this modifies ``duration`` but not ``t_start``.
        duration: Pulse duration.
        acquire: Flag to acquire pulse. If True, pulse will be passed on to the
            acquisition `InstrumentInterface` by the `Layout` during targeting.
        initialize: Pulse is used for initialization. This signals that the
            pulse can exist before the pulse sequence starts. In this case,
            pulse duration should be zero.
        connection (Connection): Connection that pulse is targeted to.
            Is only set for targeted pulse.
        enabled: Pulse is enabled. If False, it still exists in a
            PulseSequence, but is not included in targeting.
        average: Pulse acquisition average mode. Allowed modes are:

            * **'none'**: No averaging (return ``samples x points_per_trace``).
            * **'trace'**: Average over time (return ``points_per_trace``).
            * **'point'**: Average over time and sample (return single point).
            * **'point_segment:{N}'** Segment trace into N segment, average
              each segment into a point.

        connection_label: `Connection` label that Pulse should be targeted to.
            These are defined in ``silq.config.{environment}.connections``.
            If unspecified, pulse can only be targeted if
            ``connection_requirements`` uniquely determine connection.
        connection_requirements: Requirements that a connection must satisfy for
            targeting. If ``connection_label`` is defined, these are ignored.
        pulse_config: Pulse config whose attributes to match. If it exists,
            equal to ``silq.config.{environment}.pulses.{pulse.name}``,
            otherwise equal to zero.
        properties_config: General properties config whose attributes to match.
            If it exists, equal to ``silq.config.{environment}.properties``,
            otherwise None. Only `Pulse`.properties_attrs are matched.
        properties_attrs (List[str]): Attributes in properties config to match.
            Should be defined in ``__init__`` before calling ``Pulse.__init__``.
        implementation (PulseImplementation): Pulse implementation for targeted
            pulse, see `PulseImplementation`.
        connect_to_config: Connect parameters to the config (default True)
    """
    # base config link to use for connecting pulse parameters to the config
    # Changing this will only affect pulses instantiated after change
    config_link = 'environment:pulses'
    multiple_senders = False

    def __init__(self,
                 name: str = None,
                 id: int = None,
                 t_start: float = None,
                 t_stop: float = None,
                 duration: float = None,
                 acquire: bool = False,
                 initialize: bool = False,
                 connection = None,
                 enabled: bool = True,
                 average: str = 'none',
                 connection_label: str = None,
                 connection_requirements: dict = {},
                 connect_to_config: bool = True,
                 parent: ParameterNode = None):
        super().__init__(use_as_attributes=True,
                         log_changes=False,
                         parent=parent,
                         simplify_snapshot=True)

        self.name = Parameter(initial_value=name, vals=vals.Strings(), set_cmd=None)
        self.id = Parameter(initial_value=id, vals=vals.Ints(allow_none=True),
                            set_cmd=None, wrap_get=False)
        self.full_name = Parameter()
        self['full_name'].get()  # Update to latest value

        ### Set attributes
        # Set attributes that can also be retrieved from pulse_config
        self.t_start = Parameter(initial_value=t_start,
                                 unit='s', set_cmd=None, wrap_get=False)
        self['t_start']._relative_value = t_start
        self.duration = Parameter(
            initial_value=duration, unit='s', set_cmd=None, wrap_get=False,
            vals=vals.Numbers(min_value=0, allow_none=True)
        )
        self.t_stop = Parameter(unit='s', wrap_get=False)

        # We separately set and get t_stop to ensure duration is also updated
        self.t_stop = t_stop
        self['t_stop'].get()

        # Since t_stop get/set cmd depends on t_start and duration, we perform
        # another set to ensure that duration is also set if t_stop is not None
        if self['t_stop'].raw_value is not None:
            self.t_stop = self['t_stop'].raw_value
        self.connection_label = Parameter(initial_value=connection_label, set_cmd=None)

        # Set attributes that should not be retrieved from pulse_config
        self.acquire = Parameter(initial_value=acquire, vals=vals.Bool(), set_cmd=None)
        self.initialize = Parameter(initial_value=initialize, vals=vals.Bool(), set_cmd=None)
        self.enabled = Parameter(initial_value=enabled, vals=vals.Bool(), set_cmd=None)
        self.connection = Parameter(initial_value=connection, set_cmd=None)
        self.average = Parameter(initial_value=average, vals=vals.Strings(), set_cmd=None)

        # Pulses can have a PulseImplementation after targeting
        self.implementation = None

        # List of potential connection requirements.
        # These can be set so that the pulse can only be sent to connections
        # matching these requirements
        self.connection_requirements = connection_requirements

        self._connected_to_config = False
        if connect_to_config:
            # Sets _connected_to_config to True
            self._connect_parameters_to_config()

    @parameter
    def average_vals(self, parameter, value):
        if value in ['none', 'trace', 'point']:
            return True
        elif ('point_segment' in value or 'trace_segment' in value):
            return True
        else:
            return False

    @parameter
    def full_name_get(self, parameter):
        full_name = self.name

        if getattr(self.parent, 'name', None):
            full_name = f'{self.parent.name}.{full_name}'

        if self.id is not None:
            full_name = f'{full_name}[{self.id}]'

        return full_name

    @parameter
    def t_start_set_parser(self, parameter, t_start):
        if t_start is not None:
            t_start = round(t_start, 11)
        return t_start

    @parameter
    def t_start_set(self, parameter, t_start):
        if t_start is not None:
            if self.parent is not None:
                if t_start < self.parent.t_start:
                    raise RuntimeError('pulse.t_start cannot be less than pulse_sequence.t_start')

                parameter._relative_value = round(t_start - self.parent.t_start, 11)
            else:
                parameter._relative_value = round(t_start, 11)

        # Emit a t_stop signal when t_start is set
        parameter._latest['raw_value'] = t_start
        self['t_stop'].set(self.t_stop, evaluate=False)

    @parameter
    def t_start_get(self, parameter):
        t_start = parameter._relative_value

        if t_start is None:
            return t_start

        if self.parent is not None:
            t_start += self.parent.t_start

        return round(t_start, 11)

    @parameter
    def duration_set_parser(self, parameter, duration):
        if duration is not None:
            duration = round(duration, 11)
        return duration

    @parameter
    def duration_set(self, parameter, duration):
        # Emit a t_stop signal when duration is set
        self['duration']._latest['raw_value'] = duration
        self['t_stop'].set(self.t_stop, evaluate=False)

    @parameter
    def t_stop_get(self, parameter):
        if self.t_start is not None and self.duration is not None:
            val = round(self.t_start + self.duration, 11)
        else:
            val = None
        parameter._save_val(val)  # Explicit save_val since we don't wrap_get
        return val

    @parameter
    def t_stop_set(self, parameter, t_stop):
        if t_stop is not None:
            # Setting duration sends a signal for duration
            # do not evaluate as it otherwise sends a second t_stop signal
            self['duration'].set(round(t_stop - self.t_start, 11),
                                 evaluate=False)

    def __eq__(self, other):
        """Comparison when pulses are equal

        Pulses are equal if all of their parameters (excluding list below) are
        equal. Furthermore, their classes need to be identical, which further
        means that any non-pulse object will never be equal.

        Connections are handled slightly differently. For pulses to be the same,
        they must either have the same connection or connection_label.
        Alternatively, if one pulse has a connection and the other a connection
        label, the label of the first pulse's connection is compared instead.
        If one pulse has a connection/connection label, and the other has
        neither, the pulses are not equal.

        Excluded parameters:
            - id
            - connection_requirements

        Returns:
            True if all above conditions hold, False otherwise.
        """
        exclude_parameters = ['connection', 'connection_label', 'id', 'full_name']

        if not self.matches_parameter_node(other, exclude_parameters=exclude_parameters):
            return False

        # Perform additional checks based on connection (labels).
        # Pulses are equal if they have the same connection, or has a matching
        # label, or if both pulses don't have a connection and connection label.
        if self.connection is not None:
            if other.connection is not None:
                return self.connection == other.connection
            elif other.connection_label is not None:
                return self.connection.label == other.connection_label
            else:
                return False
        elif self.connection_label is not None:
            if other.connection is not None:
                return self.connection_label == other.connection.label
            elif other.connection_label is not None:
                return self.connection_label == other.connection_label
            else:
                return False
        else:
            return other.connection is None and other.connection_label is None

    def __ne__(self, other):
        return not self.__eq__(other)

    def __hash__(self):
        """Define custom hash, used for creating a set of unique elements"""
        return hash(tuple(sorted(self.parameters.items())))

    def __bool__(self):
        """Pulse is always equal to True"""
        return True

    def __add__(self,
                other: 'Pulse') -> 'CombinationPulse':
        """ This method is called when adding two pulses: ``pulse1 + pulse2``.

        Args:
            other: The pulse instance to be added to self.

        Returns:
            A new pulse instance representing the combination of two pulses.

        """
        name = f'CombinationPulse_{id(self)+id(other)}'
        return CombinationPulse(name, self, other, '+')

    def __radd__(self, other) -> 'Pulse':
        """ This method is called when reverse adding something to a pulse.

        The reason this method is implemented is so that the user can sum over
        multiple pulses by performing:

        >>> combination_pulse = sum([pulse1, pulse2, pulse3])

        The sum method actually tries calling 0.__add__(pulse1), which doesn't
        exist, so it is converted into pulse1.__radd__(0).

        Args:
            other: an instance of unknown type that might be int(0)

        Returns:
            Either self (if other is zero) or self + other.

        """
        if other == 0:
            return self
        else:
            return self.__add__(other)

    def __sub__(self, other: 'Pulse') -> 'CombinationPulse':
        """Called when subtracting two pulses: ``pulse1 - pulse2``

        Args:
            other: The pulse instance to be subtracted from self.

        Returns:
            A new pulse instance representing the combination of two pulses.
        """
        name = f'CombinationPulse_{id(self)+id(other)}'
        return CombinationPulse(name, self, other, '-')

    def __mul__(self, other: 'Pulse') -> 'CombinationPulse':
        """Called when multiplying two pulses: ``pulse1 * pulse2``.

        Args:
            other: The pulse instance to be multiplied with self.

        Returns:
            A new pulse instance representing the combination of two pulses.

        """
        name = f'CombinationPulse_{id(self)+id(other)}'
        return CombinationPulse(name, self, other, '*')

    def __copy__(self):
        """Create a copy of the pulse.

        Aside from using the default copy feature of the ParameterNode, this
        also connects the copied parameters to the config if the original ones
        are also connected
        """
        return self.copy(connect_to_config=True)

    def copy(self, connect_to_config=True):
        self_copy = super().__copy__()
        self_copy.parent = self.parent

<<<<<<< HEAD
        if self._connected_to_config:
=======
        if connect_to_config and self._connected_to_config:
>>>>>>> 5ef38dfa
            self_copy._connect_parameters_to_config()
        return self_copy

    def __repr__(self):
        properties_str = f't_start={self.t_start}'
        properties_str += f', duration={self.duration}'
        return self._get_repr(properties_str)

    def _get_repr(self, properties_str):
        """Get standard representation for pulse.

        Should be appended in each Pulse subclass."""
        if self.connection:
            properties_str += f'\n\tconnection: {self.connection}'
        elif self.connection_label:
            properties_str += f'\n\tconnection_label: {self.connection_label}'
        if self.connection_requirements:
            properties_str += f'\n\trequirements: {self.connection_requirements}'
        if hasattr(self, 'additional_pulses') and self.additional_pulses:
            properties_str += '\n\tadditional_pulses:'
            for pulse in self.additional_pulses:
                pulse_repr = '\t'.join(repr(pulse).splitlines(True))
                properties_str += f'\n\t{pulse_repr}'

        pulse_class = self.__class__.__name__
        return f'{pulse_class}({self.full_name}, {properties_str})'

    def _connect_parameters_to_config(self, parameters=None):
        """Connect Pulse parameters to config using Pulse.config_link.

        By connecting a parameter, every time the corresponding config value
        changes, this in turn changes the parameter value.

        The config link is {Pulse.config_link}.{self.name}.{parameter.name}

        Args:
             parameters: Parameters to Connect. Can be

             - None: Connect all parameters in self.parameters
             - str list: Connect all parameter with given string names
             - Parameter list: Connect all parameters in list
        """
        if isinstance(parameters, list):
            if isinstance(parameters[0], str):
                parameters = {parameter: self.parameters[parameter]
                              for parameter in parameters}
            else:
                parameters = {parameter.name: parameter
                              for parameter in parameters}
        elif parameters is None:
            parameters = self.parameters

        for parameter_name, parameter in parameters.items():
            config_link = f'{self.config_link}.{self.name}.{parameter_name}'
            # Attach to config, and only update if not explicit value set
            parameter.set_config_link(
                config_link=config_link, update=(parameter.raw_value is None)
            )

        self._connected_to_config = True

    def snapshot_base(self, update: bool=False,
                      params_to_skip_update: Sequence[str]=None):
        snapshot = super().snapshot_base()
        if snapshot['connection']:
            snapshot['connection'] = repr(snapshot['connection'])
        return snapshot

    def satisfies_conditions(self,
                             pulse_class = None,
                             name: str=None,
                             **kwargs) -> bool:
        """Checks if pulse satisfies certain conditions.

        Each kwarg is a condition, and can be a value (equality testing) or it
        can be a tuple (relation, value), in which case the relation is tested.
        Possible relations: '>', '<', '>=', '<=', '=='

        Args:
            pulse_class: Pulse must have specific class.
            name: Pulse must have name, which may include id.
            **kwargs: Additional pulse attributes to be satisfied.
                Examples are ``t_start``, ``connection``, etc.
                Time ``t`` can also be passed, in which case the condition is
                satisfied if t is between `Pulse`.t_start and `Pulse`.t_stop
                (including limits).

        Returns:
            True if all conditions are satisfied.
        """
        if pulse_class is not None and not isinstance(self, pulse_class):
            return False

        if name is not None:
            if name[-1] == ']':
                # Pulse id is part of name
                name, id = name[:-1].split('[')
                kwargs['id'] = int(id)
            if '.' in name:  # Pulse contains pulse sequence with name
                parent_name, name = name.split('.')
                kwargs['parent_name'] = parent_name
            kwargs['name'] = name

        if 'parent_name' in kwargs:
            if getattr(self.parent, 'name', None) != kwargs.pop('parent_name'):
                return False

        for property, val in kwargs.items():
            if val is None:
                continue
            elif property == 't':
                if val < self.t_start or val >= self.t_stop:
                    return False
            elif property not in self.parameters:
                return False
            else:
                # If arg is a tuple, the first element specifies its relation
                if isinstance(val, (list, tuple)):
                    relation, val = val
                    if not get_truth(test_val=self.parameters[property].get_latest(),
                            # test_val=getattr(self, property),
                                     target_val=val,
                                     relation=relation):
                        return False
                elif self.parameters[property]._latest['raw_value'] != val:
                    return False
        else:
            return True

    def get_voltage(self, t: Union[float, Sequence]) -> Union[float, np.ndarray]:
        """Get voltage(s) at time(s) t.

        Raises:
            AssertionError: not all ``t`` between `Pulse`.t_start and
                `Pulse`.t_stop
        """
        raise NotImplementedError('Pulse.get_voltage should be implemented in a subclass')


class SteeredInitialization(Pulse):
    """Initialization pulse to ensure a spin-down electron is loaded.

    This is performed by continuously measuring at the read stage until no blip
    has been measured for ``t_no_blip``, or until ``t_max_wait`` has elapsed.

    Parameters:
        name: Pulse name
        t_no_blip: Min duration without measuring blips. If condition is met,
            an event should be fired to the primary instrument to start the
            pulse sequence.
        t_max_wait: Maximum wait time for the no-blip condition.
            If ``t_max_wait`` has elapsed, an event should be fired to the
            primary instrument to start the pulse seqeuence.
        t_buffer: Duration of a single acquisition buffer. Shorter buffers mean
            that one can more closely approach ``t_no_blip``, but too short
            buffers may cause lagging.
        readout_threshold_voltage: Threshold voltage for a blip.
        **kwargs: Additional parameters of `Pulse`.
    """
    def __init__(self,
                 name: str = None,
                 t_no_blip: float = None,
                 t_max_wait: float = None,
                 t_buffer: float = None,
                 readout_threshold_voltage: float = None,
                 **kwargs):
        super().__init__(name=name, t_start=0, duration=0, initialize=True,
                         **kwargs)

        self.t_no_blip = Parameter(initial_value=t_no_blip, unit='s',
                                   set_cmd=None, vals=vals.Numbers())
        self.t_max_wait = Parameter(initial_value=t_max_wait, unit='s',
                                   set_cmd=None, vals=vals.Numbers())
        self.t_buffer = Parameter(initial_value=t_buffer, unit='s',
                                   set_cmd=None, vals=vals.Numbers())
        self.readout_threshold_voltage = Parameter(initial_value=readout_threshold_voltage,
                                                   unit='V', set_cmd=None,
                                                   vals=vals.Numbers())

        self._connect_parameters_to_config(
            ['t_no_blip', 't_max_wait', 't_buffer', 'readout_threshold_voltage'])

    def __repr__(self):
        try:
            properties_str = (f't_no_blip={self.t_no_blip} ms, ' +
                              f't_max_wait={self.t_max_wait}, ' +
                              f't_buffer={self.t_buffer}, ' +
                              f'V_th={self.readout_threshold_voltage}')
        except:
            properties_str = ''

        return super()._get_repr(properties_str)


class SinePulse(Pulse):
    """Sinusoidal pulse

    Parameters:
        name: Pulse name
        frequency: Pulse frequency
        phase: Pulse phase
        amplitude: Pulse amplitude. If not set, power must be set.
        power: Pulse power. If not set, amplitude must be set.
        offset: amplitude offset, zero by default
        frequency_sideband: Mixer sideband frequency (off by default).
        sideband_mode: Sideband frequency to apply. This feature must
            be existent in interface. Not used if not set.
        phase_reference: What point in the the phase is with respect to.
            Can be two modes:

            - 'absolute': phase is with respect to `Pulse.t_start`.
            - 'relative': phase is with respect to t=0 (phase-coherent).

        **kwargs: Additional parameters of `Pulse`.

    Notes:
        Either amplitude or power must be set, depending on the instrument
        that should output the pulse.
    """
    def __init__(self,
                 name: str = None,
                 frequency: float = None,
                 phase: float = None,
                 amplitude: float = None,
                 power: float = None,
                 offset: float = None,
                 frequency_sideband: float = None,
                 sideband_mode: float = None,
                 phase_reference: str = None,
                 **kwargs):

        super().__init__(name=name, **kwargs)

        self.frequency = Parameter(initial_value=frequency, unit='Hz',
                                   set_cmd=None, vals=vals.Numbers())
        self.phase = Parameter(initial_value=phase, unit='deg', set_cmd=None,
                               vals=vals.Numbers())
        self.power = Parameter(initial_value=power, unit='dBm', set_cmd=None,
                               vals=vals.Numbers())
        self.amplitude = Parameter(initial_value=amplitude, unit='V',
                                   set_cmd=None, vals=vals.Numbers())
        self.offset = Parameter(initial_value=offset, unit='V', set_cmd=None,
                                vals=vals.Numbers())
        self.frequency_sideband = Parameter(initial_value=frequency_sideband,
                                            unit='Hz', set_cmd=None,
                                            vals=vals.Numbers())
        self.sideband_mode = Parameter(initial_value=sideband_mode, set_cmd=None,
                                       vals=vals.Enum('IQ', 'double'))
        self.phase_reference = Parameter(initial_value=phase_reference,
                                         set_cmd=None, vals=vals.Enum('relative',
                                                                      'absolute'))
        self._connect_parameters_to_config(
            ['frequency', 'phase', 'power', 'amplitude', 'phase', 'offset',
             'frequency_sideband', 'sideband_mode', 'phase_reference'])

        if self.sideband_mode is None:
            self.sideband_mode = 'IQ'
        if self.phase_reference is None:
            self.phase_reference = 'absolute'
        if self.phase is None:
            self.phase = 0
        if self.offset is None:
            self.offset = 0

    def __repr__(self):
        properties_str = ''
        try:
            properties_str = f'f={freq_to_str(self.frequency)}'
            properties_str += f', phase={self.phase} deg '
            properties_str += '(rel)' if self.phase_reference == 'relative' else '(abs)'
            if self.power is not None:
                properties_str += f', power={self.power} dBm'

            if self.amplitude is not None:
                properties_str += f', A={self.amplitude} V'

            if self.offset:
                properties_str += f', offset={self.offset} V'
            if self.frequency_sideband is not None:
                properties_str += f'f_sb={freq_to_str(self.frequency_sideband)} ' \
                                  f'{self.sideband_mode}'

            properties_str += f', t_start={self.t_start}'
            properties_str += f', duration={self.duration}'
        except:
            pass

        return super()._get_repr(properties_str)

    def get_voltage(self, t: Union[float, Sequence]) -> Union[float, np.ndarray]:
        """Get voltage(s) at time(s) t.

        Raises:
            AssertionError: not all ``t`` between `Pulse`.t_start and
                `Pulse`.t_stop
        """
        assert is_between(t, self.t_start, self.t_stop), \
            f"voltage at {t} s is not in the time range " \
            f"{self.t_start} s - {self.t_stop} s of pulse {self}"

        if self.phase_reference == 'relative':
            t = t - self.t_start

        amplitude = self.amplitude
        if amplitude is None:
            assert self.power is not None, f'Pulse {self.name} does not have a specified power or amplitude.'
            if self['power'].unit == 'dBm':
                # This formula assumes the source is 50 Ohm matched and power is in dBm
                # A factor of 2 comes from the conversion from amplitude to RMS.
                amplitude = np.sqrt(10**(self.power/10) * 1e-3 * 100)

        waveform = amplitude * np.sin(2 * np.pi * (self.frequency * t + self.phase / 360))
        waveform += self.offset

        return waveform


class FrequencyRampPulse(Pulse):
    """Linearly increasing/decreasing frequency `Pulse`.

    Parameters:
        name: Pulse name
        frequency_start: Start frequency
        frequency_stop: Stop frequency.
        frequency: Center frequency, only used if ``frequency_start`` and
            ``frequency_stop`` not used.
        frequency_deviation: Frequency deviation, only used if
            ``frequency_start`` and ``frequency_stop`` not used.
        frequency_final: Can be either ``start`` or ``stop`` indicating the
            frequency when reaching ``frequency_stop`` should go back to the
            initial frequency or stay at current frequency. Useful if the
            pulse doesn't immediately stop at the end (this depends on how
            the corresponding instrument/interface is programmed).
        amplitude: Pulse amplitude. If not set, power must be set.
        power: Pulse power. If not set, amplitude must be set.
        offset: amplitude offset, zero by default
        frequency_sideband: Sideband frequency to apply. This feature must
            be existent in interface. Not used if not set.
        sideband_mode: Type of mixer sideband ('IQ' by default)

        **kwargs: Additional parameters of `Pulse`.

    Notes:
        Either amplitude or power must be set, depending on the instrument
        that should output the pulse.
    """
    def __init__(self,
                 name: str = None,
                 frequency_start: float = None,
                 frequency_stop: float = None,
                 frequency: float = None,
                 frequency_deviation: float = None,
                 amplitude: float = None,
                 power: float = None,
                 offset: float = None,
                 phase: float = None,
                 frequency_sideband: float = None,
                 sideband_mode=None,
                 phase_reference: str = None,
                 **kwargs):
        super().__init__(name=name, **kwargs)

        if frequency_start is not None and frequency_stop is not None:
            frequency = (frequency_start + frequency_stop) / 2
            frequency_deviation = (frequency_stop - frequency_start) / 2

        self.frequency = Parameter(initial_value=frequency, unit='Hz',
                                   set_cmd=None, vals=vals.Numbers())
        self.frequency_deviation = Parameter(initial_value=frequency_deviation,
                                             unit='Hz', set_cmd=None,
                                             vals=vals.Numbers())
        self.frequency_start = Parameter(unit='Hz', set_cmd=None,
                                         vals=vals.Numbers())
        self.frequency_stop = Parameter(unit='Hz', set_cmd=None,
                                        vals=vals.Numbers())
        self.frequency_sideband = Parameter(initial_value=frequency_sideband,
                                            unit='Hz', set_cmd=None,
                                            vals=vals.Numbers())
        self.sideband_mode = Parameter(initial_value=sideband_mode, set_cmd=None,
                                       vals=vals.Enum('IQ', 'double'))
        self.amplitude = Parameter(initial_value=amplitude, unit='V', set_cmd=None,
                                   vals=vals.Numbers())
        self.power = Parameter(initial_value=power, unit='dBm', set_cmd=None,
                               vals=vals.Numbers())
        self.phase = Parameter(initial_value=phase, unit='deg', set_cmd=None,
                               vals=vals.Numbers())
        self.offset = Parameter(initial_value=offset, unit='V', set_cmd=None,
                                vals=vals.Numbers())
        self.phase_reference = Parameter(initial_value=phase_reference,
                                         set_cmd=None, vals=vals.Enum('relative',
                                                                      'absolute'))
        self._connect_parameters_to_config(
            ['frequency', 'frequency_deviation', 'frequency_start',
             'frequency_stop', 'frequency_sideband', 'sideband_mode',
             'amplitude', 'power', 'phase', 'offset', 'phase_reference'])

        # Set default value for sideband_mode after connecting parameters,
        # because its value may have been retrieved from config
        if self.sideband_mode is not None:
            self.sideband_mode = 'IQ'
        if self.phase is None:
            self.phase = 0
        if self.offset is None:
            self.offset = 0
        if self.phase_reference is None:
            self.phase_reference = 'relative'

    @parameter
    def frequency_start_get(self, parameter):
        return self.frequency - self.frequency_deviation

    @parameter
    def frequency_start_set(self, parameter, frequency_start):
        frequency_stop = self.frequency_stop
        self.frequency = (frequency_start + frequency_stop) / 2
        self.frequency_deviation = (frequency_stop - frequency_start) / 2

    @parameter
    def frequency_stop_get(self, parameter):
        return self.frequency + self.frequency_deviation

    @parameter
    def frequency_stop_set(self, parameter, frequency_stop):
        frequency_start = self.frequency_start
        self.frequency = (frequency_start + frequency_stop) / 2
        self.frequency_deviation = (frequency_stop - frequency_start) / 2

    def __repr__(self):
        properties_str = ''
        try:
            properties_str = f'f={freq_to_str(self.frequency)}'
            properties_str += f', f_dev={freq_to_str(self.frequency_deviation)}'
            if self.frequency_sideband is not None:
                properties_str += f', f_sb={freq_to_str(self.frequency_sideband)}' \
                                  f'{self.sideband_mode}'

            if self.power is not None:
                properties_str += f', power={self.power} dBm'

            if self.amplitude is not None:
                properties_str += f', A={self.amplitude} V'

            if self.offset:
                properties_str += f', offset={self.offset} V'

            properties_str += f', t_start={self.t_start}'
            properties_str += f', duration={self.duration}'
        except:
            pass

        return super()._get_repr(properties_str)

    def get_voltage(self, t):
        frequency_rate = 2 * self.frequency_deviation / self.duration
        frequency_start = self.frequency - self.frequency_deviation

        amplitude = self.amplitude
        if amplitude is None:
            assert self.power is not None, f'Pulse {self.name} does not have a specified power or amplitude.'
            if self['power'].unit == 'dBm':
                # This formula assumes the source is 50 Ohm matched and power is in dBm
                # A factor of 2 comes from the conversion from amplitude to RMS.
                amplitude = np.sqrt(10 ** (self.power / 10) * 1e-3 * 100)
        # Check if phase_reference is defined for backwards-compatibility
        if not hasattr(self, 'phase_reference') or self.phase_reference == 'relative':
            t = t - self.t_start

        return amplitude * np.sin(2 * np.pi * (frequency_start * t + frequency_rate * np.power(t,2) / 2) + self.phase)

class DCPulse(Pulse):
    """DC (fixed-voltage) `Pulse`.

    Parameters:
        name: Pulse name
        amplitue: Pulse amplitude
        **kwargs: Additional parameters of `Pulse`.
    """
    def __init__(self,
                 name: str = None, amplitude: float = None, **kwargs):
        super().__init__(name=name, **kwargs)

        self.amplitude = Parameter(initial_value=amplitude, unit='V',
                                   set_cmd=None)

        self._connect_parameters_to_config(['amplitude'])


    def __repr__(self):
        properties_str = ''
        try:
            properties_str += f'A={self.amplitude}'
            properties_str += f', t_start={self.t_start}'
            properties_str += f', duration={self.duration}'
        except:
            pass

        return super()._get_repr(properties_str)

    def get_voltage(self, t: Union[float, Sequence]) -> Union[float, np.ndarray]:
        """Get voltage(s) at time(s) t.

        Raises:
            AssertionError: not all ``t`` between `Pulse`.t_start and
                `Pulse`.t_stop
        """
        assert is_between(t, self.t_start, self.t_stop), \
            f"voltage at {t} s is not in the time range " \
            f"{self.t_start} s - {self.t_stop} s of pulse {self}"

        if isinstance(t, collections.Iterable):
            return np.ones(len(t)) * self.amplitude
        else:
            return self.amplitude


class DCRampPulse(Pulse):
    """Linearly ramping voltage `Pulse`.

    Parameters:
        name: Pulse name
        amplitude_start: Start amplitude of pulse.
        amplitude_stop: Final amplitude of pulse.
        **kwargs: Additional parameters of `Pulse`.
    """
    def __init__(self,
                 name: str = None,
                 amplitude_start: float = None,
                 amplitude_stop: float = None,
                 **kwargs):
        super().__init__(name=name, **kwargs)

        self.amplitude_start = Parameter(initial_value=amplitude_start,
                                         unit='V', set_cmd=None,
                                         vals=vals.Numbers())
        self.amplitude_stop = Parameter(initial_value=amplitude_stop, unit='V',
                                        set_cmd=None, vals=vals.Numbers())

        self._connect_parameters_to_config(['amplitude_start', 'amplitude_stop'])

    def __repr__(self):
        properties_str = ''
        try:
            properties_str = f'A_start={self.amplitude_start}'
            properties_str += f', A_stop={self.amplitude_stop}'
            properties_str += f', t_start={self.t_start}'
            properties_str += f', duration={self.duration}'
        except:
            pass

        return super()._get_repr(properties_str)

    def get_voltage(self, t: Union[float, Sequence]) -> Union[float, np.ndarray]:
        """Get voltage(s) at time(s) t.

        Raises:
            AssertionError: not all ``t`` between `Pulse`.t_start and
                `Pulse`.t_stop
        """
        assert is_between(t, self.t_start, self.t_stop), \
            f"voltage at {t} s is not in the time range {self.t_start} s " \
            f"- {self.t_stop} s of pulse {self}"

        slope = (self.amplitude_stop - self.amplitude_start) / self.duration
        offset = self.amplitude_start - slope * self.t_start

        return offset + slope * t


class TriggerPulse(Pulse):
    """Triggering pulse.

    Parameters:
        name: Pulse name.
        duration: Pulse duration (default 100 ns).
        amplitude: Pulse amplitude (default 1V).
        **kwargs: Additional parameters of `Pulse`.

    """
    default_duration = 100e-9
    default_amplitude = 1.0

    def __init__(self,
                 name: str = 'trigger',
                 duration: float = default_duration,
                 amplitude: float = default_amplitude,
                 **kwargs):
        super().__init__(name=name, duration=duration, **kwargs)

        self.amplitude = Parameter(initial_value=amplitude, unit='V',
                                   set_cmd=None, vals=vals.Numbers())

        self._connect_parameters_to_config(['amplitude'])

    def __repr__(self):
        try:
            properties_str = f't_start={self.t_start}, duration={self.duration}'
        except:
            properties_str = ''
        return super()._get_repr(properties_str)

    def get_voltage(self, t: Union[float, Sequence]) -> Union[float, np.ndarray]:
        """Get voltage(s) at time(s) t.

        Raises:
            AssertionError: not all ``t`` between `Pulse`.t_start and
                `Pulse`.t_stop
        """
        assert is_between(t, self.t_start, self.t_stop), \
            f"voltage at {t} s is not in the time range " \
            f"{self.t_start} s - {self.t_stop} s of pulse {self}"

        # Amplitude can only be provided in an implementation.
        # This is dependent on input/output channel properties.
        if isinstance(t, collections.Iterable):
            return np.ones(len(t)) * self.amplitude
        else:
            return self.amplitude


class MarkerPulse(Pulse):
    """Marker pulse

    Parameters:
        name: Pulse name.
        amplitude: Pulse amplitude (default 1V).
        **kwargs: Additional parameters of `Pulse`.

    """
    default_amplitude = 1.0

    def __init__(self,
                 name: str = None,
                 amplitude: float = default_amplitude,
                 **kwargs):
        super().__init__(name=name, **kwargs)

        self.amplitude = Parameter(initial_value=amplitude, unit='V',
                                   set_cmd=None, vals=vals.Numbers())

        self._connect_parameters_to_config(['amplitude'])

        if self.amplitude is not None:
            self.amplitude = self.default_amplitude

    def __repr__(self):
        try:
            properties_str = f't_start={self.t_start}, duration={self.duration}'
        except:
            properties_str = ''
        return super()._get_repr(properties_str)

    def get_voltage(self, t: Union[float, Sequence]) -> Union[float, np.ndarray]:
        """Get voltage(s) at time(s) t.

        Raises:
            AssertionError: not all ``t`` between `Pulse`.t_start and
                `Pulse`.t_stop
        """
        assert is_between(t, self.t_start, self.t_stop), \
            f"voltage at {t} s is not in the time range " \
            f"{self.t_start} s - {self.t_stop} s of pulse {self}"

        # Amplitude can only be provided in an implementation.
        # This is dependent on input/output channel properties.
        if isinstance(t, collections.Iterable):
            return np.ones(len(t)) * self.amplitude
        else:
            return self.amplitude


class TriggerWaitPulse(Pulse):
    """Pulse that wait until condition is met and then applies trigger

    Parameters:
        name: Pulse name
        t_start: Pulse start time.
        **kwargs: Additional parameters of `Pulse`.

    Note:
        Duration is fixed at 0s.

    See Also:
        `SteeredInitialization`
    """
    def __init__(self,
                 name: str = None,
                 t_start: float = None,
                 **kwargs):
        super().__init__(name=name, t_start=t_start, duration=0, **kwargs)

    def __repr__(self):
        try:
            properties_str = 't_start={self.t_start}, duration={self.duration}'
        except:
            properties_str = ''

        return super()._get_repr(properties_str)


class MeasurementPulse(Pulse):
    """Pulse that is only used to signify an acquiition

    This pulse is not directed to any interface other than the acquisition
    interface.

    Parameters:
        name: Pulse name.
        acquire: Acquire pulse (default True)
        **kwargs: Additional parameters of `Pulse`.
    """
    def __init__(self, name=None, acquire=True, **kwargs):
        super().__init__(name=name, acquire=acquire, **kwargs)

    def __repr__(self):
        try:
            properties_str = f't_start={self.t_start}, duration={self.duration}'
        except:
            properties_str = ''
        return super()._get_repr(properties_str)

    def get_voltage(self, t: Union[float, Sequence]) -> Union[float, np.ndarray]:
        """Get voltage(s) at time(s) t.

        Raises:
            AssertionError: not all ``t`` between `Pulse`.t_start and
                `Pulse`.t_stop
        """
        raise NotImplementedError('Measurement pulses do not have a voltage')


class CombinationPulse(Pulse):
    """Pulse that is a combination of multiple pulse types.

    Like any other pulse, a CombinationPulse has a name, t_start and t_stop.
    t_start and t_stop are calculated and updated from the pulses that make up
    the combination.

    A CombinationPulse is itself a child of the Pulse class, therefore a
    CombinationPulse can also be used in consecutive combinations like:

    >>> CombinationPulse1 = SinePulse1 + DCPulse
    >>>CombinationPulse2 = SinePulse2 + CombinationPulse1

    Examples:
        >>> CombinationPulse = SinePulse + DCPulse
        >>> CombinationPulse = DCPulse * SinePulse

    Parameters:
        name: The name for this CombinationPulse.
        pulse1: The first pulse this combination is made up from.
        pulse2: The second pulse this combination is made up from.
        relation: The relation between pulse1 and pulse2.
            This must be one of the following:

            * '+'     :   pulse1 + pulse2
            * '-'     :   pulse1 - pulse2
            * '*'     :   pulse1 * pulse2

        **kwargs: Additional kwargs of `Pulse`.

    """

    def __init__(self,
                 name: str = None,
                 pulse1: Pulse = None,
                 pulse2: Pulse = None,
                 relation: str = None,
                 **kwargs):
        super().__init__(name=name, **kwargs)

        self.pulse1 = pulse1
        self.pulse2 = pulse2
        self.relation = relation

        assert isinstance(pulse1, Pulse), 'pulse1 needs to be a Pulse'
        assert isinstance(pulse2, Pulse), 'pulse2 needs to be a Pulse'
        assert relation in ['+', '-', '*'], 'relation has a non-supported value'

    @property_ignore_setter
    def t_start(self):
        return min(self.pulse1.t_start, self.pulse2.t_start)

    @property_ignore_setter
    def t_stop(self):
        return max(self.pulse1.t_stop, self.pulse2.t_stop)

    @property
    def combination_string(self):
        if isinstance(self.pulse1, CombinationPulse):
            pulse1_string = self.pulse1.combination_string
        else:
            pulse1_string = self.pulse1.name
        if isinstance(self.pulse2, CombinationPulse):
            pulse2_string = self.pulse2.combination_string
        else:
            pulse2_string = self.pulse2.name
        return '({pulse1} {relation} {pulse2})'.format(pulse1=pulse1_string,
                                                       relation=self.relation,
                                                       pulse2=pulse2_string)

    @property
    def pulse_details(self):
        if isinstance(self.pulse1, CombinationPulse):
            pulse1_details = self.pulse1.pulse_details
        else:
            pulse1_details = f'\t {self.pulse1.name} : {repr(self.pulse1)}\n'
        if isinstance(self.pulse2, CombinationPulse):
            pulse2_details = self.pulse2.pulse_details
        else:
            pulse2_details = f'\t {self.pulse2.name} : {repr(self.pulse2)}\n'
        return pulse1_details + pulse2_details

    def __repr__(self):
        properties_str = ''
        try:
            properties_str = 'combination: {self.combination}'
            properties_str += ', {self.pulse_details}'
        except:
            pass

        return super()._get_repr(properties_str)


    def get_voltage(self, t: Union[float, Sequence]) -> Union[float, np.ndarray]:
        """Get voltage(s) at time(s) t.

        Raises:
            AssertionError: not all ``t`` between `Pulse`.t_start and
                `Pulse`.t_stop
        """
        assert is_between(t, self.t_start, self.t_stop), \
            "voltage at {} s is not in the time range {} s - {} s of " \
            "pulse {}".format(t, self.t_start, self.t_stop, self)

        result1 = np.zeros(t.shape[0])
        result2 = np.zeros(t.shape[0])

        pulse1_t = t[np.all([self.pulse1.t_start <= t, t <= self.pulse1.t_stop],
                            axis=0)]
        pulse2_t = t[np.all([self.pulse2.t_start <= t, t <= self.pulse2.t_stop],
                            axis=0)]

        voltage1 = self.pulse1.get_voltage(pulse1_t)
        voltage2 = self.pulse2.get_voltage(pulse2_t)

        result1[np.all([self.pulse1.t_start <= t, t <= self.pulse1.t_stop],
                       axis=0)] = voltage1
        result2[np.all([self.pulse2.t_start <= t, t <= self.pulse2.t_stop],
                       axis=0)] = voltage2

        if self.relation == '+':
            return result1 + result2
        elif self.relation == '-':
            return result1 - result2
        elif self.relation == '*':
            return result1 * result2


class AWGPulse(Pulse):
    """Arbitrary waveform pulses that can be implemented by AWGs.

    This class allows the user to create a truly arbitrary pulse by either:
        - providing a function that converts time-stamps to waveform points
        - an array of waveform points

    The resulting AWGPulse can be sampled at different sample rates,
    interpolating between waveform points if necessary.

    Parameters:
        name: Pulse name.
        fun: The function used for calculating waveform points based on
            time-stamps.
        wf_array: Numpy array of (float) with time-stamps and waveform points.
        interpolate: Use interpolation of the wf_array.

    """

    def __init__(self,
                 name: str = None,
                 fun:Callable = None,
                 wf_array: np.ndarray = None,
                 interpolate: bool = True,
                 **kwargs):
        super().__init__(name=name, **kwargs)

        if fun:
            if not callable(fun):
                raise TypeError('The argument `function` must be a callable function.')
            self.from_function = True
            self.function = fun
        elif wf_array is not None:
            if not type(wf_array) == np.ndarray:
                raise TypeError('The argument `array` must be of type `np.ndarray`.')
            if not len(wf_array) == 2:
                raise TypeError('The argument `array` must be of length 2.')
            if not len(wf_array[0]) == len(wf_array[1]):
                raise TypeError('The argument `array` must have equal time-stamps and waveform points')
            assert np.all(np.diff(wf_array[0]) > 0), 'the time-stamps must be increasing'
            self.t_start = wf_array[0][0]
            self.t_stop = wf_array[0][-1]
            self.from_function = False
            self.array = wf_array
            self.interpolate = interpolate
        else:
            raise TypeError('Provide either a function or an array.')

    @classmethod
    def from_array(cls, array, **kwargs):
        return cls(wf_array=array, **kwargs)

    @classmethod
    def from_function(cls, function, **kwargs):
        return cls(fun=function, **kwargs)

    def __repr__(self):
        properties_str = ''
        try:
            if self.from_function:
                properties_str = f'function:{self.function}'
            else:
                properties_str = f'array:{self.array.shape}'
            properties_str += ', t_start={self.t_start}'
            properties_str += ', duration={self.duration}'
        except:
            pass
        return super()._get_repr(properties_str)

    def get_voltage(self, t: Union[float, Sequence]) -> Union[float, np.ndarray]:
        """Get voltage(s) at time(s) t.

        Raises:
            AssertionError: not all ``t`` between `Pulse`.t_start and
                `Pulse`.t_stop
        """
        assert is_between(t, self.t_start, self.t_stop), \
            "voltage at {} s is not in the time range {} s - {} s of " \
            "pulse {}".format(t, self.t_start, self.t_stop, self)

        if self.from_function:
            return self.function(t)
        else:
            if self.interpolate:
                return np.interp(t, self.array[0], self.array[1])
            elif np.in1d(t, self.array[0]).all():
                mask = np.in1d(self.array[0], t)
                return self.array[1][mask]
            else:
                raise IndexError('All requested t-values must be in wf_array since interpolation is disabled.')<|MERGE_RESOLUTION|>--- conflicted
+++ resolved
@@ -398,11 +398,7 @@
         self_copy = super().__copy__()
         self_copy.parent = self.parent
 
-<<<<<<< HEAD
-        if self._connected_to_config:
-=======
         if connect_to_config and self._connected_to_config:
->>>>>>> 5ef38dfa
             self_copy._connect_parameters_to_config()
         return self_copy
 
