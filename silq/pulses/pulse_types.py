from typing import Union, Sequence, Callable, List
import numpy as np
import collections
import logging

from silq.tools.general_tools import get_truth, property_ignore_setter, \
    freq_to_str, is_between

from qcodes.instrument.parameter_node import ParameterNode, parameter
from qcodes.instrument.parameter import Parameter
from qcodes.utils import validators as vals

__all__ = ['Pulse', 'SteeredInitialization', 'SinePulse', 'MultiSinePulse',
           'SingleWaveformPulse', 'FrequencyRampPulse', 'DCPulse',
           'DCRampPulse', 'TriggerPulse', 'MarkerPulse', 'TriggerWaitPulse',
           'MeasurementPulse', 'CombinationPulse', 'AWGPulse',
           'pulse_conditions']

# Set of valid connection conditions for satisfies_conditions. These are
# useful when multiple objects have distinct satisfies_conditions kwargs
pulse_conditions = ['name', 'parent_name', 'id', 't', 't_start', 't_stop',
                    'duration', 'acquire', 'initialize', 'connection',
                    'amplitude', 'enabled', 'average', 'pulse_class']

logger = logging.getLogger(__name__)


class Pulse(ParameterNode):
    """ Representation of physical pulse, component in a `PulseSequence`.

    A Pulse is a representation of a physical pulse, usually one that is
    outputted by an instrument. All pulses have specific timings, defined by
    ``t_start``, ``t_stop``, and ``duration``. Additional attributes specify
    ancillary properties, such as if the acquisition instrument should
    ``acquire`` the pulse. Specific pulse types (subclasses of `Pulse`) have
    additional properties, such as a ``frequency``.

    Pulses can be added to a `PulseSequence`, which can in turn be targeted by
    the `Layout`. Here, each `Pulse` is targeted to a `Connection`, which can
    modify the pulse (e.g. applying an amplitude scale). Next the pulse is
    targeted by the output and input `InstrumentInterface` of the connection,
    which provide an instrument-specific implementation of the pulse.

    Pulses usually have a name, which is used to retrieve any default properties
    from the config. If the pulse name is an entry in
    ``silq.config.{environment}.pulses``, the properties in that entry are
    used by default. These default values can be overridden by either passing
    them explicitly during the pulse initialization, or afterwards.

    Example:
        If ``silq.config.{environment}.pulses`` contains:

        >>> {'read': {'amplitude': 0.5, 'duration': 100e-3}}

        Then creating the following pulse will partially use these properties:

        >>> DCPulse('read', duration=200e-3)
        DCPulse('read', amplitude=0.5, duration=200e-3)

        Here the default ``amplitude`` value is used, but the duration is
        overridden during initialization.

    Parameters:
        name: Pulse name. If corresponding name is registered in pulse
            config, its properties will be copied to the pulse.
        id: Unique pulse identifier, assigned when added to `PulseSequence` if
            it already has another pulse with same name. Pre-existing pulse will
            be assigned id 0, and will increase for each successive pulse added.
        full_name: Pulse name, including id if not None.
            If id is not None, full_name is '{name}[{id}]'
        environment: Config environment to use for pulse config. If not set,
            default environment (``silq.config.properties.default_environment``)
            is used.
        t_start: Pulse start time. If undefined and added to `PulseSequence`, it
            will be set to `Pulse`.t_stop of last pulse.
            If no pulses are present, it will be set to zero.
        t_stop: Pulse stop time. Is updated whenever ``t_start`` or ``duration``
            is changed. Changing this modifies ``duration`` but not ``t_start``.
        duration: Pulse duration.
        acquire: Flag to acquire pulse. If True, pulse will be passed on to the
            acquisition `InstrumentInterface` by the `Layout` during targeting.
        initialize: Pulse is used for initialization. This signals that the
            pulse can exist before the pulse sequence starts. In this case,
            pulse duration should be zero.
        connection (Connection): Connection that pulse is targeted to.
            Is only set for targeted pulse.
        enabled: Pulse is enabled. If False, it still exists in a
            PulseSequence, but is not included in targeting.
        average: Pulse acquisition average mode. Allowed modes are:

            * **'none'**: No averaging (return ``samples x points_per_trace``).
            * **'trace'**: Average over time (return ``points_per_trace``).
            * **'point'**: Average over time and sample (return single point).
            * **'point_segment:{N}'** Segment trace into N segment, average
              each segment into a point.

        connection_label: `Connection` label that Pulse should be targeted to.
            These are defined in ``silq.config.{environment}.connections``.
            If unspecified, pulse can only be targeted if
            ``connection_requirements`` uniquely determine connection.
        connection_requirements: Requirements that a connection must satisfy for
            targeting. If ``connection_label`` is defined, these are ignored.
        pulse_config: Pulse config whose attributes to match. If it exists,
            equal to ``silq.config.{environment}.pulses.{pulse.name}``,
            otherwise equal to zero.
        properties_config: General properties config whose attributes to match.
            If it exists, equal to ``silq.config.{environment}.properties``,
            otherwise None. Only `Pulse`.properties_attrs are matched.
        properties_attrs (List[str]): Attributes in properties config to match.
            Should be defined in ``__init__`` before calling ``Pulse.__init__``.
        implementation (PulseImplementation): Pulse implementation for targeted
            pulse, see `PulseImplementation`.
        connect_to_config: Connect parameters to the config (default True)
    """
    # base config link to use for connecting pulse parameters to the config
    # Changing this will only affect pulses instantiated after change
    config_link = 'environment:pulses'
    multiple_senders = False

    def __init__(self,
                 name: str = None,
                 id: int = None,
                 t_start: float = None,
                 t_stop: float = None,
                 duration: float = None,
                 acquire: bool = False,
                 initialize: bool = False,
                 connection=None,
                 enabled: bool = True,
                 average: str = 'none',
                 connection_label: str = None,
                 connection_requirements: dict = {},
                 connect_to_config: bool = True,
                 parent: ParameterNode = None):
        super().__init__(use_as_attributes=True,
                         log_changes=False,
                         parent=parent,
                         simplify_snapshot=True)

        self.name = Parameter(initial_value=name, vals=vals.Strings(), set_cmd=None)
        self.id = Parameter(initial_value=id, vals=vals.Ints(allow_none=True),
                            set_cmd=None, wrap_get=False)
        self.full_name = Parameter()
        self['full_name'].get()  # Update to latest value

        ### Set attributes
        # Set attributes that can also be retrieved from pulse_config
        self.t_start = Parameter(initial_value=t_start,
                                 unit='s', set_cmd=None, wrap_get=False)
        self['t_start']._relative_value = t_start
        self.duration = Parameter(
            initial_value=duration, unit='s', set_cmd=None, wrap_get=False,
            vals=vals.Numbers(min_value=0, allow_none=True)
        )
        self.t_stop = Parameter(unit='s', wrap_get=False)

        # We separately set and get t_stop to ensure duration is also updated
        self.t_stop = t_stop
        self['t_stop'].get()

        # Since t_stop get/set cmd depends on t_start and duration, we perform
        # another set to ensure that duration is also set if t_stop is not None
        if self['t_stop'].raw_value is not None:
            self.t_stop = self['t_stop'].raw_value
        self.connection_label = Parameter(initial_value=connection_label, set_cmd=None)

        # Set attributes that should not be retrieved from pulse_config
        self.acquire = Parameter(initial_value=acquire, vals=vals.Bool(), set_cmd=None)
        self.initialize = Parameter(initial_value=initialize, vals=vals.Bool(), set_cmd=None)
        self.enabled = Parameter(initial_value=enabled, vals=vals.Bool(), set_cmd=None)
        self.connection = Parameter(initial_value=connection, set_cmd=None)
        self.average = Parameter(initial_value=average, vals=vals.Strings(), set_cmd=None)

        # Pulses can have a PulseImplementation after targeting
        self.implementation = None

        # List of potential connection requirements.
        # These can be set so that the pulse can only be sent to connections
        # matching these requirements
        self.connection_requirements = connection_requirements

        self._connected_to_config = False
        if connect_to_config:
            # Sets _connected_to_config to True
            self._connect_parameters_to_config()

    @parameter
    def average_vals(self, parameter, value):
        if value in ['none', 'trace', 'point']:
            return True
        elif ('point_segment' in value or 'trace_segment' in value):
            return True
        else:
            return False

    @parameter
    def full_name_get(self, parameter):
        full_name = self.name

        if getattr(self.parent, 'name', None):
            full_name = f'{self.parent.name}.{full_name}'

        if self.id is not None:
            full_name = f'{full_name}[{self.id}]'

        return full_name

    @parameter
    def t_start_set_parser(self, parameter, t_start):
        if t_start is not None:
            t_start = round(t_start, 11)
        return t_start

    @parameter
    def t_start_set(self, parameter, t_start):
        if t_start is not None:
            if self.parent is not None:
                if t_start < self.parent.t_start:
                    raise RuntimeError('pulse.t_start cannot be less than pulse_sequence.t_start')

                parameter._relative_value = round(t_start - self.parent.t_start, 11)
            else:
                parameter._relative_value = round(t_start, 11)

        # Emit a t_stop signal when t_start is set
        parameter._latest['raw_value'] = t_start
        self['t_stop'].set(self.t_stop, evaluate=False)

    @parameter
    def t_start_get(self, parameter):
        t_start = parameter._relative_value

        if t_start is None:
            return t_start

        if self.parent is not None:
            t_start += self.parent.t_start

<<<<<<< HEAD
        return round(t_start, 11)
=======
        t_start = round(t_start, 11)
        parameter._latest['raw_value'] = t_start
        return t_start
>>>>>>> babfcfdd

    @parameter
    def duration_set_parser(self, parameter, duration):
        if duration is not None:
            duration = round(duration, 11)
        return duration

    @parameter
    def duration_set(self, parameter, duration):
        # Emit a t_stop signal when duration is set
        self['duration']._latest['raw_value'] = duration
        self['t_stop'].set(self.t_stop, evaluate=False)

    @parameter
    def t_stop_get(self, parameter):
        if self.t_start is not None and self.duration is not None:
            val = round(self.t_start + self.duration, 11)
        else:
            val = None
        parameter._save_val(val)  # Explicit save_val since we don't wrap_get
        return val

    @parameter
    def t_stop_set(self, parameter, t_stop):
        if t_stop is not None:
            # Setting duration sends a signal for duration
            # do not evaluate as it otherwise sends a second t_stop signal
            self['duration'].set(round(t_stop - self.t_start, 11),
                                 evaluate=False)

    def __eq__(self, other):
        """Comparison when pulses are equal

        Pulses are equal if all of their parameters (excluding list below) are
        equal. Furthermore, their classes need to be identical, which further
        means that any non-pulse object will never be equal.

        Connections are handled slightly differently. For pulses to be the same,
        they must either have the same connection or connection_label.
        Alternatively, if one pulse has a connection and the other a connection
        label, the label of the first pulse's connection is compared instead.
        If one pulse has a connection/connection label, and the other has
        neither, the pulses are not equal.

        Excluded parameters:
            - id
            - connection_requirements

        Returns:
            True if all above conditions hold, False otherwise.
        """
        exclude_parameters = ['connection', 'connection_label', 'id', 'full_name']

        if not self.matches_parameter_node(other, exclude_parameters=exclude_parameters):
            return False

        # Perform additional checks based on connection (labels).
        # Pulses are equal if they have the same connection, or has a matching
        # label, or if both pulses don't have a connection and connection label.
        if self.connection is not None:
            if other.connection is not None:
                return self.connection == other.connection
            elif other.connection_label is not None:
                return self.connection.label == other.connection_label
            else:
                return False
        elif self.connection_label is not None:
            if other.connection is not None:
                return self.connection_label == other.connection.label
            elif other.connection_label is not None:
                return self.connection_label == other.connection_label
            else:
                return False
        else:
            return other.connection is None and other.connection_label is None

    def __ne__(self, other):
        return not self.__eq__(other)

    def __hash__(self):
        """Define custom hash, used for creating a set of unique elements"""
        return hash(tuple(sorted(self.parameters.items())))

    def __bool__(self):
        """Pulse is always equal to True"""
        return True

    def __add__(self,
                other: 'Pulse') -> 'CombinationPulse':
        """ This method is called when adding two pulses: ``pulse1 + pulse2``.

        Args:
            other: The pulse instance to be added to self.

        Returns:
            A new pulse instance representing the combination of two pulses.

        """
        name = f'CombinationPulse_{id(self) + id(other)}'
        return CombinationPulse(name, self, other, '+')

    def __radd__(self, other) -> 'Pulse':
        """ This method is called when reverse adding something to a pulse.

        The reason this method is implemented is so that the user can sum over
        multiple pulses by performing:

        >>> combination_pulse = sum([pulse1, pulse2, pulse3])

        The sum method actually tries calling 0.__add__(pulse1), which doesn't
        exist, so it is converted into pulse1.__radd__(0).

        Args:
            other: an instance of unknown type that might be int(0)

        Returns:
            Either self (if other is zero) or self + other.

        """
        if other == 0:
            return self
        else:
            return self.__add__(other)

    def __sub__(self, other: 'Pulse') -> 'CombinationPulse':
        """Called when subtracting two pulses: ``pulse1 - pulse2``

        Args:
            other: The pulse instance to be subtracted from self.

        Returns:
            A new pulse instance representing the combination of two pulses.
        """
        name = f'CombinationPulse_{id(self) + id(other)}'
        return CombinationPulse(name, self, other, '-')

    def __mul__(self, other: 'Pulse') -> 'CombinationPulse':
        """Called when multiplying two pulses: ``pulse1 * pulse2``.

        Args:
            other: The pulse instance to be multiplied with self.

        Returns:
            A new pulse instance representing the combination of two pulses.

        """
        name = f'CombinationPulse_{id(self) + id(other)}'
        return CombinationPulse(name, self, other, '*')

    def __copy__(self):
        """Create a copy of the pulse.

        Aside from using the default copy feature of the ParameterNode, this
        also connects the copied parameters to the config if the original ones
        are also connected
        """
        return self.copy(connect_to_config=True)

    def copy(self, connect_to_config=True):
        self_copy = super().__copy__()
        self_copy.parent = self.parent

        if connect_to_config and self._connected_to_config:
            self_copy._connect_parameters_to_config()
        return self_copy

    def __repr__(self):
        properties_str = f't_start={self.t_start}'
        properties_str += f', duration={self.duration}'
        return self._get_repr(properties_str)

    def _get_repr(self, properties_str):
        """Get standard representation for pulse.

        Should be appended in each Pulse subclass."""
        if self.connection:
            properties_str += f'\n\tconnection: {self.connection}'
        elif self.connection_label:
            properties_str += f'\n\tconnection_label: {self.connection_label}'
        if self.connection_requirements:
            properties_str += f'\n\trequirements: {self.connection_requirements}'
        if hasattr(self, 'additional_pulses') and self.additional_pulses:
            properties_str += '\n\tadditional_pulses:'
            for pulse in self.additional_pulses:
                pulse_repr = '\t'.join(repr(pulse).splitlines(True))
                properties_str += f'\n\t{pulse_repr}'

        pulse_class = self.__class__.__name__
        return f'{pulse_class}({self.full_name}, {properties_str})'

    def _connect_parameters_to_config(self, parameters=None):
        """Connect Pulse parameters to config using Pulse.config_link.

        By connecting a parameter, every time the corresponding config value
        changes, this in turn changes the parameter value.

        The config link is {Pulse.config_link}.{self.name}.{parameter.name}

        Args:
             parameters: Parameters to Connect. Can be

             - None: Connect all parameters in self.parameters
             - str list: Connect all parameter with given string names
             - Parameter list: Connect all parameters in list
        """
        if isinstance(parameters, list):
            if isinstance(parameters[0], str):
                parameters = {parameter: self.parameters[parameter]
                              for parameter in parameters}
            else:
                parameters = {parameter.name: parameter
                              for parameter in parameters}
        elif parameters is None:
            parameters = self.parameters

        for parameter_name, parameter in parameters.items():
            config_link = f'{self.config_link}.{self.name}.{parameter_name}'
            # Attach to config, and only update if not explicit value set
            parameter.set_config_link(
                config_link=config_link, update=(parameter.raw_value is None)
            )

        self._connected_to_config = True

    def snapshot_base(self, update: bool = False,
                      params_to_skip_update: Sequence[str] = None):
        snapshot = super().snapshot_base()
        if snapshot['connection']:
            snapshot['connection'] = repr(snapshot['connection'])
        return snapshot

    def satisfies_conditions(self,
                             pulse_class=None,
                             name: str = None,
                             **kwargs) -> bool:
        """Checks if pulse satisfies certain conditions.

        Each kwarg is a condition, and can be a value (equality testing) or it
        can be a tuple (relation, value), in which case the relation is tested.
        Possible relations: '>', '<', '>=', '<=', '=='

        Args:
            pulse_class: Pulse must have specific class.
            name: Pulse must have name, which may include id.
            **kwargs: Additional pulse attributes to be satisfied.
                Examples are ``t_start``, ``connection``, etc.
                Time ``t`` can also be passed, in which case the condition is
                satisfied if t is between `Pulse`.t_start and `Pulse`.t_stop
                (including limits).

        Returns:
            True if all conditions are satisfied.
        """
        if pulse_class is not None and not isinstance(self, pulse_class):
            return False

        if name is not None:
            if name[-1] == ']':
                # Pulse id is part of name
                name, id = name[:-1].split('[')
                kwargs['id'] = int(id)
            if '.' in name:  # Pulse contains pulse sequence with name
                parent_name, name = name.split('.')
                kwargs['parent_name'] = parent_name
            kwargs['name'] = name

        if 'parent_name' in kwargs:
            if getattr(self.parent, 'name', None) != kwargs.pop('parent_name'):
                return False

        for property, val in kwargs.items():
            if val is None:
                continue
            elif property == 't':
                if val < self.t_start or val >= self.t_stop:
                    return False
            elif property not in self.parameters:
                return False
            else:
                # If arg is a tuple, the first element specifies its relation
                if isinstance(val, (list, tuple)):
                    relation, val = val
                    if not get_truth(test_val=self.parameters[property].get_latest(),
                                     # test_val=getattr(self, property),
                                     target_val=val,
                                     relation=relation):
                        return False
                elif self.parameters[property]._latest['raw_value'] != val:
                    return False
        else:
            return True

    def get_voltage(self, t: Union[float, Sequence]) -> Union[float, np.ndarray]:
        """Get voltage(s) at time(s) t.

        Raises:
            AssertionError: not all ``t`` between `Pulse`.t_start and
                `Pulse`.t_stop
        """
        raise NotImplementedError('Pulse.get_voltage should be implemented in a subclass')


class SteeredInitialization(Pulse):
    """Initialization pulse to ensure a spin-down electron is loaded.

    This is performed by continuously measuring at the read stage until no blip
    has been measured for ``t_no_blip``, or until ``t_max_wait`` has elapsed.

    Parameters:
        name: Pulse name
        t_no_blip: Min duration without measuring blips. If condition is met,
            an event should be fired to the primary instrument to start the
            pulse sequence.
        t_max_wait: Maximum wait time for the no-blip condition.
            If ``t_max_wait`` has elapsed, an event should be fired to the
            primary instrument to start the pulse seqeuence.
        t_buffer: Duration of a single acquisition buffer. Shorter buffers mean
            that one can more closely approach ``t_no_blip``, but too short
            buffers may cause lagging.
        readout_threshold_voltage: Threshold voltage for a blip.
        **kwargs: Additional parameters of `Pulse`.
    """

    def __init__(self,
                 name: str = None,
                 t_no_blip: float = None,
                 t_max_wait: float = None,
                 t_buffer: float = None,
                 readout_threshold_voltage: float = None,
                 **kwargs):
        super().__init__(name=name, t_start=0, duration=0, initialize=True,
                         **kwargs)

        self.t_no_blip = Parameter(initial_value=t_no_blip, unit='s',
                                   set_cmd=None, vals=vals.Numbers())
        self.t_max_wait = Parameter(initial_value=t_max_wait, unit='s',
                                    set_cmd=None, vals=vals.Numbers())
        self.t_buffer = Parameter(initial_value=t_buffer, unit='s',
                                  set_cmd=None, vals=vals.Numbers())
        self.readout_threshold_voltage = Parameter(initial_value=readout_threshold_voltage,
                                                   unit='V', set_cmd=None,
                                                   vals=vals.Numbers())

        self._connect_parameters_to_config(
            ['t_no_blip', 't_max_wait', 't_buffer', 'readout_threshold_voltage'])

    def __repr__(self):
        try:
            properties_str = (f't_no_blip={self.t_no_blip} ms, ' +
                              f't_max_wait={self.t_max_wait}, ' +
                              f't_buffer={self.t_buffer}, ' +
                              f'V_th={self.readout_threshold_voltage}')
        except:
            properties_str = ''

        return super()._get_repr(properties_str)


class SinePulse(Pulse):
    """Sinusoidal pulse

    Parameters:
        name: Pulse name
        frequency: Pulse frequency
        phase: Pulse phase
        amplitude: Pulse amplitude. If not set, power must be set.
        power: Pulse power. If not set, amplitude must be set.
        offset: amplitude offset, zero by default
        frequency_sideband: Mixer sideband frequency (off by default).
        sideband_mode: Sideband frequency to apply. This feature must
            be existent in interface. Not used if not set.
        phase_reference: What point in the the phase is with respect to.
            Can be two modes:
            - 'absolute': phase is with respect to t=0 (phase-coherent).
            - 'relative': phase is with respect to `Pulse.t_start`.

        **kwargs: Additional parameters of `Pulse`.

    Notes:
        Either amplitude or power must be set, depending on the instrument
        that should output the pulse.
    """

    def __init__(self,
                 name: str = None,
                 frequency: float = None,
                 phase: float = None,
                 amplitude: float = None,
                 power: float = None,
                 offset: float = None,
                 frequency_sideband: float = None,
                 sideband_mode: float = None,
                 phase_reference: str = None,
                 **kwargs):

        super().__init__(name=name, **kwargs)

        self.frequency = Parameter(initial_value=frequency, unit='Hz',
                                   set_cmd=None, vals=vals.Numbers())
        self.phase = Parameter(initial_value=phase, unit='deg', set_cmd=None,
                               vals=vals.Numbers())
        self.power = Parameter(initial_value=power, unit='dBm', set_cmd=None,
                               vals=vals.Numbers())
        self.amplitude = Parameter(initial_value=amplitude, unit='V',
                                   set_cmd=None, vals=vals.Numbers())
        self.offset = Parameter(initial_value=offset, unit='V', set_cmd=None,
                                vals=vals.Numbers())
        self.frequency_sideband = Parameter(initial_value=frequency_sideband,
                                            unit='Hz', set_cmd=None,
                                            vals=vals.Numbers())
        self.sideband_mode = Parameter(initial_value=sideband_mode, set_cmd=None,
                                       vals=vals.Enum('IQ', 'double'))
        self.phase_reference = Parameter(initial_value=phase_reference,
                                         set_cmd=None, vals=vals.Enum('relative',
                                                                      'absolute'))
        self._connect_parameters_to_config(
            ['frequency', 'phase', 'power', 'amplitude', 'offset',
             'frequency_sideband', 'sideband_mode', 'phase_reference'])

        if self.sideband_mode is None:
            self.sideband_mode = 'IQ'
        if self.phase_reference is None:
            self.phase_reference = 'absolute'
        if self.phase is None:
            self.phase = 0
        if self.offset is None:
            self.offset = 0

    def __repr__(self):
        properties_str = ''
        try:
            properties_str = f'f={freq_to_str(self.frequency)}'
            properties_str += f', phase={self.phase} deg '
            properties_str += '(rel)' if self.phase_reference == 'relative' else '(abs)'
            if self.power is not None:
                properties_str += f', power={self.power} dBm'

            if self.amplitude is not None:
                properties_str += f', A={self.amplitude} V'

            if self.offset:
                properties_str += f', offset={self.offset} V'
            if self.frequency_sideband is not None:
                properties_str += f'f_sb={freq_to_str(self.frequency_sideband)} ' \
                                  f'{self.sideband_mode}'

            properties_str += f', t_start={self.t_start}'
            properties_str += f', duration={self.duration}'
        except:
            pass

        return super()._get_repr(properties_str)

    def get_voltage(self, t: Union[float, Sequence]) -> Union[float, np.ndarray]:
        """Get voltage(s) at time(s) t.

        Raises:
            AssertionError: not all ``t`` between `Pulse`.t_start and
                `Pulse`.t_stop
        """
        assert is_between(t, self.t_start, self.t_stop), \
            f"voltage at {t} s is not in the time range " \
            f"{self.t_start} s - {self.t_stop} s of pulse {self}"

        if self.phase_reference == 'relative':
            t = t - self.t_start

        amplitude = self.amplitude
        if amplitude is None:
            assert self.power is not None, f'Pulse {self.name} does not have a specified power or amplitude.'
            if self['power'].unit == 'dBm':
                # This formula assumes the source is 50 Ohm matched and power is in dBm
                # A factor of 2 comes from the conversion from amplitude to RMS.
                amplitude = np.sqrt(10 ** (self.power / 10) * 1e-3 * 100)

        waveform = amplitude * np.sin(2 * np.pi * (self.frequency * t + self.phase / 360))
        waveform += self.offset

        return waveform


class MultiSinePulse(Pulse):
    """MultiSinusoidal pulse: multiple superposed (overlapping, simultaneous) sine pulses
    with the same t_start and duration, but different amplitude, frequency and phase.

    Parameters:
        name: Pulse name
        frequencies: list of Pulse frequencies
        phases: list of Pulse phases
        amplitudes: list of Pulse amplitudes; in AWG implementation these are the actual amplitudes
         of each sinusoidal tone, while in microwave implementation they will be scaled (divided)
         by the number of tones such that the total IQ pulse amplitude is <= 1V.
        power: Pulse power is required only in microwave implementation, otherwise - optional.
        offset: amplitude offset (0 by default)
        frequency_sideband: Mixer sideband frequency (off by default)
        sideband_mode: Sideband frequency to apply. This feature must
            be existent in interface. Not used if not set.
        phase_reference: What point in the the phase is with respect to.
            Can be two modes:
            - 'absolute': phase is with respect to t=0 (phase-coherent).
            - 'relative': phase is with respect to `Pulse.t_start` (set by default)

        **kwargs: Additional parameters of `Pulse`.

    """

    def __init__(self,
                 name: str = None,
                 frequencies: List[float] = None,
                 phases: List[float] = None,
                 amplitudes: List[float] = None,
                 power: float = None,
                 offset: float = None,
                 frequency_sideband: float = None,
                 sideband_mode: float = None,
                 phase_reference: str = None,
                 **kwargs):

        super().__init__(name=name, **kwargs)

        self.frequencies = Parameter(initial_value=frequencies, unit='Hz',
                                     set_cmd=None, vals=vals.Lists())
        self.phases = Parameter(initial_value=phases, unit='deg', set_cmd=None,
                                vals=vals.Lists())
        self.power = Parameter(initial_value=power, unit='dBm', set_cmd=None,
                               vals=vals.Numbers())
        self.amplitudes = Parameter(initial_value=amplitudes, unit='V',
                                    set_cmd=None, vals=vals.Lists())
        self.offset = Parameter(initial_value=offset, unit='V', set_cmd=None,
                                vals=vals.Numbers())
        self.frequency_sideband = Parameter(initial_value=frequency_sideband,
                                            unit='Hz', set_cmd=None,
                                            vals=vals.Numbers())
        self.sideband_mode = Parameter(initial_value=sideband_mode, set_cmd=None,
                                       vals=vals.Enum('IQ', 'double'))
        self.phase_reference = Parameter(initial_value=phase_reference,
                                         set_cmd=None, vals=vals.Enum('relative',
                                                                      'absolute'))
        self._connect_parameters_to_config(
            ['frequencies', 'phases', 'power', 'amplitudes', 'offset',
             'frequency_sideband', 'sideband_mode', 'phase_reference'])

        if self.sideband_mode is None:
            self.sideband_mode = 'IQ'
        if self.phase_reference is None:
            self.phase_reference = 'relative'
        if self.offset is None:
            self.offset = 0

    def __repr__(self):
        properties_str = ''
        try:
            if self.power is not None:
                properties_str = f'power={self.power} dBm'
                properties_str += f', A={self.amplitudes} V'
            else:
                properties_str = f'A={self.amplitudes} V'
            properties_str += f', f={self.frequencies} Hz'
            properties_str += f', phases={self.phases} deg'
            properties_str += '(rel)' if self.phase_reference == 'relative' else '(abs)'
            if self.offset:
                properties_str += f', offset={self.offset} V'
            if self.frequency_sideband is not None:
                properties_str += f'f_sb={freq_to_str(self.frequency_sideband)} ' \
                                  f'{self.sideband_mode}'
            properties_str += f', t_start={self.t_start}'
            properties_str += f', duration={self.duration}'
        except:
            pass

        return super()._get_repr(properties_str)

    def get_voltage(self, t: Union[float, Sequence]) -> Union[float, np.ndarray]:
        """Get voltage(s) at time(s) t.

        Raises:
            AssertionError: not all ``t`` between `Pulse`.t_start and
                `Pulse`.t_stop
        """
        assert is_between(t, self.t_start, self.t_stop), \
            f"voltage at {t} s is not in the time range " \
            f"{self.t_start} s - {self.t_stop} s of pulse {self}"

        if self.phase_reference == 'relative':
            t = t - self.t_start

        assert self.amplitudes is not None, f'Pulse {self.name} does not have ' \
                                            f'specified amplitudes.'
        assert self.frequencies is not None, f'Pulse {self.name} does not have ' \
                                             f'specified frequencies.'
        assert self.phases is not None, f'Pulse {self.name} does not have specified phases.'

        assert len(self.amplitudes) == len(self.frequencies) == len(self.phases), \
            f'Pulse {self.name} does not have equal number of amplitudes, frequencies and phases.'

        waveform = np.zeros(len(t))
        for amp, freq, phase in zip(self.amplitudes, self.frequencies, self.phases):
            waveform += amp * np.sin(2 * np.pi * (freq * t + phase / 360))
        waveform += self.offset

        return waveform


class SingleWaveformPulse(Pulse):
    """SingleWaveformPulse - contains several sine or chirp (ramp) pulses of different frequencies,
    durations and phases within a single waveform without requiring additional triggers. This allows
    to avoid jitter errors during triggering.

    Parameters:
        name: Pulse name
        pulse_type: 'sine' - single-frequency sinusoidal pulse;
                    'ramp_lin' - linear frequency ramp pulse;
                    'ramp_expsat' - exponential-saturation frequency ramp pulse
        AM_type: type of pulse's amplitude modulation, can be 'square' (by default) or 'gauss'
        amplitudes: list of Pulse amplitudes (set to 1 by default)
        frequencies: list of Pulse frequencies if pulse_type is 'sine' or
                     list of Pulse start frequencies if pulse_type is 'ramp'
        start_frequencies: list of start frequencies of the 'ramp' pulse, not used if 'sine' pulse.
        frequency_rate: Frequency ramp rate of the 'ramp' pulse, not used if 'sine' pulse.
        phases: list of Pulse phases
        power: Pulse power
        final_delay: For possible correction of waveform cut-off in the end due to triggering.
        frequency_sideband: Mixer sideband frequency (off by default).
        sideband_mode: Sideband frequency to apply. This feature must
            be existent in interface. Not used if not set.
        phase_reference: What point in the the phase is with respect to.
            Can be two modes:
            - 'absolute': phase is with respect to t=0 (phase-coherent).
            - 'relative': phase is with respect to `Pulse.t_start`.

        **kwargs: Additional parameters of `Pulse`.
    """

    def __init__(self,
                 name: str = None,
                 pulse_type: str = None,
                 AM_type: str = None,
                 amplitudes: List[float] = None,
                 frequencies: List[float] = None,
                 start_frequencies: List[float] = None,
                 frequency_rate: float = None,
                 decay: float = None,
                 phases: List[float] = None,
                 power: float = None,
                 durations: List[float] = None,
                 frequency_sideband: float = None,
                 sideband_mode: float = None,
                 phase_reference: str = None,
                 final_delay: float = None,
                 **kwargs):

        super().__init__(name=name, **kwargs)

        self.pulse_type = Parameter(initial_value=pulse_type, set_cmd=None,
                                    vals=vals.Enum('sine', 'ramp_lin', 'ramp_expsat'))
        self.AM_type = Parameter(initial_value=AM_type, set_cmd=None,
                                 vals=vals.Enum('square', 'gauss'))
        self.power = Parameter(initial_value=power, unit='dBm', set_cmd=None,
                               vals=vals.Numbers())
        self.amplitudes = Parameter(initial_value=amplitudes, unit='V',
                                    set_cmd=None, vals=vals.Lists())
        self.frequencies = Parameter(initial_value=frequencies, unit='Hz',
                                     set_cmd=None, vals=vals.Lists())
        self.start_frequencies = Parameter(initial_value=start_frequencies, unit='Hz',
                                           set_cmd=None, vals=vals.Lists())
        self.frequency_rate = Parameter(initial_value=frequency_rate, unit='Hz/s',
                                        set_cmd=None, vals=vals.Numbers())
        self.decay = Parameter(initial_value=decay, unit='s',
                               set_cmd=None, vals=vals.Numbers())
        self.phases = Parameter(initial_value=phases, unit='deg', set_cmd=None,
                                vals=vals.Lists())
        self.durations = Parameter(initial_value=durations, unit='s', set_cmd=None,
                                   vals=vals.Lists())
        self.frequency_sideband = Parameter(initial_value=frequency_sideband,
                                            unit='Hz', set_cmd=None,
                                            vals=vals.Numbers())
        self.sideband_mode = Parameter(initial_value=sideband_mode, set_cmd=None,
                                       vals=vals.Enum('IQ', 'double'))
        self.phase_reference = Parameter(initial_value=phase_reference,
                                         set_cmd=None, vals=vals.Enum('relative',
                                                                      'absolute'))
        self.final_delay = Parameter(initial_value=final_delay, unit='s',
                                     set_cmd=None, vals=vals.Numbers())

        self._connect_parameters_to_config(
            ['pulse_type', 'AM_type', 'power', 'amplitudes', 'frequencies',
             'start_frequencies', 'frequency_rate', 'decay', 'phases', 'durations',
             'frequency_sideband', 'sideband_mode', 'phase_reference', 'final_delay'])

        if self.pulse_type is None:
            self.pulse_type = 'sine'
        if self.AM_type is None:
            self.AM_type = 'square'
        if self.amplitudes is None:
            self.amplitudes = [1.0] * len(self.durations)
        if self.sideband_mode is None:
            self.sideband_mode = 'IQ'
        if self.phase_reference is None:
            self.phase_reference = 'relative'
        if self.final_delay is None:
            self.final_delay = 2e-6
        if self.pulse_type == 'ramp_lin' or self.pulse_type == 'ramp_expsat':
            self.frequencies = self.start_frequencies

        self.duration = sum(self.durations) + self.final_delay

    def __repr__(self):
        properties_str = ''
        try:
            freq_repr = list(np.array(self.frequencies) - self.frequencies[0])
            if self.pulse_type == 'sine':
                properties_str = f'SinePulse ({self.AM_type})'
                properties_str += f', amplitudes={self.amplitudes} V'
                properties_str += f', f={freq_to_str(self.frequencies[0])}'
                properties_str += f' + {freq_repr} Hz'
            else:
                if self.pulse_type == 'ramp_lin':
                    properties_str = f'LinearRampPulse (square)'
                elif self.pulse_type == 'ramp_expsat':
                    properties_str = f'ExpSatRampPulse (square)'
                properties_str += f', amplitudes={self.amplitudes} V'
                properties_str += f', f_start={freq_to_str(self.frequencies[0])}'
                properties_str += f' + {freq_repr} Hz'
                properties_str += f', f_rate={freq_to_str(self.frequency_rate)}/s'
            properties_str += f', power={self.power} dBm'
            properties_str += f', phases={self.phases} deg'
            properties_str += '(rel)' if self.phase_reference == 'relative' else '(abs)'
            properties_str += f', durations={self.durations}'
            if self.frequency_sideband is not None:
                properties_str += f'f_sb={freq_to_str(self.frequency_sideband)} ' \
                                  f'{self.sideband_mode}'
            properties_str += f', t_start={self.t_start}'
            properties_str += f', full_duration(w/o delays)={self.duration}'
        except:
            pass

        return super()._get_repr(properties_str)

    def get_voltage(self, t: Union[float, Sequence]) -> Union[float, np.ndarray]:
        """Get voltage(s) at time(s) t.

        Raises:
            AssertionError: not all ``t`` between `Pulse`.t_start and
                `Pulse`.t_stop
        """
        assert is_between(t, self.t_start, self.t_stop), \
            f"voltage at {t} s is not in the time range " \
            f"{self.t_start} s - {self.t_stop} s of pulse {self}"

        assert self.phase_reference == 'relative', f'Phase_reference must be relative, ' \
                                                   f'since we define the whole waveform ' \
                                                   f'in the {self.name}.'
        t = t - self.t_start

        assert self.frequencies is not None, f'Pulse {self.name} does not have ' \
                                             f'specified frequencies.'
        assert self.durations is not None, f'Pulse {self.name} does not have ' \
                                           f'specified durations.'
        assert self.phases is not None, f'Pulse {self.name} does not have ' \
                                        f'specified phases.'
        assert len(self.frequencies) == len(self.durations) == len(self.phases) == len(self.amplitudes), \
            f'Pulse {self.name} does not have equal number of frequencies, durations, phases and amplitudes.'

        if isinstance(t, collections.Iterable):
            waveform = np.zeros(len(t))
            for idx, (amplitude, frequency, duration, phase) in enumerate(
                    zip(self.amplitudes, self.frequencies, self.durations, self.phases)):
                idx_list = [sum(self.durations[:idx]) <= t_id <= sum(self.durations[:idx + 1])
                            for t_id in t]
                if self.pulse_type == 'sine':
                    if self.AM_type == 'square':
                        waveform[idx_list] = amplitude * np.sin(2 * np.pi * (frequency * t[idx_list] +
                                                                             phase / 360))
                    elif self.AM_type == 'gauss':
                        t_start = sum(self.durations[:idx])
                        t_end = sum(self.durations[:idx + 1])
                        peak_t = (t_start + t_end) / 2
                        waveform[idx_list] = amplitude * np.exp(
                            -8 * (t[idx_list] - peak_t) ** 2 / (duration ** 2)) * np.sin(
                            2 * np.pi * (frequency * t[idx_list] + phase / 360))

                elif self.pulse_type == 'ramp_lin':
                    waveform[idx_list] = amplitude * np.sin(2 * np.pi * (
                            frequency * t[idx_list] + self.frequency_rate * np.power(
                        t[idx_list], 2) / 2 + phase / 360))

                elif self.pulse_type == 'ramp_expsat':
                    waveform[idx_list] = amplitude * np.sin(2 * np.pi * (
                            frequency * t[idx_list] + self.frequency_rate * np.exp(
                        -t[idx_list] / self.decay) + phase / 360))
                else:
                    raise ValueError('Pulse type is not set or not available.')
        else:
            for idx, (amplitude, frequency, duration, phase) in enumerate(
                    zip(self.amplitudes, self.frequencies, self.durations, self.phases)):
                if sum(self.durations[:idx]) <= t <= sum(self.durations[:idx + 1]):
                    if self.pulse_type == 'sine':
                        if self.AM_type == 'square':
                            waveform = amplitude * np.sin(2 * np.pi * (frequency * t + phase / 360))
                        elif self.AM_type == 'gauss':
                            t_start = sum(self.durations[:idx])
                            t_end = sum(self.durations[:idx + 1])
                            peak_t = (t_start + t_end) / 2
                            waveform = amplitude * np.exp(
                                -8 * (t - peak_t) ** 2 / (duration ** 2)) * np.sin(
                                2 * np.pi * (frequency * t + phase / 360))

                    elif self.pulse_type == 'ramp_lin':
                        waveform = amplitude * np.sin(
                            2 * np.pi * (frequency * t + self.frequency_rate * t / 2 + phase / 360))

                    elif self.pulse_type == 'ramp_expsat':
                        waveform = amplitude * np.sin(2 * np.pi * (
                                frequency * t + self.frequency_rate * np.exp(-t / self.decay) +
                                phase / 360))
                    else:
                        raise ValueError('Pulse type is not set or not available.')
        return waveform


class FrequencyRampPulse(Pulse):
    """Linearly increasing/decreasing frequency `Pulse`.

    Parameters:
        name: Pulse name
        frequency_start: Start frequency
        frequency_stop: Stop frequency.
        frequency: Center frequency, only used if ``frequency_start`` and
            ``frequency_stop`` not used.
        frequency_deviation: Frequency deviation, only used if
            ``frequency_start`` and ``frequency_stop`` not used.
        frequency_final: Can be either ``start`` or ``stop`` indicating the
            frequency when reaching ``frequency_stop`` should go back to the
            initial frequency or stay at current frequency. Useful if the
            pulse doesn't immediately stop at the end (this depends on how
            the corresponding instrument/interface is programmed).
        phase: Pulse phase. By default is set to zero.
        phase_reference: What point in the the phase is with respect to.
            Can be two modes:
                - 'absolute': phase is with respect to t=0 (phase-coherent).
                - 'relative': phase is with respect to `Pulse.t_start`.
        amplitude: Pulse amplitude. If not set, power must be set.
        power: Pulse power. If not set, amplitude must be set.
        offset: amplitude offset, zero by default
        frequency_sideband: Sideband frequency to apply. This feature must
            be existent in interface. Not used if not set.
        sideband_mode: Type of mixer sideband ('IQ' by default)

        **kwargs: Additional parameters of `Pulse`.

    Notes:
        Either amplitude or power must be set, depending on the instrument
        that should output the pulse.
    """
    def __init__(self,
                 name: str = None,
                 frequency_start: float = None,
                 frequency_stop: float = None,
                 frequency: float = None,
                 frequency_deviation: float = None,
                 amplitude: float = None,
                 power: float = None,
                 offset: float = None,
                 phase: float = None,
                 frequency_sideband: float = None,
                 sideband_mode=None,
                 phase_reference: str = None,
                 **kwargs):
        super().__init__(name=name, **kwargs)

        if frequency_start is not None and frequency_stop is not None:
            frequency = (frequency_start + frequency_stop) / 2
            frequency_deviation = (frequency_stop - frequency_start) / 2

        self.frequency = Parameter(initial_value=frequency, unit='Hz',
                                   set_cmd=None, vals=vals.Numbers())
        self.frequency_deviation = Parameter(initial_value=frequency_deviation,
                                             unit='Hz', set_cmd=None,
                                             vals=vals.Numbers())
        self.frequency_start = Parameter(unit='Hz', set_cmd=None,
                                         vals=vals.Numbers())
        self.frequency_stop = Parameter(unit='Hz', set_cmd=None,
                                        vals=vals.Numbers())
        self.frequency_sideband = Parameter(initial_value=frequency_sideband,
                                            unit='Hz', set_cmd=None,
                                            vals=vals.Numbers())
        self.sideband_mode = Parameter(initial_value=sideband_mode, set_cmd=None,
                                       vals=vals.Enum('IQ', 'double'))
        self.amplitude = Parameter(initial_value=amplitude, unit='V', set_cmd=None,
                                   vals=vals.Numbers())
        self.power = Parameter(initial_value=power, unit='dBm', set_cmd=None,
                               vals=vals.Numbers())
        self.phase = Parameter(initial_value=phase, unit='deg', set_cmd=None,
                               vals=vals.Numbers())
        self.offset = Parameter(initial_value=offset, unit='V', set_cmd=None,
                                vals=vals.Numbers())
        self.phase_reference = Parameter(initial_value=phase_reference,
                                         set_cmd=None, vals=vals.Enum('relative',
                                                                      'absolute'))
        self._connect_parameters_to_config(
            ['frequency', 'frequency_deviation', 'frequency_start',
             'frequency_stop', 'frequency_sideband', 'sideband_mode',
             'amplitude', 'power', 'phase', 'offset', 'phase_reference'])

        # Set default value for sideband_mode after connecting parameters,
        # because its value may have been retrieved from config
        if self.sideband_mode is not None:
            self.sideband_mode = 'IQ'
        if self.phase is None:
            self.phase = 0
        if self.offset is None:
            self.offset = 0
        if self.phase_reference is None:
            self.phase_reference = 'relative'

    @parameter
    def frequency_start_get(self, parameter):
        return self.frequency - self.frequency_deviation

    @parameter
    def frequency_start_set(self, parameter, frequency_start):
        frequency_stop = self.frequency_stop
        self.frequency = (frequency_start + frequency_stop) / 2
        self.frequency_deviation = (frequency_stop - frequency_start) / 2

    @parameter
    def frequency_stop_get(self, parameter):
        return self.frequency + self.frequency_deviation

    @parameter
    def frequency_stop_set(self, parameter, frequency_stop):
        frequency_start = self.frequency_start
        self.frequency = (frequency_start + frequency_stop) / 2
        self.frequency_deviation = (frequency_stop - frequency_start) / 2

    def __repr__(self):
        properties_str = ''
        try:
            properties_str = f'f={freq_to_str(self.frequency)}'
            properties_str += f', f_dev={freq_to_str(self.frequency_deviation)}'
            if self.frequency_sideband is not None:
                properties_str += f', f_sb={freq_to_str(self.frequency_sideband)}' \
                                  f'{self.sideband_mode}'
            properties_str += f', phase={self.phase} deg '
            properties_str += '(rel)' if self.phase_reference == 'relative' else '(abs)'

            if self.power is not None:
                properties_str += f', power={self.power} dBm'

            if self.amplitude is not None:
                properties_str += f', A={self.amplitude} V'

            if self.offset:
                properties_str += f', offset={self.offset} V'

            properties_str += f', t_start={self.t_start}'
            properties_str += f', duration={self.duration}'
        except:
            pass

        return super()._get_repr(properties_str)

    def get_voltage(self, t):
        frequency_rate = 2 * self.frequency_deviation / self.duration
        frequency_start = self.frequency - self.frequency_deviation

        amplitude = self.amplitude
        if amplitude is None:
            assert self.power is not None, f'Pulse {self.name} does not have a specified power or amplitude.'
            if self['power'].unit == 'dBm':
                # This formula assumes the source is 50 Ohm matched and power is in dBm
                # A factor of 2 comes from the conversion from amplitude to RMS.
                amplitude = np.sqrt(10 ** (self.power / 10) * 1e-3 * 100)
        # Check if phase_reference is defined for backwards-compatibility
        if not hasattr(self, 'phase_reference') or self.phase_reference == 'relative':
            t = t - self.t_start

        return amplitude * np.sin(2 * np.pi * (frequency_start * t + frequency_rate * np.power(t,2) / 2 +
                                               self.phase / 360)) + self.offset


class DCPulse(Pulse):
    """DC (fixed-voltage) `Pulse`.

    Parameters:
        name: Pulse name
        amplitue: Pulse amplitude
        **kwargs: Additional parameters of `Pulse`.
    """
    def __init__(self,
                 name: str = None, amplitude: float = None, **kwargs):
        super().__init__(name=name, **kwargs)

        self.amplitude = Parameter(initial_value=amplitude, unit='V',
                                   set_cmd=None)

        self._connect_parameters_to_config(['amplitude'])


    def __repr__(self):
        properties_str = ''
        try:
            properties_str += f'A={self.amplitude}'
            properties_str += f', t_start={self.t_start}'
            properties_str += f', duration={self.duration}'
        except:
            pass

        return super()._get_repr(properties_str)

    def get_voltage(self, t: Union[float, Sequence]) -> Union[float, np.ndarray]:
        """Get voltage(s) at time(s) t.

        Raises:
            AssertionError: not all ``t`` between `Pulse`.t_start and
                `Pulse`.t_stop
        """
        assert is_between(t, self.t_start, self.t_stop), \
            f"voltage at {t} s is not in the time range " \
            f"{self.t_start} s - {self.t_stop} s of pulse {self}"

        if isinstance(t, collections.Iterable):
            return np.ones(len(t)) * self.amplitude
        else:
            return self.amplitude


class DCRampPulse(Pulse):
    """Linearly ramping voltage `Pulse`.

    Parameters:
        name: Pulse name
        amplitude_start: Start amplitude of pulse.
        amplitude_stop: Final amplitude of pulse.
        **kwargs: Additional parameters of `Pulse`.
    """
    def __init__(self,
                 name: str = None,
                 amplitude_start: float = None,
                 amplitude_stop: float = None,
                 **kwargs):
        super().__init__(name=name, **kwargs)

        self.amplitude_start = Parameter(initial_value=amplitude_start,
                                         unit='V', set_cmd=None,
                                         vals=vals.Numbers())
        self.amplitude_stop = Parameter(initial_value=amplitude_stop, unit='V',
                                        set_cmd=None, vals=vals.Numbers())

        self._connect_parameters_to_config(['amplitude_start', 'amplitude_stop'])

    def __repr__(self):
        properties_str = ''
        try:
            properties_str = f'A_start={self.amplitude_start}'
            properties_str += f', A_stop={self.amplitude_stop}'
            properties_str += f', t_start={self.t_start}'
            properties_str += f', duration={self.duration}'
        except:
            pass

        return super()._get_repr(properties_str)

    def get_voltage(self, t: Union[float, Sequence]) -> Union[float, np.ndarray]:
        """Get voltage(s) at time(s) t.

        Raises:
            AssertionError: not all ``t`` between `Pulse`.t_start and
                `Pulse`.t_stop
        """
        assert is_between(t, self.t_start, self.t_stop), \
            f"voltage at {t} s is not in the time range {self.t_start} s " \
            f"- {self.t_stop} s of pulse {self}"

        slope = (self.amplitude_stop - self.amplitude_start) / self.duration
        offset = self.amplitude_start - slope * self.t_start

        return offset + slope * t


class TriggerPulse(Pulse):
    """Triggering pulse.

    Parameters:
        name: Pulse name.
        duration: Pulse duration (default 100 ns).
        amplitude: Pulse amplitude (default 1V).
        **kwargs: Additional parameters of `Pulse`.

    """
    default_duration = 100e-9
    default_amplitude = 1.0

    def __init__(self,
                 name: str = 'trigger',
                 duration: float = default_duration,
                 amplitude: float = default_amplitude,
                 **kwargs):
        super().__init__(name=name, duration=duration, **kwargs)

        self.amplitude = Parameter(initial_value=amplitude, unit='V',
                                   set_cmd=None, vals=vals.Numbers())

        self._connect_parameters_to_config(['amplitude'])

    def __repr__(self):
        try:
            properties_str = f't_start={self.t_start}, duration={self.duration}'
        except:
            properties_str = ''
        return super()._get_repr(properties_str)

    def get_voltage(self, t: Union[float, Sequence]) -> Union[float, np.ndarray]:
        """Get voltage(s) at time(s) t.

        Raises:
            AssertionError: not all ``t`` between `Pulse`.t_start and
                `Pulse`.t_stop
        """
        assert is_between(t, self.t_start, self.t_stop), \
            f"voltage at {t} s is not in the time range " \
            f"{self.t_start} s - {self.t_stop} s of pulse {self}"

        # Amplitude can only be provided in an implementation.
        # This is dependent on input/output channel properties.
        if isinstance(t, collections.Iterable):
            return np.ones(len(t)) * self.amplitude
        else:
            return self.amplitude


class MarkerPulse(Pulse):
    """Marker pulse

    Parameters:
        name: Pulse name.
        amplitude: Pulse amplitude (default 1V).
        **kwargs: Additional parameters of `Pulse`.

    """
    default_amplitude = 1.0

    def __init__(self,
                 name: str = None,
                 amplitude: float = default_amplitude,
                 **kwargs):
        super().__init__(name=name, **kwargs)

        self.amplitude = Parameter(initial_value=amplitude, unit='V',
                                   set_cmd=None, vals=vals.Numbers())

        self._connect_parameters_to_config(['amplitude'])

        if self.amplitude is not None:
            self.amplitude = self.default_amplitude

    def __repr__(self):
        try:
            properties_str = f't_start={self.t_start}, duration={self.duration}'
        except:
            properties_str = ''
        return super()._get_repr(properties_str)

    def get_voltage(self, t: Union[float, Sequence]) -> Union[float, np.ndarray]:
        """Get voltage(s) at time(s) t.

        Raises:
            AssertionError: not all ``t`` between `Pulse`.t_start and
                `Pulse`.t_stop
        """
        assert is_between(t, self.t_start, self.t_stop), \
            f"voltage at {t} s is not in the time range " \
            f"{self.t_start} s - {self.t_stop} s of pulse {self}"

        # Amplitude can only be provided in an implementation.
        # This is dependent on input/output channel properties.
        if isinstance(t, collections.Iterable):
            return np.ones(len(t)) * self.amplitude
        else:
            return self.amplitude


class TriggerWaitPulse(Pulse):
    """Pulse that wait until condition is met and then applies trigger

    Parameters:
        name: Pulse name
        t_start: Pulse start time.
        **kwargs: Additional parameters of `Pulse`.

    Note:
        Duration is fixed at 0s.

    See Also:
        `SteeredInitialization`
    """
    def __init__(self,
                 name: str = None,
                 t_start: float = None,
                 **kwargs):
        super().__init__(name=name, t_start=t_start, duration=0, **kwargs)

    def __repr__(self):
        try:
            properties_str = 't_start={self.t_start}, duration={self.duration}'
        except:
            properties_str = ''

        return super()._get_repr(properties_str)


class MeasurementPulse(Pulse):
    """Pulse that is only used to signify an acquiition

    This pulse is not directed to any interface other than the acquisition
    interface.

    Parameters:
        name: Pulse name.
        acquire: Acquire pulse (default True)
        **kwargs: Additional parameters of `Pulse`.
    """
    def __init__(self, name=None, acquire=True, **kwargs):
        super().__init__(name=name, acquire=acquire, **kwargs)

    def __repr__(self):
        try:
            properties_str = f't_start={self.t_start}, duration={self.duration}'
        except:
            properties_str = ''
        return super()._get_repr(properties_str)

    def get_voltage(self, t: Union[float, Sequence]) -> Union[float, np.ndarray]:
        """Get voltage(s) at time(s) t.

        Raises:
            AssertionError: not all ``t`` between `Pulse`.t_start and
                `Pulse`.t_stop
        """
        raise NotImplementedError('Measurement pulses do not have a voltage')


class CombinationPulse(Pulse):
    """Pulse that is a combination of multiple pulse types.

    Like any other pulse, a CombinationPulse has a name, t_start and t_stop.
    t_start and t_stop are calculated and updated from the pulses that make up
    the combination.

    A CombinationPulse is itself a child of the Pulse class, therefore a
    CombinationPulse can also be used in consecutive combinations like:

    >>> CombinationPulse1 = SinePulse1 + DCPulse
    >>>CombinationPulse2 = SinePulse2 + CombinationPulse1

    Examples:
        >>> CombinationPulse = SinePulse + DCPulse
        >>> CombinationPulse = DCPulse * SinePulse

    Parameters:
        name: The name for this CombinationPulse.
        pulse1: The first pulse this combination is made up from.
        pulse2: The second pulse this combination is made up from.
        relation: The relation between pulse1 and pulse2.
            This must be one of the following:

            * '+'     :   pulse1 + pulse2
            * '-'     :   pulse1 - pulse2
            * '*'     :   pulse1 * pulse2

        **kwargs: Additional kwargs of `Pulse`.

    """

    def __init__(self,
                 name: str = None,
                 pulse1: Pulse = None,
                 pulse2: Pulse = None,
                 relation: str = None,
                 **kwargs):
        super().__init__(name=name, **kwargs)

        self.pulse1 = pulse1
        self.pulse2 = pulse2
        self.relation = relation

        assert isinstance(pulse1, Pulse), 'pulse1 needs to be a Pulse'
        assert isinstance(pulse2, Pulse), 'pulse2 needs to be a Pulse'
        assert relation in ['+', '-', '*'], 'relation has a non-supported value'

    @property_ignore_setter
    def t_start(self):
        return min(self.pulse1.t_start, self.pulse2.t_start)

    @property_ignore_setter
    def t_stop(self):
        return max(self.pulse1.t_stop, self.pulse2.t_stop)

    @property
    def combination_string(self):
        if isinstance(self.pulse1, CombinationPulse):
            pulse1_string = self.pulse1.combination_string
        else:
            pulse1_string = self.pulse1.name
        if isinstance(self.pulse2, CombinationPulse):
            pulse2_string = self.pulse2.combination_string
        else:
            pulse2_string = self.pulse2.name
        return '({pulse1} {relation} {pulse2})'.format(pulse1=pulse1_string,
                                                       relation=self.relation,
                                                       pulse2=pulse2_string)

    @property
    def pulse_details(self):
        if isinstance(self.pulse1, CombinationPulse):
            pulse1_details = self.pulse1.pulse_details
        else:
            pulse1_details = f'\t {self.pulse1.name} : {repr(self.pulse1)}\n'
        if isinstance(self.pulse2, CombinationPulse):
            pulse2_details = self.pulse2.pulse_details
        else:
            pulse2_details = f'\t {self.pulse2.name} : {repr(self.pulse2)}\n'
        return pulse1_details + pulse2_details

    def __repr__(self):
        properties_str = ''
        try:
            properties_str = 'combination: {self.combination}'
            properties_str += ', {self.pulse_details}'
        except:
            pass

        return super()._get_repr(properties_str)


    def get_voltage(self, t: Union[float, Sequence]) -> Union[float, np.ndarray]:
        """Get voltage(s) at time(s) t.

        Raises:
            AssertionError: not all ``t`` between `Pulse`.t_start and
                `Pulse`.t_stop
        """
        assert is_between(t, self.t_start, self.t_stop), \
            "voltage at {} s is not in the time range {} s - {} s of " \
            "pulse {}".format(t, self.t_start, self.t_stop, self)

        result1 = np.zeros(t.shape[0])
        result2 = np.zeros(t.shape[0])

        pulse1_t = t[np.all([self.pulse1.t_start <= t, t <= self.pulse1.t_stop],
                            axis=0)]
        pulse2_t = t[np.all([self.pulse2.t_start <= t, t <= self.pulse2.t_stop],
                            axis=0)]

        voltage1 = self.pulse1.get_voltage(pulse1_t)
        voltage2 = self.pulse2.get_voltage(pulse2_t)

        result1[np.all([self.pulse1.t_start <= t, t <= self.pulse1.t_stop],
                       axis=0)] = voltage1
        result2[np.all([self.pulse2.t_start <= t, t <= self.pulse2.t_stop],
                       axis=0)] = voltage2

        if self.relation == '+':
            return result1 + result2
        elif self.relation == '-':
            return result1 - result2
        elif self.relation == '*':
            return result1 * result2


class AWGPulse(Pulse):
    """Arbitrary waveform pulses that can be implemented by AWGs.

    This class allows the user to create a truly arbitrary pulse by either:
        - providing a function that converts time-stamps to waveform points
        - an array of waveform points

    The resulting AWGPulse can be sampled at different sample rates,
    interpolating between waveform points if necessary.

    Parameters:
        name: Pulse name.
        fun: The function used for calculating waveform points based on
            time-stamps.
        wf_array: Numpy array of (float) with time-stamps and waveform points.
        interpolate: Use interpolation of the wf_array.

    """

    def __init__(self,
                 name: str = None,
                 fun: Callable = None,
                 wf_array: np.ndarray = None,
                 interpolate: bool = True,
                 **kwargs):
        super().__init__(name=name, **kwargs)

        if fun:
            if not callable(fun):
                raise TypeError('The argument `function` must be a callable function.')
            self.from_function = True
            self.function = fun
        elif wf_array is not None:
            if not type(wf_array) == np.ndarray:
                raise TypeError('The argument `array` must be of type `np.ndarray`.')
            if not len(wf_array) == 2:
                raise TypeError('The argument `array` must be of length 2.')
            if not len(wf_array[0]) == len(wf_array[1]):
                raise TypeError('The argument `array` must have equal time-stamps and waveform points')
            assert np.all(np.diff(wf_array[0]) > 0), 'the time-stamps must be increasing'
            self.t_start = wf_array[0][0]
            self.t_stop = wf_array[0][-1]
            self.from_function = False
            self.array = wf_array
            self.interpolate = interpolate
        else:
            raise TypeError('Provide either a function or an array.')

    @classmethod
    def from_array(cls, array, **kwargs):
        return cls(wf_array=array, **kwargs)

    @classmethod
    def from_function(cls, function, **kwargs):
        return cls(fun=function, **kwargs)

    def __repr__(self):
        properties_str = ''
        try:
            if self.from_function:
                properties_str = f'function:{self.function}'
            else:
                properties_str = f'array:{self.array.shape}'
            properties_str += ', t_start={self.t_start}'
            properties_str += ', duration={self.duration}'
        except:
            pass
        return super()._get_repr(properties_str)

    def get_voltage(self, t: Union[float, Sequence]) -> Union[float, np.ndarray]:
        """Get voltage(s) at time(s) t.

        Raises:
            AssertionError: not all ``t`` between `Pulse`.t_start and
                `Pulse`.t_stop
        """
        assert is_between(t, self.t_start, self.t_stop), \
            "voltage at {} s is not in the time range {} s - {} s of " \
            "pulse {}".format(t, self.t_start, self.t_stop, self)

        if self.from_function:
            return self.function(t)
        else:
            if self.interpolate:
                return np.interp(t, self.array[0], self.array[1])
            elif np.in1d(t, self.array[0]).all():
                mask = np.in1d(self.array[0], t)
                return self.array[1][mask]
            else:
                raise IndexError('All requested t-values must be in wf_array since interpolation is disabled.')<|MERGE_RESOLUTION|>--- conflicted
+++ resolved
@@ -236,13 +236,9 @@
         if self.parent is not None:
             t_start += self.parent.t_start
 
-<<<<<<< HEAD
-        return round(t_start, 11)
-=======
         t_start = round(t_start, 11)
         parameter._latest['raw_value'] = t_start
         return t_start
->>>>>>> babfcfdd
 
     @parameter
     def duration_set_parser(self, parameter, duration):
