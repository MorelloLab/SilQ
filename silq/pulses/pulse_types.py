--- conflicted
+++ resolved
@@ -11,9 +11,9 @@
 from qcodes.utils import validators as vals
 
 __all__ = ['Pulse', 'SteeredInitialization', 'SinePulse', 'MultiSinePulse',
-           'FrequencyRampPulse', 'DCPulse', 'DCRampPulse', 'TriggerPulse',
-           'MarkerPulse', 'TriggerWaitPulse', 'MeasurementPulse',
-           'CombinationPulse', 'AWGPulse', 'pulse_conditions']
+           'SingleWaveformPulse', 'FrequencyRampPulse', 'DCPulse',
+           'DCRampPulse', 'TriggerPulse', 'MarkerPulse', 'TriggerWaitPulse',
+           'MeasurementPulse', 'CombinationPulse', 'AWGPulse', 'pulse_conditions']
 
 # Set of valid connection conditions for satisfies_conditions. These are
 # useful when multiple objects have distinct satisfies_conditions kwargs
@@ -847,7 +847,6 @@
         return waveform
 
 
-<<<<<<< HEAD
 class SingleWaveformPulse(Pulse):
     """SingleWaveformPulse - contains several sine or chirp (ramp) pulses of different frequencies,
     durations and phases within a single waveform without requiring additional triggers. This allows
@@ -1065,8 +1064,6 @@
         return waveform
 
 
-=======
->>>>>>> 01c7ad9b
 class FrequencyRampPulse(Pulse):
     """Linearly increasing/decreasing frequency `Pulse`.
 
