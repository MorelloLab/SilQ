--- conflicted
+++ resolved
@@ -683,13 +683,8 @@
             be existent in interface. Not used if not set.
         phase_reference: What point in the the phase is with respect to.
             Can be two modes:
-<<<<<<< HEAD
-            - 'absolute': phase is with respect to `Pulse.t_start`.
-            - 'relative': phase is with respect to t=0 (phase-coherent).
-=======
             - 'absolute': phase is with respect to t=0 (phase-coherent).
             - 'relative': phase is with respect to `Pulse.t_start`.
->>>>>>> 30288751
 
         **kwargs: Additional parameters of `Pulse`.
 
@@ -950,13 +945,8 @@
             t = t - self.t_start
 
         return amplitude * np.sin(2 * np.pi * (frequency_start * t + frequency_rate * np.power(t,2) / 2 +
-<<<<<<< HEAD
-                                               self.phase / 360))
-=======
                                                self.phase / 360)) + self.offset
 
-
->>>>>>> 30288751
 
 class DCPulse(Pulse):
     """DC (fixed-voltage) `Pulse`.
