import numpy as np
from copy import copy, deepcopy
from blinker import Signal

__all__ = ['PulseMatch', 'PulseRequirement', 'PulseSequence',
           'PulseImplementation']


class PulseMatch():
    def __init__(self, origin_pulse, origin_pulse_attr, delay=0,
                 target_pulse=None, target_pulse_attr=None):
        """
        Object used to match a pulse attribute to another pulse attribute
        Args:
            origin_pulse: Origin pulse that a target pulse is matched to
            origin_pulse_attr: Attribute of origin pulse
            delay: Offset from pulse attribute vavlue
        """
        self.origin_pulse = origin_pulse
        self.origin_pulse_attr = origin_pulse_attr
        self.delay = delay

        self.target_pulse = target_pulse
        self.target_pulse_attr = target_pulse_attr

    @property
    def value(self):
        return getattr(self.origin_pulse, self.origin_pulse_attr) + self.delay

    def __call__(self, sender, **kwargs):
        """
        Set value of target
        Args:
            sender:
            **kwargs:

        """
        if self.origin_pulse_attr in kwargs:
            setattr(self.target_pulse, self.target_pulse_attr, self)


class PulseRequirement():
    def __init__(self, property, requirement):
        self.property = property

        self.verify_requirement(requirement)
        self.requirement = requirement

    def verify_requirement(self, requirement):
        if type(requirement) is list:
            assert requirement, "Requirement must not be an empty list"
        elif type(requirement) is dict:
            assert ('min' in requirement or 'max' in requirement), \
                "Dictionary condition must have either a 'min' or a 'max'"

    def satisfies(self, pulse):
        """
        Checks if a given pulses satisfies this PulseRequirement
        Args:
            pulse: Pulse to be checked

        Returns: Bool depending on if the pulses satisfies PulseRequirement

        """
        property_value = getattr(pulse, self.property)

        # Test for condition
        if type(self.requirement) is dict:
            # requirement contains min and/or max
            if 'min' in self.requirement and \
                            property_value < self.requirement['min']:
                return False
            elif 'max' in self.requirement and \
                            property_value > self.requirement['max']:
                return False
            else:
                return True
        elif type(self.requirement) is list:
            if property_value not in self.requirement:
                return False
            else:
                return True
        else:
            raise Exception("Cannot interpret pulses requirement: {}".format(
                self.requirement))


class PulseSequence:
    def __init__(self, pulses=[], allow_untargeted_pulses=True,
                 allow_targeted_pulses=True, allow_pulse_overlap=True,
                 final_delay=None):
        """
        A PulseSequence object is a container for pulses.
        It can be used to store untargeted or targeted pulses
        Args:
            allow_pulse_overlap:
        """

        self.allow_untargeted_pulses = allow_untargeted_pulses
        self.allow_targeted_pulses = allow_targeted_pulses
        self.allow_pulse_overlap = allow_pulse_overlap

        # These are needed to separate
        from silq.meta_instruments.layout import connection_conditions
        from silq.pulses import pulse_conditions
        self.connection_conditions = connection_conditions
        self.pulse_conditions = pulse_conditions

        self._duration = None
        self.final_delay = final_delay

        self.pulses = []
        self.enabled_pulses = []
        self.disabled_pulses = []

        if pulses:
            self.add(*pulses)

    def __getitem__(self, index):
        if isinstance(index, int):
            return self.enabled_pulses[index]
        elif isinstance(index, str):
            pulses = [p for p in self.pulses
                      if p.satisfies_conditions(name=index)]
            assert len(pulses) == 1, f"Could not find unique pulse with name " \
                                     f"{index}, pulses found:\n{pulses}"
            return pulses[0]

    def __len__(self):
        return len(self.enabled_pulses)

    def __bool__(self):
        return len(self.enabled_pulses) > 0

    def __contains__(self, item):
        if isinstance(item, str):
            pulses = [pulse for pulse in self.pulses if pulse.name == item]
            return len(pulses) > 0
        else:
            return item in self.pulses

    def __repr__(self):
        output = str(self) + '\n'
        for pulse in self.enabled_pulses:
            pulse_repr = repr(pulse)
            # Add a tab to each line
            pulse_repr = '\t'.join(pulse_repr.splitlines(True))
            output += '\t' + pulse_repr + '\n'

        if self.disabled_pulses:
            output += '\t\n\tDisabled pulses:\n'
            for pulse in self.disabled_pulses:
                pulse_repr = repr(pulse)
                # Add a tab to each line
                pulse_repr = '\t'.join(pulse_repr.splitlines(True))
                output += '\t' + pulse_repr + '\n'
        return output

    def __str__(self):
        return f'PulseSequence with {len(self.pulses)} pulses, ' \
               f'duration: {self.duration}'

    def __eq__(self, other):
        """
        Overwrite comparison with other (self == other).
        We want the comparison to return True if other is a pulse with the
        same attributes. This can be complicated since pulses can also be
        targeted, resulting in a pulse implementation. We therefore have to
        use a separate comparison when either is a Pulse implementation
        Args:
            other:

        Returns:

        """
        if not isinstance(other, PulseSequence):
            return False
        # All attributes must match
        return self._matches_attrs(other)

    def __ne__(self, other):
        return not self.__eq__(other)

    def __copy__(self, *args):
        return deepcopy(self)

    def _matches_attrs(self, other_pulse_sequence, exclude_attrs=[]):
            for attr in vars(self):
                if attr in exclude_attrs:
                    continue
                elif not hasattr(other_pulse_sequence, attr) \
                        or getattr(self, attr) != \
                                getattr(other_pulse_sequence, attr):
                    return False
            else:
                return True

    def _JSONEncoder(self):
        """
        Converts to JSON encoder for saving metadata

        Returns:
            JSON dict
        """
        return {
            'allow_untargeted_pulses': self.allow_untargeted_pulses,
            'allow_targeted_pulses': self.allow_targeted_pulses,
            'allow_pulse_overlap': self.allow_pulse_overlap,
            'pulses': [pulse._JSONEncoder() for pulse in self.pulses]
        }

    def _handle_signal(self, pulse, **kwargs):
        key, val = kwargs.popitem()
        if key == 'enabled':
            if val is True:
                if pulse not in self.enabled_pulses:
                    self.enabled_pulses.append(pulse)
                if pulse in self.disabled_pulses:
                    self.disabled_pulses.remove(pulse)
            elif val is False:
                if pulse in self.enabled_pulses:
                    self.enabled_pulses.remove(pulse)
                if pulse not in self.disabled_pulses:
                    self.disabled_pulses.append(pulse)

    @property
    def duration(self):
        if self._duration is not None:
            return self._duration
        elif self.enabled_pulses:
            duration = max(pulse.t_stop for pulse in self.enabled_pulses)
        else:
            duration = 0

        if self.final_delay is not None:
            duration += self.final_delay

        return np.round(duration, 11)

    @duration.setter
    def duration(self, duration):
        self._duration = duration

    @property
    def t_start_list(self):
        return sorted({pulse.t_start for pulse in self.enabled_pulses})

    @property
    def t_stop_list(self):
        return sorted({pulse.t_stop for pulse in self.enabled_pulses})

    @property
    def t_list(self):
<<<<<<< HEAD
        return sorted({self.t_start_list + self.t_stop_list + [self.duration]})
=======
        return sorted(set(self.t_start_list + self.t_stop_list + [self.duration]))
>>>>>>> 5e2beb48

    def replace(self, pulse_sequence):
        """
        Replace all attributes of this pulse_sequence with another one
        Args:
            pulse_sequence: New pulse_sequence

        Returns:
            None
        """
        # Copy over all attributes from the pulse
        for attr, val in vars(pulse_sequence).items():
            setattr(self, attr, deepcopy(val))

    def add(self, *pulses):
        """
        Adds pulse(s) to the PulseSequence.
        Pulses can be a list of pulses or a single pulse.
        It performs the following additional checks before adding a pulse
        - If the pulse overlaps with other pulses and
            PulseSequence.allow_pulses_overlap is False, it raises a SyntaxError
        - If the pulses are untargeted and PulseSequence.allow_untargeted_pulses
            is False, it raises a SyntaxError
        - If the pulses are targeted and PulseSequence.allow_targeted_pulses
            is False, it raises a SyntaxError
        Args:
            *pulses: pulses to add

        Returns:
            None
        """
        added_pulses = []

        for pulse in pulses:

            if not self.allow_pulse_overlap and \
                    any(self.pulses_overlap(pulse, p)
                        for p in self.enabled_pulses):
                raise SyntaxError(
                    'Cannot add pulse because it overlaps.\n'
                    'Pulse 1: {}\n\nPulse2: {}'.format(
                        pulse, [p for p in self.enabled_pulses
                                if self.pulses_overlap(pulse, p)]))
            elif pulse.implementation is None and \
                    not self.allow_untargeted_pulses:
                raise SyntaxError(f'Cannot add untargeted pulse {pulse}')
            elif pulse.implementation is not None and \
                    not self.allow_targeted_pulses:
                raise SyntaxError(f'Not allowed to add targeted pulse {pulse}')
            elif pulse.duration is None:
                raise SyntaxError(f'Pulse {pulse} duration must be specified')
            else:
                # Check if pulse with same name exists
                pulse_copy = copy(pulse)
                pulse_copy.id = None # Remove any pre-existing pulse id
                if pulse.name is not None:
                    pulses_same_name = self.get_pulses(name=pulse.name)
                    if pulses_same_name:
                        # Ensure id is unique
                        if pulses_same_name[0].id is None:
                            pulses_same_name[0].id = 0
                            pulse_copy.id = 1
                        else:
                            max_id = max(p.id for p in pulses_same_name)
                            pulse_copy.id = max_id + 1

                if pulse_copy.t_start is None:
                    if self: # There exist pulses in this pulse_sequence
                        # Add last pulse of this pulse_sequence to the pulse
                        # the previous_pulse.t_stop will be used as t_start
                        t_stop_max = max(self.t_stop_list)
                        last_pulse = self.get_pulses(t_stop=t_stop_max,
                                                     enabled=True)[-1]

                        pulse_copy.t_start = PulseMatch(last_pulse, 't_stop')
                    else:
                        pulse_copy.t_start = 0
                self.pulses.append(pulse_copy)
                pulse_copy.signal.connect(self._handle_signal)
                added_pulses.append(pulse_copy)

                if pulse_copy.enabled:
                    self.enabled_pulses.append(pulse_copy)
                else:
                    self.disabled_pulses.append(pulse_copy)
        self.sort()

        return added_pulses

    def remove(self, *pulses):
        """
        Adds pulse(s) to the PulseSequence.
        Pulses can be a list of pulses or a single pulse.
        It performs the following additional checks before adding a pulse
        - If the pulse overlaps with other pulses and
            PulseSequence.allow_pulses_overlap is False, it raises a SyntaxError
        - If the pulses are untargeted and PulseSequence.allow_untargeted_pulses
            is False, it raises a SyntaxError
        - If the pulses are targeted and PulseSequence.allow_targeted_pulses
            is False, it raises a SyntaxError
        Args:
            pulses: pulse or list of pulses to add

        Returns:
            None
        """
        for pulse in pulses:
            if isinstance(pulse, str):
                pulses_name = [p for p in self.pulses if p.full_name==pulse]
                assert len(pulses_name) == 1, f'No unique pulse {pulse} found' \
                                              f', pulses: {len(pulses_name)}'
                pulse = pulses_name[0]
            else:
                pulses = [p for p in self if p == pulse]
                assert len(pulses) == 1, f'No unique pulse {pulse} found' \
                                         f', pulses: {pulses}'
            self.pulses.remove(pulse)
            if pulse.enabled:
                self.enabled_pulses.remove(pulse)
            else:
                self.disabled_pulses.remove(pulse)
            pulse.signal.disconnect(self._handle_signal)
        self.sort()

    def sort(self):
        self.pulses = sorted(self.pulses, key=lambda p: p.t_start)
        self.enabled_pulses = sorted(self.enabled_pulses,
                                     key=lambda p: p.t_start)

    def clear(self):
        for pulse in self.pulses:
            pulse.signal.disconnect(self._handle_signal)
        self.pulses = []
        self.enabled_pulses = []
        self.disabled_pulses = []

    def pulses_overlap(self, pulse1, pulse2):
        """
        Tests if pulse1 and pulse2 overlap in time and connection.
        If either of the pulses does not have a connection, this is not tested.
        Args:
            pulse1: First pulse
            pulse2: Second pulse

        Returns:
            True or False depending on if they overlap
        """
        if (pulse1.t_stop <= pulse2.t_start) or \
               (pulse1.t_start >= pulse2.t_stop):
            #
            return False
        elif pulse1.connection is not None and pulse2.connection is not None \
                and pulse1.connection != pulse2.connection:
            # If the outputs are different, they don't overlap
            return False
        else:
            return True

    def get_pulses(self, enabled=True, **conditions):
        pulses = self.pulses
        # Filter pulses by pulse conditions
        pulse_conditions = {k: v for k, v in conditions.items()
                            if k in self.pulse_conditions + ['pulse_class']}
        pulses = [pulse for pulse in pulses
                  if pulse.satisfies_conditions(
                    enabled=enabled, **pulse_conditions)]

        # Filter pulses by pulse connection conditions
        connection_conditions = {k: v for k, v in conditions.items()
                                 if k in self.connection_conditions}
        if connection_conditions:
            pulses = [pulse for pulse in pulses if
                      pulse.connection is not None and
                      pulse.connection.satisfies_conditions(
                          **connection_conditions)]

        return pulses

    def get_pulse(self, **conditions):
        pulses = self.get_pulses(**conditions)

        if not pulses:
            return None
        elif len(pulses) == 1:
            return pulses[0]
        else:
            raise RuntimeError('Found more than one pulse satisfiying '
                               'conditions {}'.format(conditions))

    def get_connection(self, **conditions):

        pulses = self.get_pulses(**conditions)
        connections = [pulse.connection for pulse in pulses]
        assert len(set(connections)) == 1, "Found {} connections instead of " \
                                           "one".format(len(set(connections)))
        return connections[0]

    def get_transition_voltages(self, pulse=None, connection=None, t=None):
        """
        Finds the voltages at the transition between two pulses.
        Args:
            pulse: pulse starting at transition voltage. If not provided,
                connection and t must both be provided
            connection: connection along which the voltage transition occurs
            t: Time at which the voltage transition occurs

        Returns:
            Tuple with voltage before, after transition
        """
        if pulse is not None:
            post_pulse = pulse
            connection = pulse.connection
            t = pulse.t_start
        elif connection is not None and t is not None:
            post_pulse = self.get_pulse(connection=connection, t_start=t)
        else:
            raise TypeError('Not enough arguments provided')

        # Find pulses thar stop sat t. If t=0, the pulse before this
        #  will be the last pulse in the sequence
        pre_pulse = self.get_pulse(connection=connection,
                                   t_stop=(self.duration if t == 0 else t))
        if pre_pulse is not None:
            pre_voltage = pre_pulse.get_voltage(self.duration if t == 0 else t)
        elif connection.output['channel'].output_TTL:
            # Choose pre voltage as low from TTL
            pre_voltage = connection.output['channel'].output_TTL[0]
        else:
            raise RuntimeError('Could not determine pre voltage for transition')

        post_voltage = post_pulse.get_voltage(t)

        return pre_voltage, post_voltage

    def get_trace_shapes(self, sample_rate, samples):
        """ Obtain diction"""

        shapes = {}
        for pulse in self:
            if not pulse.acquire:
                continue
            pts = round(pulse.duration * sample_rate)
            if pulse.average == 'point':
                shape = (1,)
            elif pulse.average == 'trace':
                shape = (pts, )
            else:
                shape = (samples, pts)

            shapes[pulse.full_name] = shape

        return shapes

    def up_to_date(self):
        """ Whether a pulse sequence needs to be generated.
        Can be overridden in subclass """
        return True

class PulseImplementation:
    pulse_config = None
    pulse_class = None

    def __init__(self, pulse_requirements=[]):
        self.signal = Signal()
        self._connected_attrs = {}
        self.pulse = None

        # List of conditions that a pulse must satisfy to be targeted
        self.pulse_requirements = [PulseRequirement(property, condition) for
                                 (property, condition) in pulse_requirements]

    def __ne__(self, other):
        return not self.__eq__(other)

    def _matches_attrs(self, other_pulse, exclude_attrs=[]):
        for attr in list(vars(self)):
            if attr in exclude_attrs:
                continue
            elif not hasattr(other_pulse, attr) \
                    or getattr(self, attr) != getattr(other_pulse, attr):
                return False
        else:
            return True

    def add_pulse_requirement(self, property, requirement):
        self.pulse_requirements += [PulseRequirement(property, requirement)]

    def satisfies_requirements(self, pulse, match_class=True):
        if match_class and not self.pulse_class == pulse.__class__:
            return False
        else:
            return np.all([pulse_requirements.satisfies(pulse)
                           for pulse_requirements in self.pulse_requirements])

    def target_pulse(self, pulse, interface, **kwargs):
        """
        This tailors a PulseImplementation to a specific pulse.
        """
        if not isinstance(pulse, self.pulse_class):
            raise TypeError(f'Pulse {pulse} must be type {self.pulse_class}')

        targeted_pulse = copy(pulse)
        pulse_implementation = deepcopy(self)
        targeted_pulse.implementation = pulse_implementation
        pulse_implementation.pulse = targeted_pulse
        return targeted_pulse

    def get_additional_pulses(self, interface):
        return []

    def implement(self, **kwargs):
        raise NotImplementedError(
            'This method should be implemented in a subclass')<|MERGE_RESOLUTION|>--- conflicted
+++ resolved
@@ -251,11 +251,7 @@
 
     @property
     def t_list(self):
-<<<<<<< HEAD
-        return sorted({self.t_start_list + self.t_stop_list + [self.duration]})
-=======
         return sorted(set(self.t_start_list + self.t_stop_list + [self.duration]))
->>>>>>> 5e2beb48
 
     def replace(self, pulse_sequence):
         """
