from typing import List, Dict, Any, Union, Tuple, Sequence
import numpy as np
from copy import copy, deepcopy
copy_alias = copy  # Alias for functions that have copy as a kwarg
from blinker import Signal
from matplotlib import pyplot as plt
from functools import partial

from qcodes.instrument.parameter_node import parameter
from qcodes import ParameterNode, Parameter
from qcodes.utils import validators as vals
from qcodes.instrument.parameter_node import __deepcopy__ as _deepcopy_parameterNode

__all__ = ['PulseRequirement', 'PulseSequence', 'PulseImplementation']


def __deepcopy__(self, memodict={}):
    duration = getattr(self.parameters['duration'], '_duration', None)
    self_copy = _deepcopy_parameterNode(self, memodict=memodict)
    self_copy.parameters['duration']._duration = duration
    return self_copy

class PulseRequirement():
    """`Pulse` attribute requirement for a `PulseImplementation`

    This class is used in Interfaces when registering a `PulseImplementation`,
    to impose additional constraints for implementing the pulse.

    The class is never directly instantiated, but is instead created from a dict
    passed to the ``pulse_requirements`` kwarg of a `PulseImplementation`.

    Example:
        For an AWG can apply sine pulses, but only up to its Nyquist limit
        ``max_frequency``, the following implementation is used:

        >>> SinePulseImplementation(
                pulse_requirements=[('frequency', {'max': max_frequency})])

    Args:
        property: Pulse attribute for which to place a constraint.
        requirement: Requirement that a property must satisfy.

            * If a dict, allowed keys are ``min`` and ``max``, the value being
              the minimum/maximum value.
            * If a list, the property must be an element in the list.
    """
    def __init__(self,
                 property: str,
                 requirement: Union[list, Dict[str, Any]]):
        self.property = property

        self.verify_requirement(requirement)
        self.requirement = requirement

    def __repr__(self):
        return f'{self.property} - {self.requirement}'

    def verify_requirement(self, requirement):
        """Verifies that the requirement is valid.

        A valid requirement is either a list, or a dict with keys ``min`` and/or
        ``max``.

        Raises:
            AssertionError: Requirement is not valid.
        """
        if type(requirement) is list:
            assert requirement, "Requirement must not be an empty list"
        elif type(requirement) is dict:
            assert ('min' in requirement or 'max' in requirement), \
                "Dictionary condition must have either a 'min' or a 'max'"

    def satisfies(self, pulse) -> bool:
        """Checks if a given pulses satisfies this PulseRequirement.

        Args:
            pulse: Pulse to be verified.

        Returns:
            True if pulse satisfies PulseRequirement.

        Raises:
            Exception: Pulse requirement cannot be interpreted.

        """
        property_value = getattr(pulse, self.property)

        # Test for condition
        if type(self.requirement) is dict:
            # requirement contains min and/or max
            if 'min' in self.requirement and \
                            property_value < self.requirement['min']:
                return False
            elif 'max' in self.requirement and \
                            property_value > self.requirement['max']:
                return False
            else:
                return True
        elif type(self.requirement) is list:
            if property_value not in self.requirement:
                return False
            else:
                return True
        else:
            raise Exception(
                "Cannot interpret pulses requirement: {self.requirement}")


class PulseSequence(ParameterNode):
    """`Pulse` container that can be targeted in the `Layout`.

    It can be used to store untargeted or targeted pulses.

    If multiple pulses with the same name are added, `Pulse`.id is set for the
    pulses sharing the same name, starting with 0 for the first pulse.

    **Retrieving pulses**
        To retrieve a pulse with name 'read':

        >>> pulse_sequence['read']
        >>> pulse_sequence.get_pulse(name='read')

        Both methods work, but the latter is more versatile, as it also allows
        filtering of pulses by discriminants other than name.

        If there are multiple pulses with the same name, the methods above will
        raise an error because there is no unique pulse with name ``read``.
        Instead, the `Pulse`.id must also be passed to discriminate the pulses:

        >>> pulse_sequence['read[0]']
        >>> pulse_sequence.get_pulse(name='read', id=0)

        Both methods return the first pulse added whose name is 'read'.

    **Iterating over pulses**
        Pulses in a pulse sequence can be iterated over via:

        >>> for pulse in pulse_sequence:
        >>>     # perform actions

        This will return the pulses sorted by `Pulse`.t_start.
        Pulses for which `Pulse`.enabled is False are ignored.

    **Checking if pulse sequence contains a pulse**
        Pulse sequences can be treated similar to a list, and so checking if a
        pulse exists in a list is done as such:

        >>> pulse in pulse_sequence

        Note that this does not compare object equality, but only checks if all
        attributes match.

    **Checking if a pulse sequence contains pulses**
        Checking if a pulse sequence contains pulses is similar to a list:

        >>> if pulse_sequence:
        >>>     # pulse_sequence contains pulses

    **Targeting a pulse sequence in the `Layout`**
        A pulse sequence can be targeted in the layout, which will distribute
        the pulses among it's `InstrumentInterface` such that the pulse sequence
        is executed. Targeting of a pulse sequence is straightforward:

        >>> layout.pulse_sequence = pulse_sequence

        After this, the instruments can be configured via `Layout.setup`.


    Parameters:
        pulses (List[Pulse]): `Pulse` list to place in PulseSequence.
            Pulses can also be added later using `PulseSequence.add`.
        allow_untargeted_pulses (bool): Allow untargeted pulses (without
            corresponding `Pulse`.implementation) to be added to PulseSequence.
            `InstrumentInterface`.pulse_sequence should have this unchecked.
        allow_targeted_pulses (bool): Allow targeted pulses (with corresponding
            `Pulse`.implementation) to be added to PulseSequence.
            `InstrumentInterface`.pulse_sequence should have this checked.
        allow_pulse_overlap (bool): Allow pulses to overlap in time. If False,
            an error will be raised if a pulse is added that overlaps in time.
            If pulse has a `Pulse`.connection, an error is only raised if
            connections match as well.
        duration (float): Total duration of pulse sequence. Equal to
            `Pulse`.t_stop of last pulse, unless explicitly set.
            Can be reset to t_stop of last pulse by setting to None, and will
            automatically be reset every time a pulse is added/removed.
        final_delay (Union[float, None]): Optional final delay at the end of
            the pulse sequence. The interface of the primary instrument should
            incorporate any final delay. The default is .5 ms
        enabled_pulses (List[Pulse]): `Pulse` list with `Pulse`.enabled True.
            Updated when a pulse is added or `Pulse`.enabled is changed.
        disabled_pulses (List[Pulse]): Pulse list with `Pulse`.enabled False.
            Updated when a pulse is added or `Pulse`.enabled is changed.
        t_start_list (List[float]): `Pulse`.t_start list for all enabled pulses.
            Can contain duplicates if pulses share the same `Pulse`.t_start.
        t_stop_list (List[float]): `Pulse`.t_stop list for all enabled pulses.
            Can contain duplicates if pulses share the same `Pulse`.t_stop.
        t_list (List[float]): Combined list of `Pulse`.t_start and
            `Pulse`.t_stop for all enabled pulses. Does not contain duplicates.

    Notes:
        * If pulses are added without `Pulse`.t_start defined, the pulse is
          assumed to start after the last pulse finishes, and a connection is
          made with the attribute `t_stop` of the last pulse, such that if the
          last pulse t_stop changes, t_start is changed accordingly.
        * All pulses in the pulse sequence are listened to via `Pulse`.signal.
          Any time an attribute of a pulse changes, a signal will be emitted,
          which can then be interpreted by the pulse sequence.
    """

    _deepcopy_skip_parameters = [
        'my_enabled_pulses',
        'enabled_pulses',
        'my_disabled_pulses',
        'disabled_pulses',
        'pulses',
    ]
    connection_conditions = None
    pulse_conditions = None
    default_final_delay = .5e-3
    def __init__(self,
                 pulses: list = None,
                 pulse_sequences = (),
                 name='',
                 enabled: bool = True,
                 allow_untargeted_pulses: bool = True,
                 allow_targeted_pulses: bool = True,
                 allow_pulse_overlap: bool = True,
                 final_delay: float = None):
        super().__init__(
            use_as_attributes=True,
            log_changes=False,
            simplify_snapshot=True
        )

        self.__deepcopy__ = partial(__deepcopy__, self)

        self.name = Parameter(vals=vals.Strings(), set_cmd=None, initial_value=name)
        self.full_name = Parameter(vals=vals.Strings(), initial_value=name)
        self.enabled = Parameter(vals=vals.Bool(), set_cmd=None, initial_value=enabled)

        # For PulseSequence.satisfies_conditions, we need to separate conditions
        # into those relating to pulses and to connections. We perform an import
        # here because it otherwise otherwise leads to circular imports
        if self.connection_conditions is None or self.pulse_conditions is None:
            from silq.meta_instruments.layout import connection_conditions
            from silq.pulses import pulse_conditions
            PulseSequence.connection_conditions = connection_conditions
            PulseSequence.pulse_conditions = pulse_conditions

        self.allow_untargeted_pulses = Parameter(initial_value=allow_untargeted_pulses,
                                                 set_cmd=None,
                                                 vals=vals.Bool())
        self.allow_targeted_pulses = Parameter(initial_value=allow_targeted_pulses,
                                               set_cmd=None,
                                               vals=vals.Bool())
        self.allow_pulse_overlap = Parameter(initial_value=allow_pulse_overlap,
                                             set_cmd=None,
                                             vals=vals.Bool())

        self.t_start = Parameter(unit='s', set_cmd=None, initial_value=0)
        self.duration = Parameter(unit='s', set_cmd=None)
        self.parameters['duration']._duration = None
        self.t_stop = Parameter(unit='s', set_cmd=None)

        self.final_delay = Parameter(unit='s', set_cmd=None, vals=vals.Numbers())
        if final_delay is not None:
            self.final_delay = final_delay
        else:
            self.final_delay = self.default_final_delay

        self.t_list = Parameter(initial_value=[0], snapshot_value=False)
        self.t_start_list = Parameter(initial_value=[], snapshot_value=False)
        self.t_stop_list = Parameter(snapshot_value=False)

        self.pulse_sequences = Parameter(vals=vals.Iterables(), initial_value=())

        self.my_enabled_pulses = Parameter(
            initial_value=[],
            set_cmd=None,
            vals=vals.Iterables(),
            snapshot_value=False,
            docstring='Enabled pulses that are not from a nested pulse sequence'
        )
        self.enabled_pulses = Parameter(
            initial_value=(),
            set_cmd=None,
            vals=vals.Iterables(),
            snapshot_value=False,
            docstring='Enabled pulses, including those from nested pulse sequences'
        )
        self.my_disabled_pulses = Parameter(
            initial_value=[],
            set_cmd=None,
            vals=vals.Iterables(),
            snapshot_value=False,
            docstring='Disabled pulses that are not from a nested pulse sequence'
        )
        self.disabled_pulses = Parameter(
            initial_value=(),
            set_cmd=None,
            vals=vals.Iterables(),
            snapshot_value=False,
            docstring='Disabled pulses, including those from nested pulse sequences'
        )
        self.my_pulses = Parameter(
            initial_value=[],
            vals=vals.Iterables(),
            set_cmd=None,
            snapshot_value=False,
            docstring="All pulses that are not from a nested pulse sequence"
        )
        self.pulses = Parameter(
            initial_value=(),
            vals=vals.Iterables(),
            set_cmd=None,
            docstring="All pulses, including those from nested pulse sequences"
        )

        self.modifiers = []

        # Remember last pulse of pulse sequence, to ensure t_stop of pulse sequence
        # is kept up to date via signalling
        self._last_pulse = None

        if pulse_sequences:
            self.pulse_sequences = pulse_sequences

        self.duration = None  # Reset duration to t_stop of last pulse
        # Perform a separate set to ensure set method is called
        self.pulses = pulses or ()

    @parameter
    def t_start_set_parser(self, parameter, t_start):
        if t_start is not None:
            t_start = round(t_start, 11)
        return t_start

    @parameter
    def t_start_set(self, parameter, t_start):
        parameter._latest['raw_value'] = t_start
        # Make sure all pulses have an up to date t_start and t_stop for snapshotting
        for pulse in self.pulses:
            pulse['t_start']()

        # Update t_stop
        parameter._latest['raw_value'] = t_start
        self['t_stop']()

    @parameter
    def duration_get(self, parameter):
        if parameter._duration is not None:
            return parameter._duration
        else:
            if self.enabled_pulses:
                duration = max([self.t_start] + self.t_stop_list) - self.t_start
            else:
                duration = 0

            return np.round(duration, 11)

    @parameter
    def duration_set_parser(self, parameter, duration):
        if duration is None:
            parameter._duration = None
            duration = max([self.t_start] + self.t_stop_list) - self.t_start
        else:
            parameter._duration = np.round(duration, 11)
            duration =  parameter._duration

        # Update t_stop
        parameter._latest['raw_value'] = duration
        self['t_stop']()

    @parameter
    def t_stop_get(self, parameter):
<<<<<<< HEAD
        return self.t_start + self.duration
=======
        return np.round(self.t_start + self.duration, 11)
>>>>>>> babfcfdd

    @parameter
    def t_start_list_get(self, parameter):
        # Use get_latest for speedup
        return sorted({pulse['t_start'].get_raw()
                       for pulse in self.enabled_pulses})

    @parameter
    def t_stop_list_get(self, parameter):
        # Use get_latest for speedup
        return sorted({pulse['t_stop'].get_raw()
                       for pulse in self.enabled_pulses})

    @parameter
    def t_list_get(self, parameter):
        # Note: Set does not work accurately when dealing with floating point numbers to remove duplicates
        # t_list = self.t_start_list + self.t_stop_list + [self.duration]
        # return sorted(list(np.unique(np.round(t_list, decimals=8)))) # Accurate to 10 ns
        return sorted(set(self.t_start_list + self.t_stop_list + [self.duration]))

    @parameter
    def pulses_set_parser(self, parameter, pulses):
        # We modify the set_parser instead of set, since we don't want to set
        # pulses to the original pulses, but to the added (copied) pulses
        self.clear(clear_pulse_sequences=False)
        added_pulses = self.quick_add(*pulses)
        self.finish_quick_add()
        return added_pulses

    @parameter
    def pulses_get(self, parameter):
        my_pulses = self.my_pulses
        nested_pulses = [
            p for pulse_sequence in self.pulse_sequences
            for p in pulse_sequence.pulses
            if pulse_sequence.enabled
        ]
        pulses = (*my_pulses, *nested_pulses)
        if my_pulses and nested_pulses:
            pulses = sorted(pulses, key=lambda pulse: pulse.t_start)
        return tuple(pulses)

    @parameter
    def enabled_pulses_get(self, parameter):
        my_enabled_pulses = self.my_enabled_pulses
        nested_enabled_pulses = [
            p for pulse_sequence in self.pulse_sequences
            for p in pulse_sequence.enabled_pulses
            if pulse_sequence.enabled
        ]
        enabled_pulses = (*my_enabled_pulses, *nested_enabled_pulses)
        if my_enabled_pulses and nested_enabled_pulses:
            enabled_pulses = sorted(enabled_pulses, key=lambda pulse: pulse.t_start)
        return tuple(enabled_pulses)

    @parameter
    def disabled_pulses_get(self, parameter):
        disabled_pulses = self.my_disabled_pulses + [
            p for pulse_sequence in self.pulse_sequences
            for p in pulse_sequence.disabled_pulses
            if pulse_sequence.enabled
        ]
        return tuple(disabled_pulses)

    @parameter
    def pulse_sequences_set(self, parameter, pulse_sequences):
        self.clear()
        self.add_pulse_sequences(*pulse_sequences)

    @parameter
    def full_name_get(self, parameter):
        if isinstance(self.parent, PulseSequence):
            return f'{self.parent.full_name}.{self.name}'
        else:
            return self.name

    def __getitem__(self, index):
        if isinstance(index, int):
            return self.enabled_pulses[index]
        elif isinstance(index, str):
            pulses = [p for p in self.pulses
                      if p.satisfies_conditions(name=index)]
            if pulses:
                if len(pulses) != 1:
                    raise KeyError(f"Could not find unique pulse with name "
                                   f"{index}, pulses found:\n{pulses}")
                return pulses[0]
            else:
                return super().__getitem__(index)

    def __iter__(self):
        yield from self.enabled_pulses

    def __len__(self):
        return len(self.enabled_pulses)

    def __bool__(self):
        return len(self.enabled_pulses) > 0

    def __contains__(self, item):
        if isinstance(item, str):
            return any(pulse for pulse in self.pulses
                      if item in [pulse.name, pulse.full_name])
        else:
            return item in self.pulses

    def __repr__(self):
        output = str(self) + '\n'
        for pulse in self.enabled_pulses:
            pulse_repr = repr(pulse)
            # Add a tab to each line
            pulse_repr = '\t'.join(pulse_repr.splitlines(True))
            output += '\t' + pulse_repr + '\n'

        if self.disabled_pulses:
            output += '\t\n\tDisabled pulses:\n'
            for pulse in self.disabled_pulses:
                pulse_repr = repr(pulse)
                # Add a tab to each line
                pulse_repr = '\t'.join(pulse_repr.splitlines(True))
                output += '\t' + pulse_repr + '\n'
        return output

    def __str__(self):
        name = self.name or ''
        return f'PulseSequence {name} with {len(self.pulses)} pulses, ' \
               f'duration: {self.duration}'

    def __eq__(self, other):
        """Overwrite comparison with other (self == other).

        We want the comparison to return True if other is a pulse with the
        same attributes. This can be complicated since pulses can also be
        targeted, resulting in a pulse implementation. We therefore have to
        use a separate comparison when either is a Pulse implementation
        """
        if not isinstance(other, PulseSequence):
            # print('Other pulse sequence is not actually a pulse sequence')
            return False

        for parameter_name, parameter in self.parameters.items():
            if parameter_name == 'pulse_sequences':
                if len(parameter()) != len(other.pulse_sequences):
                    # print("Other pulse sequence contains differing number of "
                    #       "nested pulse sequences")
                    return False

                for pseq1, pseq2 in zip(parameter(), other.pulse_sequences):
                    if pseq1 != pseq2:
                        return False
            elif not parameter_name in other.parameters:
                # print(f"Pulse sequence parameter doesn't exist: {parameter_name}")
                return False
            elif parameter() != getattr(other, parameter_name):
                # print(f"Pulse sequence parameter doesn't match: {parameter_name}")
                return False
        # All parameters match
        return True

    def __ne__(self, other):
        return not self.__eq__(other)

    def __copy__(self, *args):
        return self.copy(connect_to_config=True)

    def copy(self, connect_to_config=True):
        # Temporarily remove pulses from parameter so they won't be deepcopied
        backup = {
            key: self.parameters[key]._latest for key in [
                'pulses', 'enabled_pulses', 'disabled_pulses',
                'my_pulses', 'my_enabled_pulses', 'my_disabled_pulses',
                'pulse_sequences'
            ]
        }
        try:
            # Clear stored values of pulses
            for key in backup:
                if key.startswith('my_'):
                    self.parameters[key]._latest = {'value': [], 'raw_value': [], 'ts': None}
                else:
                    self.parameters[key]._latest = {'value': (), 'raw_value': (), 'ts': None}

            self_copy = super().__copy__()
        finally:
            # Restore pulses
            for key in backup:
                self.parameters[key]._latest = backup[key]

        self_copy._last_pulse = None

        # Add pulses (which will create copies)
        self_copy.my_pulses = [
            pulse.copy(connect_to_config=connect_to_config)
            for pulse in self.my_pulses
        ]

        # Copy nested pulse sequences
        if self.pulse_sequences:
            pulse_sequences = [
                pulse_sequence.copy(connect_to_config=connect_to_config)
                for pulse_sequence in self.pulse_sequences
            ]
            self_copy.pulse_sequences = pulse_sequences  # TODO

        # If duration is fixed (i.e. pulse_sequence.duration=val), ensure this
        # is also copied
        self_copy['duration']._duration = self['duration']._duration

        self_copy._update_enabled_disabled_pulses()

        return self_copy

    def _ipython_key_completions_(self):
        """Tab completion for IPython, i.e. pulse_sequence["p..."] """
        return [pulse.full_name for pulse in self.pulses]

    def generate(self):
        if self.pulse_sequences:
            self.clear(clear_pulse_sequences=False)

            for pulse_sequence in self.pulse_sequences:
                if pulse_sequence.enabled:
                    pulse_sequence.generate()

            # Ensure all stop times match
            self._link_pulse_sequences()

        for modifier in self.modifiers:
            modifier(self)

    def snapshot_base(self, update: bool=False,
                      params_to_skip_update: Sequence[str]=[]):
        """
        State of the pulse sequence as a JSON-compatible dict.

        Args:
            update (bool): If True, update the state by querying the
                instrument. If False, just use the latest values in memory.
            params_to_skip_update: List of parameter names that will be skipped
                in update even if update is True. This is useful if you have
                parameters that are slow to update but can be updated in a
                different way (as in the qdac)

        Returns:
            dict: base snapshot
        """
        # Ensure the following paraeters have the latest values
        for parameter_name in ['duration', 't_list', 't_start_list', 't_stop_list']:
            self.parameters[parameter_name].get()

        snap = super().snapshot_base(update=update,
                                     params_to_skip_update=params_to_skip_update)
        snap.pop('enabled_pulses', None)
        snap.pop('my_enabled_pulses', None)
        snap.pop('my_pulses', None)

        snap['pulses'] = [pulse.snapshot(update=update,
                                         params_to_skip_update=params_to_skip_update)
                          for pulse in self.pulses]

        snap['pulse_sequences'] = [
            pulse_sequence.snapshot(
                update=update, params_to_skip_update=params_to_skip_update
            )
            for pulse_sequence in self.pulse_sequences
        ]
        return snap

    def add(self, *pulses,
            reset_duration: bool = True,
            copy: bool = True,
            nest: bool = False,
            connect: bool = True
            ):
        """Adds pulse(s) to the PulseSequence.

        Args:
            *pulses (Pulse): Pulses to add
            reset_duration: Reset duration of pulse sequence to t_stop of final
                pulse
            copy: Copy the pulse when adding to the pulse sequence
            nest: Add pulse to a nested pulse sequence if it belongs there
            connect: Connect pulse.t_start to end of previous pulse.

        Returns:
            List[Pulse]: Added pulses, which are copies of the original pulses.

        Raises:
            AssertionError: The added pulse overlaps with another pulses and
                `PulseSequence`.allow_pulses_overlap is False
            AssertionError: The added pulse is untargeted and
                `PulseSequence`.allow_untargeted_pulses is False
            AssertionError: The added pulse is targeted and
                `PulseSequence`.allow_targeted_pulses is False
            ValueError: If a pulse has no duration

        Note:
            When a pulse is added, it is first copied, to ensure that the
            original pulse remains unmodified.
            For an speed-optimized version, see `PulseSequence.quick_add`
        """
        pulses_no_duration = [pulse for pulse in pulses if pulse.duration is None]
        if pulses_no_duration:
            raise ValueError(
                'Please specify pulse duration in silq.config.pulses for the '
                'following pulses: ' + ', '.join(p.name for p in pulses_no_duration)
            )

        if copy:
            pulse_copies = []
            for pulse in pulses:
                # Copy pulse to ensure original pulse is unmodified
                # We do this before performing checks to ensure that the pulse parent
                # is set, and consequently that the t_start incorporates any nonzero
                # t_start of the pulse sequence
                pulse_copy = copy_alias(pulse)
                pulse_copy.id = None  # Remove any pre-existing pulse id
                pulse_copy.parent = self
                pulse_copies.append(pulse_copy)
        else:
            pulse_copies = pulses

        added_pulses = []

        for pulse_copy in pulse_copies:
            # Check if we need to add pulse to a nested pulse sequence
            if nest and pulse_copy.parent is not None and pulse_copy.parent.full_name != self.full_name:
                nested_sequence = self.get_pulse_sequence(pulse_copy.parent.full_name)
                if nested_sequence is None:
                    raise RuntimeError(
                        f'Could not find nested pulse sequence '
                        f'{pulse_copy.parent.full_name} for {pulse_copy}'
                    )
                else:
                    # Add to nested pulse sequence. Note that we already copied pulse
                    added_pulse, = nested_sequence.quick_add(pulse_copy, copy=False)
                    added_pulses.append(added_pulse)
                    continue

            # Perform checks to see if pulse can be added
            if (not self.allow_pulse_overlap
                    and pulse_copy.t_start is not None
                    and any(p for p in self.enabled_pulses
                            if self.pulses_overlap(pulse_copy, p))):
                overlapping_pulses = [p for p in self.enabled_pulses
                                      if self.pulses_overlap(pulse_copy, p)]
                raise AssertionError(f'Cannot add pulse {pulse_copy} because it '
                                     f'overlaps with {overlapping_pulses}')
            assert pulse_copy.implementation is not None or self.allow_untargeted_pulses, \
                f'Cannot add untargeted pulse {pulse_copy}'
            assert pulse_copy.implementation is None or self.allow_targeted_pulses, \
                f'Not allowed to add targeted pulse {pulse_copy}'

            # Check if pulse with same name exists, if so ensure unique id
            if pulse_copy.name is not None:
                pulses_same_name = self.get_pulses(name=pulse_copy.name)

                if pulses_same_name:
                    if pulses_same_name[0].id is None:
                        pulses_same_name[0].id = 0
                        pulse_copy.id = 1
                    else:
                        max_id = max(p.id for p in pulses_same_name)
                        pulse_copy.id = max_id + 1

            # If pulse does not have t_start defined, it will be attached to
            # the end of the last pulse on the same connection(_label)
            if pulse_copy.t_start is None and self.pulses:
                # Find relevant pulses that share same connection(_label)
                relevant_pulses = self.get_pulses(
                    connection=pulse_copy.connection,
                    connection_label=pulse_copy.connection_label
                )
                if relevant_pulses:
                    last_pulse = max(
                        relevant_pulses,
                        key=lambda pulse: pulse.parameters['t_stop'].raw_value
                    )
                    if connect:
                        last_pulse['t_stop'].connect(pulse_copy['t_start'], update=True)
                    else:
                        pulse_copy.t_start = last_pulse.t_stop

            if pulse_copy.t_start is None:  # No relevant pulses found
                pulse_copy.t_start = self.t_start

            self.my_pulses.append(pulse_copy)
            if pulse_copy.enabled:
                self.my_enabled_pulses.append(pulse_copy)
            else:
                self.my_disabled_pulses.append(pulse_copy)
            added_pulses.append(pulse_copy)
            # TODO attach pulsesequence to some of the pulse attributes
            pulse_copy['enabled'].connect(self._update_enabled_disabled_pulses,
                                          update=False)

        self.sort()

        if reset_duration:  # Reset duration to t_stop of last pulse
            self.duration = None

        self._update_last_pulse()

        return added_pulses

    def quick_add(self, *pulses,
                  copy: bool = True,
                  connect: bool = True,
                  reset_duration: bool = True,
                  nest=False):
        """"Quickly add pulses to a sequence skipping steps and checks.

        This method is used in the during the `Layout` targeting of a pulse
        sequence, and should generally only be used if speed is a crucial factor.

        Note:
            When using this method, make sure to finish adding pulses with
            `PulseSequence.finish_quick_add`.

        The following steps are skipped and are performed in
        `PulseSequence.finish_quick_add`:

        - Assigning a unique pulse id if multiple pulses share the same name
        - Sorting pulses
        - Ensuring no pulses overlapped

        Args:
            *pulses: List of pulses to be added. Note that these won't be copied
                if ``copy`` is False, and so the t_start may be set
            copy: Whether to copy the pulse before applying operations
            reset_duration: Reset duration of pulse sequence to t_stop of final
                pulse
            nest: When True, if a pulse is in a nested pulse sequence, it will
                be copied to the same nested pulse sequence.
                This requires that this pulse sequence also contains a nested
                pulse sequence with the same name

        Returns:
            Added pulses. If copy is False, the original pulses are returned.

        Note:
            If copy is False, the id of original pulses may be set when calling
            `PulseSequence.quick_add`.

        """
        pulses_no_duration = [pulse for pulse in pulses if pulse.duration is None]
        if pulses_no_duration:
            raise SyntaxError('Please specify pulse duration in silq.config.pulses'
                              ' for the following pulses: ' +
                              ', '.join(str(p.name) for p in pulses_no_duration))

        added_pulses = []
        for pulse in pulses:
            # Check if we need to add pulse to a nested pulse sequence
            if nest and pulse.parent is not None and pulse.parent.full_name != self.full_name:
                nested_sequence = self.get_pulse_sequence(pulse.parent.full_name)
                if nested_sequence is None:
                    raise RuntimeError(
                        f'Could not find nested pulse sequence '
                        f'{pulse.parent.full_name} for {pulse}'
                    )
                else:
                    added_pulse, = nested_sequence.quick_add(
                        pulse,
                        copy=copy,
                        connect=connect,
                        reset_duration=reset_duration
                    )
                    added_pulses.append(added_pulse)
                    continue

            assert pulse.implementation is not None or self.allow_untargeted_pulses, \
                f'Cannot add untargeted pulse {pulse}'
            assert pulse.implementation is None or self.allow_targeted_pulses, \
                f'Not allowed to add targeted pulse {pulse}'

            if copy:
                pulse = copy_alias(pulse)

            pulse.parent = self

            # TODO set t_start if not set
            # If pulse does not have t_start defined, it will be attached to
            # the end of the last pulse on the same connection(_label)
            if pulse.t_start is None and self.pulses:
                # Find relevant pulses that share same connection(_label)
                relevant_pulses = self.get_pulses(connection=pulse.connection,
                                                  connection_label=pulse.connection_label)
                if relevant_pulses:
                    last_pulse = max(relevant_pulses,
                                     key=lambda pulse: pulse.parameters['t_stop'].raw_value)
                    pulse.t_start = last_pulse.t_stop
                    if connect:
                        last_pulse['t_stop'].connect(pulse['t_start'], update=False)
            if pulse.t_start is None:  # No relevant pulses found
                pulse.t_start = self.t_start

            self.my_pulses.append(pulse)
            added_pulses.append(pulse)
            if pulse.enabled:
                self.my_enabled_pulses.append(pulse)
            else:
                self.my_disabled_pulses.append(pulse)

            # TODO attach pulsesequence to some of the pulse attributes
            if connect:
                pulse['enabled'].connect(self._update_enabled_disabled_pulses,
                                         update=False)

        if reset_duration:  # Reset duration to t_stop of last pulse
            self.duration = None

        return added_pulses

    def finish_quick_add(self):
        """Finish adding pulses via `PulseSequence.quick_add`

        Steps performed:

        - Sorting of pulses
        - Checking that pulses do not overlap
        - Adding unique id's to pulses in case a name is shared by pulses

        """
        try:
            self.sort()

            if not self.allow_pulse_overlap:  # Check pulse overlap
                active_pulses = []
                for pulse in self.enabled_pulses:
                    new_active_pulses = []
                    for active_pulse in active_pulses:
                        if active_pulse.t_stop <= pulse.t_start:
                            continue
                        else:
                            new_active_pulses.append(active_pulse)
                        assert not self.pulses_overlap(pulse, active_pulse), \
                            f"Pulses overlap:\n\t{repr(pulse)}\n\t{repr(active_pulse)}"

                    new_active_pulses.append(pulse)
                    active_pulses = new_active_pulses

            # Ensure all pulses have a unique full_name. This is done by attaching
            # a unique id if multiple pulses share the same name
            unique_names = set(pulse.name for pulse in self.pulses)
            for name in unique_names:
                same_name_pulses = self.get_pulses(name=name)

                # Add ``id`` if several pulses share the same name
                if len(same_name_pulses) > 1:
                    for k, pulse in enumerate(same_name_pulses):
                        pulse.id = k

            self._update_last_pulse()

            for pulse_sequence in self.pulse_sequences:
                pulse_sequence.finish_quick_add()
        except AssertionError:  # Likely error is that pulses overlap
            self.clear()
            raise

    def add_pulse_sequences(self, *pulse_sequences):
<<<<<<< HEAD
=======
        """Add pulse sequence(s) as nested pulse sequences

        Args:
            *pulse_sequences: pulse sequences to sequentially append.

        Notes:
            - Successive pulse sequences are connected to each other such
              that if a previous pulse sequence duration changes, the subsequent
              pulse sequences are also shifted.
            - Pulse sequences are not copied. This means that if you want to
              nest a pulse sequence to multiple parent pulse sequences, you must
              manually copy the pulse sequence.
            - For each nested pulse sequence, pulse_sequence.parent is set to
             this pulse sequence.

        Raises:
             RuntimeError if current pulse sequence already contains pulses
        """
>>>>>>> babfcfdd
        if self.my_pulses:
            raise RuntimeError(
               'Cannot add nested pulse sequence when also containing pulses'
            )

        for pulse_sequence in pulse_sequences:
            pulse_sequence.parent = self

        self['pulse_sequences']._latest['raw_value'] = (*self.pulse_sequences, *pulse_sequences)

        self._link_pulse_sequences()

    def insert_pulse_sequence(self, index, pulse_sequence):
<<<<<<< HEAD
=======
        """Insert a nested pulse sequence at a specific pulse sequence index

        Args:
            index: Index at which to insert pulse sequence
            pulse_sequence: Pulse sequence to insert
        """
>>>>>>> babfcfdd
        if self.my_pulses:
            raise RuntimeError(
               'Cannot add nested pulse sequence when also containing pulses'
            )

        pulse_sequence.parent = self

        pulse_sequences = list(self.pulse_sequences)
        pulse_sequences.insert(index, pulse_sequence)
        self['pulse_sequences']._latest['raw_value'] = tuple(pulse_sequences)

        self._link_pulse_sequences()

    def remove_pulse_sequence(self, pulse_sequence: Union["PulseSequence", int, str]):
        """Remove pulse sequence

        Args:
            pulse_sequence: Pulse sequence to remove. Can be one of the following:
                int: Index of pulse sequence to remove
                str: Name of pulse sequence to remove
                PulseSequence: pulse sequence object to remove
        """
        pulse_sequences = list(self.pulse_sequences)

        if isinstance(pulse_sequence, int):
            pulse_sequence = pulse_sequences[pulse_sequence]
        elif isinstance(pulse_sequence, str):
            pulse_sequence = next(
                pseq for pseq in pulse_sequences if pseq.name == pulse_sequence
            )

        pulse_sequences.remove(pulse_sequence)
        self['pulse_sequences']._latest['raw_value'] = tuple(pulse_sequences)

        self._link_pulse_sequences()

    def _link_pulse_sequences(self, *args):
        """

        Args:
            *args: Optional args that are ignored. Added because it allows
                signals to be connected to this function

        Returns:

        """
        # First remove all pre-existing signal receivers
        for pulse_sequence in self.pulse_sequences:
            if getattr(pulse_sequence['t_stop'], 'signal', None) is not None:
                pulse_sequence['t_stop'].signal.receivers.clear()
<<<<<<< HEAD
                
=======

>>>>>>> babfcfdd
                # Remove any pre-existing connection to pulse_sequence.enabled
                # This may link to another parent pulse sequence
                enabled_receivers = pulse_sequence['enabled'].signal.receivers
                for receiver_key, receiver in list(enabled_receivers.items()):
                    if receiver.func_name == '_link_pulse_sequences':
                        enabled_receivers.pop(receiver_key)

            pulse_sequence['enabled'].connect(
                self._link_pulse_sequences, update=False
            )

        # Add new signal receivers
        enabled_pulse_sequences = [pseq for pseq in self.pulse_sequences if pseq.enabled]
        for k, pulse_sequence in enumerate(enabled_pulse_sequences):
            if k == 0:  # First pulse sequence
                pulse_sequence.t_start = 0
            else:
                previous_pulse_sequence = enabled_pulse_sequences[k-1]
                previous_pulse_sequence['t_stop'].connect(
                    pulse_sequence['t_start'], update=True
                )

    def remove(self, *pulses):
        """Removes `Pulse` or pulses from pulse sequence

        Args:
            pulses: Pulse(s) to remove from PulseSequence

        Raises:
            AssertionError: No unique pulse found
        """
        for pulse in pulses:
            if isinstance(pulse, str):
                pulses_same_name = [p for p in self.pulses if p.full_name==pulse]
            else:
                pulses_same_name = [p for p in self if p == pulse]

            assert len(pulses_same_name) == 1, \
                f'No unique pulse {pulse} found, pulses: {pulses_same_name}'
            pulse_same_name = pulses_same_name[0]

            self.my_pulses.remove(pulse_same_name)

            # TODO disconnect all pulse attributes
            pulse_same_name['enabled'].disconnect(self._update_enabled_disabled_pulses)

        self._update_enabled_disabled_pulses()
        self.sort()
        self.duration = None  # Reset duration to t_stop of last pulse

    def sort(self):
        """Sort pulses by `Pulse`.t_start"""
        self.my_pulses.sort(key=lambda p: p.t_start)
        self.my_enabled_pulses.sort(key=lambda p: p.t_start)

    def clear(self, clear_pulse_sequences = True):
        """Clear all pulses from pulse sequence."""
        for pulse in self.pulses:
            # TODO: remove all signal connections
            pulse['enabled'].disconnect(self._update_enabled_disabled_pulses)
        self.my_pulses.clear()
        self.my_enabled_pulses.clear()
        self.my_disabled_pulses.clear()
        if clear_pulse_sequences:
            self['pulse_sequences']._latest = {'value': (), 'raw_value': (), 'ts': None}

        self.duration = None  # Reset duration to t_stop of last pulse

    @staticmethod
    def pulses_overlap(pulse1, pulse2) -> bool:
        """Tests if pulse1 and pulse2 overlap in time and connection.

        Args:
            pulse1 (Pulse): First pulse
            pulse2 (Pulse): Second pulse

        Returns:
            True if pulses overlap

        Note:
            If either of the pulses does not have a connection, this is not tested.
        """
        if (pulse1.t_stop <= pulse2.t_start) or (pulse1.t_start >= pulse2.t_stop):
            return False
        elif pulse1.connection is not None:
            if pulse2.connection is not None:
                return pulse1.connection == pulse2.connection
            elif pulse2.connection_label is not None:
                return pulse1.connection.label == pulse2.connection_label
            else:
                return False
        elif pulse1.connection_label is not None:
            # Overlap if the pulse connection labels overlap
            labels = [pulse2.connection_label, getattr(pulse2.connection, 'label', None)]
            return pulse1.connection_label in labels
        else:
            return True

    def get_pulses(self, name=None, enabled=True, connection=None,
                   connection_label=None, **conditions):
        """Get list of pulses in pulse sequence satisfying conditions

        Args:
            name: pulse name
            enabled: Pulse must be enabled
            connection: pulse must have connection
            **conditions: Additional connection and pulse conditions.

        Returns:
            List[Pulse]: Pulses satisfying conditions

        See Also:
            `Pulse.satisfies_conditions`, `Connection.satisfies_conditions`.
        """
        pulses = self.enabled_pulses if enabled else self.pulses
        # Filter pulses by pulse conditions
        if name is not None:
            conditions['name'] = name
        pulse_conditions = {k: v for k, v in conditions.items()
                            if k in self.pulse_conditions and v is not None}
        pulses = [pulse for pulse in pulses if pulse.satisfies_conditions(**pulse_conditions)]

        # Filter pulses by pulse connection conditions
        connection_conditions = {k: v for k, v in conditions.items()
                                 if k in self.connection_conditions
                                 and v is not None}

        if connection:
            pulses = [pulse for pulse in pulses if
                      pulse.connection == connection or
                      pulse.connection_label == connection.label != None]
            return pulses  # No further filtering required
        elif connection_label is not None:
            pulses = [pulse for pulse in pulses if
                      getattr(pulse.connection, 'label', None) == connection_label or
                      pulse.connection_label == connection_label]
            return pulses # No further filtering required

        if connection_conditions:
            pulses = [pulse for pulse in pulses if
                      pulse.connection is not None and
                      pulse.connection.satisfies_conditions(**connection_conditions)]

        pulses = sorted(pulses, key=lambda pulse: pulse.t_start)
        return pulses

    def get_pulse(self, name=None, **conditions):
        """Get unique pulse in pulse sequence satisfying conditions.

        Args:
            name: Pulse name
            **conditions: Connection and pulse conditions.

        Returns:
            Pulse: Unique pulse satisfying conditions

        See Also:
            `Pulse.satisfies_conditions`, `Connection.satisfies_conditions`.

        Raises:
            RuntimeError: No unique pulse satisfying conditions
        """
        if name is not None:
            conditions['name'] = name

        pulses = self.get_pulses(**conditions)

        if not pulses:
            return None
        elif len(pulses) == 1:
            return pulses[0]
        else:
            raise RuntimeError(f'Found more than one pulse satisfiying {conditions}')

    def get_pulse_sequence(self, name):
        pulse_sequences = self.get_pulse_sequences(nested=True)

        same_full_name = [
            pulse_sequence for pulse_sequence in pulse_sequences
            if pulse_sequence.full_name == name
        ]

        if len(same_full_name) > 1:
            raise RuntimeError(f'Found multiple pulse sequences with name {name}')
        elif len(same_full_name) == 1:
            return same_full_name[0]
        else:
            same_name = [
                pulse_sequence for pulse_sequence in pulse_sequences
                if pulse_sequence.name == name
            ]

            if len(same_name) > 1:
                raise RuntimeError(f'Found multiple pulse sequences with name {name}')
            elif len(same_name) == 1:
                return same_name[0]
            else:
                return None

    def get_pulse_sequences(self, nested=True):
        """Get all pulse sequences, including nested sequences

        Args:
            nested: Include nested pulse sequences (recursively)

        Returns:
            list of pulse sequences

        """
        pulse_sequences = self.pulse_sequences
        if nested:
            for pulse_sequence in self.pulse_sequences:
                pulse_sequences += pulse_sequence.get_pulse_sequences(nested=True)

        return pulse_sequences

    def get_connection(self, **conditions):
        """Get unique connections from any pulse satisfying conditions.

        Args:
            **conditions: Connection and pulse conditions.

        Returns:
            Connection: Unique Connection satisfying conditions

        See Also:
            `Pulse.satisfies_conditions`, `Connection.satisfies_conditions`.

        Raises:
            AssertionError: No unique connection satisfying conditions.
        """
        pulses = self.get_pulses(**conditions)
        connections = list({pulse.connection for pulse in pulses})
        assert len(connections) == 1, \
            f"No unique connection found satisfying {conditions}. " \
            f"Connections: {connections}"
        return connections[0]

    def get_transition_voltages(self,
                                pulse = None,
                                connection = None,
                                t: float = None) -> Tuple[float, float]:
        """Finds the voltages at the transition between two pulses.

        Note:
            This method can potentially cause issues, and should be avoided
            until it's better thought through

        Args:
            pulse (Pulse): Pulse starting at transition voltage. If not
                provided, ``connection`` and ``t`` must both be provided.
            connection (Connection): connection along which the voltage
                transition occurs
            t (float): Time at which the voltage transition occurs.

        Returns:
            (Voltage before transition, voltage after transition)
        """
        if pulse is not None:
            post_pulse = pulse
            connection = pulse.connection
            t = pulse.t_start
        elif connection is not None and t is not None:
            post_pulse = self.get_pulse(connection=connection, t_start=t)
        else:
            raise TypeError('Not enough arguments provided')

        # Find pulses thar stop sat t. If t=0, the pulse before this
        #  will be the last pulse in the sequence
        pre_pulse = self.get_pulse(connection=connection,
                                   t_stop=(self.duration if t == 0 else t))
        if pre_pulse is not None:
            pre_voltage = pre_pulse.get_voltage(self.duration if t == 0 else t)
        elif connection.output['channel'].output_TTL:
            # Choose pre voltage as low from TTL
            pre_voltage = connection.output['channel'].output_TTL[0]
        else:
            raise RuntimeError('Could not determine pre voltage for transition')

        post_voltage = post_pulse.get_voltage(t)

        return pre_voltage, post_voltage

    def get_trace_shapes(self,
                         sample_rate: int,
                         samples: int):
        """ Get dictionary of trace shapes for given sample rate and samples

        Args:
            sample_rate: Acquisition sample rate
            samples: acquisition samples.

        Returns:
            Dict[str, tuple]:
            {`Pulse`.full_name: trace_shape}

        Note:
            trace shape depends on `Pulse`.average
        """

        shapes = {}
        for pulse in self:
            if not pulse.acquire:
                continue
            pts = round(pulse.duration * sample_rate)
            if pulse.average == 'point':
                shape = (1,)
            elif pulse.average == 'trace':
                shape = (pts, )
            else:
                shape = (samples, pts)

            shapes[pulse.full_name] = shape

        return shapes

    def get_trace_slices(
            self,
            sample_rate: Union[int, float],
            capture_full_traces: bool,
            filter_acquire: bool = True,
            return_slice: bool = True) -> Dict[str, Union[slice, tuple]]:
        """Get the trace slices for each pulse that should be acquired

        This method is used primarily for storing metadata when saving traces.

        Args:
            sample_rate: Acquisition sample rate
            capture_full_traces: Whether the digitizer acquires traces from the
                start of the pulse_sequence (t=0) or from the first pulse with
                acquire=True.
            filter_acquire: Whether to only return the slices of pulses with
                acquire=True
            return_slice: Whether to return slice objects,
                or a tuple with (start_idx, stop_idx)

        Returns:
            A dict whose keys are pulse full names.
            Values are either a slice or tuple corresponding to
            the pulse start and stop index in an digitized trace.
        """
        pulse_slices = {}
        for k, pulse in enumerate(self.pulses):
            if not pulse.acquire and filter_acquire:  # Pulse was not acquired
                continue

            start_idx = int(pulse.t_start * sample_rate)
            stop_idx = int(pulse.t_stop * sample_rate)

            pulse_slices[pulse.full_name] = slice(start_idx, stop_idx)

        # If capture_full_traces == False, acquisition was started from first
        # pulse with acquire == True onwards.
        if not capture_full_traces:
            # Find  start time of measurement
            min_pts = min(pulse_slice.start for pulse_slice in pulse_slices.values())

            # Subtract start of acquisition from each slice
            for pulse, pulse_slice in pulse_slices.items():
                pulse_slices[pulse] = slice(
                    pulse_slice.start - min_pts, pulse_slice.stop - min_pts
                )

        if not return_slice:
            pulse_slices = {k: (v.start, v.stop) for k, v in pulse_slices.items()}

        return pulse_slices

    def plot(self, t_range=None, points=2001, subplots=False, scale_ylim=True,
             figsize=None, legend=True,
             **connection_kwargs):
        pulses = self.get_pulses(**connection_kwargs)

        connection_pulse_list = {}
        for pulse in pulses:
            if pulse.connection_label is not None:
                connection_label = pulse.connection_label
            elif pulse.connection is not None:
                if pulse.connection.label is not None:
                    connection_label = pulse.connection.label
                else:
                    connection_label = pulse.connection.output['str']
            else:
                connection_label = 'Other'

            if connection_label not in connection_pulse_list:
                connection_pulse_list[connection_label] = [pulse]
            else:
                connection_pulse_list[connection_label].append(pulse)

        if subplots:
            figsize = figsize or 10, 1.5 * len(connection_pulse_list)
            fig, axes = plt.subplots(len(connection_pulse_list), 1, sharex=True,
                                     figsize=figsize)
        else:
            figsize = figsize or (10, 4)
            fig, ax = plt.subplots(1, figsize=figsize)
            axes = [ax]

        # Generate t_list
        if t_range is None:
            t_range = (0, self.duration)
        sample_rate = (t_range[1] - t_range[0]) / points
        t_list = np.linspace(*t_range, points)

        voltages = {}
        for k, (connection_label, connection_pulses) in enumerate(
                connection_pulse_list.items()):

            connection_voltages = np.nan * np.ones(len(t_list))
            for pulse in connection_pulses:
                pulse_t_list = np.arange(pulse.t_start, pulse.t_stop,
                                         sample_rate)
                start_idx = np.argmax(t_list >= pulse.t_start)
                # Determine max_pts because sometimes there is a rounding error
                max_pts = len(connection_voltages[
                              start_idx:start_idx + len(pulse_t_list)])
                connection_voltages[
                start_idx:start_idx + len(pulse_t_list)] = pulse.get_voltage(
                    pulse_t_list[:max_pts])
            voltages[connection_label] = connection_voltages

            if subplots:
                ax = axes[k]

            ax.plot(t_list, connection_voltages, label=connection_label)
            if not subplots:
                ax.set_xlabel('Time (s)')
            ax.set_ylabel('Amplitude (V)')
            ax.set_xlim(0, self.duration)

            if legend:
                ax.legend()

        if scale_ylim:
            min_voltage = np.nanmin(np.concatenate(tuple(voltages.values())))
            max_voltage = np.nanmax(np.concatenate(tuple(voltages.values())))
            voltage_difference = max_voltage - min_voltage
            for ax in axes:
                ax.set_ylim(min_voltage - 0.05 * voltage_difference,
                            max_voltage + 0.05 * voltage_difference)

        fig.tight_layout()
        if subplots:
            fig.subplots_adjust(hspace=0)
        return t_list, voltages, fig, axes

    def up_to_date(self) -> bool:
        """Checks if a pulse sequence is up to date or needs to be generated.

        Used by `PulseSequenceGenerator`.

        Returns:
            True by default, can be overridden in subclass.
        """
        return all(pulse_sequence.up_to_date() for pulse_sequence in self.pulse_sequences)

    def _update_enabled_disabled_pulses(self, *args):
<<<<<<< HEAD
=======
        """Separate pulses into enabled and disabled pulses"""
>>>>>>> babfcfdd
        self.my_enabled_pulses = [pulse for pulse in self.my_pulses if pulse.enabled]
        self.my_disabled_pulses = [pulse for pulse in self.my_pulses if not pulse.enabled]

    def _update_last_pulse(self):
<<<<<<< HEAD
=======
        """Attaches pulse_sequence.t_stop to t_stop of last pulse

        Called whenever pulses are added
        Notes:
            - If the t_stop of a pulse that is not the last pulse is increased
              such that it becomes the last t_stop, this will cause issues since
              it is not connected to pulse_sequence.t_stop.

        """
>>>>>>> babfcfdd
        if not self.my_pulses:
            return

        last_pulse = max(self.my_pulses, key=lambda p: p.t_stop)

        if self._last_pulse == last_pulse:
            return
        else:
            if self._last_pulse is not None:
                # Remove connection from previous last pulse
                self._last_pulse['t_stop'].disconnect(self['t_stop'])

            # Update last pulse and save connect
            # Using object.__setattr__ since pulses are ParameterNodes and they
            # will otherwise attach as a nested node
            object.__setattr__(self, '_last_pulse', last_pulse)
            self._last_pulse['t_stop'].connect(self['t_stop'])

    def clone_skeleton(self, pulse_sequence):
<<<<<<< HEAD
=======
        """Clone the structure of a pulse sequence into this one

        This skeleton copy includes copies of all nested pulse sequences,
        but does not include copies of the pulses
        """
>>>>>>> babfcfdd
        self.clear()
        for subsequence in pulse_sequence.pulse_sequences:
            clone_subsequence = PulseSequence()
            clone_subsequence.clone_skeleton(subsequence)
            self.add_pulse_sequences(clone_subsequence)

        self.name = pulse_sequence.name
        self.duration = pulse_sequence.duration
        self.final_delay = pulse_sequence.final_delay
        self.enabled = pulse_sequence.enabled


class PulseImplementation:
    """`InstrumentInterface` implementation for a `Pulse`.

    Each `InstrumentInterface` should have corresponding pulse implementations
    for the pulses it can output. These should be subclasses of the
    `PulseImplementation`.

    When a `PulseSequence` is targeted in the Layout, each `Pulse` is directed
    to the relevant `InstrumentInterface`, which will call target the pulse
    using the corresponding PulseImplementation. During `Pulse` targeting,
    a copy of the pulse is made, and the PulseImplementation is added to
    `Pulse`.implementation.

    **Creating a PulseImplementation**
        A PulseImplementation is specific for a certain `Pulse`, which should
        be defined in `PulseImplementation`.pulse_class.

        A `PulseImplementation` subclass may override the following methods:

        * `PulseImplementation.target_pulse`
        * `PulseImplementation.get_additional_pulses`
        * `PulseImplementation.implement`

    Args:
        pulse_requirements: Requirements that pulses must satisfy to allow
            implementation.
    """
    pulse_config = None
    pulse_class = None

    def __init__(self, pulse_requirements=[]):
        self.signal = Signal()
        self._connected_attrs = {}
        self.pulse = None

        # List of conditions that a pulse must satisfy to be targeted
        self.pulse_requirements = [PulseRequirement(property, condition) for
                                 (property, condition) in pulse_requirements]

    def __ne__(self, other):
        return not self.__eq__(other)

    def _matches_attrs(self, other_pulse, exclude_attrs=[]):
        for attr in list(vars(self)):
            if attr in exclude_attrs:
                continue
            elif not hasattr(other_pulse, attr) \
                    or getattr(self, attr) != getattr(other_pulse, attr):
                return False
        else:
            return True

    def add_pulse_requirement(self,
                              property: str,
                              requirement: Union[list, Dict[str, Any]]):
        """Add requirement that any pulse must satisfy to be targeted"""
        self.pulse_requirements += [PulseRequirement(property, requirement)]

    def satisfies_requirements(self,
                               pulse,
                               match_class: bool = True):
        """Checks if a pulse satisfies pulse requirements

        Args:
            pulse (Pulse): Pulse that is checked
            match_class: Pulse class must match
                `PulseImplementation`.pulse_class
        """
        if match_class and not self.pulse_class == pulse.__class__:
            return False
        else:
            return np.all([pulse_requirements.satisfies(pulse)
                           for pulse_requirements in self.pulse_requirements])

    def target_pulse(self,
                     pulse,
                     interface,
                     connections: list,
                     copy=False,
                     **kwargs):
        """Tailors a PulseImplementation to a specific pulse.

        Targeting happens in three stages:

        1. Both the pulse and pulse implementation are copied.
        2. `PulseImplementation` of the copied pulse is set to the copied
           pulse implementation, and `PulseImplementation`.pulse is set to the
           copied pulse. This way, they can both reference each other.
        3. The targeted pulse is returned

        Args:
            pulse (Pulse): Pulse to be targeted.
            interface (InstrumentInterface) interface to which this
                PulseImplementation belongs.
            connections (List[Connection]): All connections in `Layout`.
            **kwargs: Additional unused kwargs

        Raises:
            TypeError: Pulse class does not match
                `PulseImplementation`.pulse_class

        """
        if not isinstance(pulse, self.pulse_class):
            raise TypeError(f'Pulse {pulse} must be type {self.pulse_class}')

        if copy:
            targeted_pulse = pulse.copy(connect_parameters_to_config=False)
        else:
            targeted_pulse = pulse
        pulse_implementation = deepcopy(self)
        targeted_pulse.implementation = pulse_implementation
        pulse_implementation.pulse = targeted_pulse
        return targeted_pulse

    def get_additional_pulses(self, interface):
        """Provide any additional pulses needed such as triggering pulses

        The additional pulses can be requested should usually have
        `Pulse`.connection_conditions specified to ensure that the pulse is
        sent to the right connection.

        Args:
            interface (InstrumentInterface): Interface to which this
                PulseImplementation belongs

        Returns:
            List[Pulse]: List of additional pulses needed.
        """
        return []

    def implement(self, *args, **kwargs) -> Any:
        """Implements a targeted pulse for an InstrumentInterface.

        This method is called during `InstrumentInterface.setup`.

        Implementation of a targeted pulse is very dependent on the interface.
        For an AWG, this method may return a list of waveform points.
        For a triggering source, this method may return the triggering time.
        In very simple cases, this method may not even be necessary.

        Args:
            *args: Interface-specific args to use
            **kwargs: Interface-specific kwargs to use

        Returns:
            Instrument-specific return values.

        See Also:
            Other interface source codes may serve as a guide for this method.
        """
        raise NotImplementedError('PulseImplementation.implement should be '
                                  'implemented in a subclass')<|MERGE_RESOLUTION|>--- conflicted
+++ resolved
@@ -373,11 +373,7 @@
 
     @parameter
     def t_stop_get(self, parameter):
-<<<<<<< HEAD
-        return self.t_start + self.duration
-=======
         return np.round(self.t_start + self.duration, 11)
->>>>>>> babfcfdd
 
     @parameter
     def t_start_list_get(self, parameter):
@@ -940,8 +936,6 @@
             raise
 
     def add_pulse_sequences(self, *pulse_sequences):
-<<<<<<< HEAD
-=======
         """Add pulse sequence(s) as nested pulse sequences
 
         Args:
@@ -960,7 +954,6 @@
         Raises:
              RuntimeError if current pulse sequence already contains pulses
         """
->>>>>>> babfcfdd
         if self.my_pulses:
             raise RuntimeError(
                'Cannot add nested pulse sequence when also containing pulses'
@@ -974,15 +967,12 @@
         self._link_pulse_sequences()
 
     def insert_pulse_sequence(self, index, pulse_sequence):
-<<<<<<< HEAD
-=======
         """Insert a nested pulse sequence at a specific pulse sequence index
 
         Args:
             index: Index at which to insert pulse sequence
             pulse_sequence: Pulse sequence to insert
         """
->>>>>>> babfcfdd
         if self.my_pulses:
             raise RuntimeError(
                'Cannot add nested pulse sequence when also containing pulses'
@@ -1033,11 +1023,7 @@
         for pulse_sequence in self.pulse_sequences:
             if getattr(pulse_sequence['t_stop'], 'signal', None) is not None:
                 pulse_sequence['t_stop'].signal.receivers.clear()
-<<<<<<< HEAD
-                
-=======
-
->>>>>>> babfcfdd
+
                 # Remove any pre-existing connection to pulse_sequence.enabled
                 # This may link to another parent pulse sequence
                 enabled_receivers = pulse_sequence['enabled'].signal.receivers
@@ -1496,16 +1482,11 @@
         return all(pulse_sequence.up_to_date() for pulse_sequence in self.pulse_sequences)
 
     def _update_enabled_disabled_pulses(self, *args):
-<<<<<<< HEAD
-=======
         """Separate pulses into enabled and disabled pulses"""
->>>>>>> babfcfdd
         self.my_enabled_pulses = [pulse for pulse in self.my_pulses if pulse.enabled]
         self.my_disabled_pulses = [pulse for pulse in self.my_pulses if not pulse.enabled]
 
     def _update_last_pulse(self):
-<<<<<<< HEAD
-=======
         """Attaches pulse_sequence.t_stop to t_stop of last pulse
 
         Called whenever pulses are added
@@ -1515,7 +1496,6 @@
               it is not connected to pulse_sequence.t_stop.
 
         """
->>>>>>> babfcfdd
         if not self.my_pulses:
             return
 
@@ -1535,14 +1515,11 @@
             self._last_pulse['t_stop'].connect(self['t_stop'])
 
     def clone_skeleton(self, pulse_sequence):
-<<<<<<< HEAD
-=======
         """Clone the structure of a pulse sequence into this one
 
         This skeleton copy includes copies of all nested pulse sequences,
         but does not include copies of the pulses
         """
->>>>>>> babfcfdd
         self.clear()
         for subsequence in pulse_sequence.pulse_sequences:
             clone_subsequence = PulseSequence()
