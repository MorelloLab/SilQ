from typing import List, Dict, Any, Union, Tuple, Sequence
import numpy as np
from copy import copy, deepcopy
copy_alias = copy  # Alias for functions that have copy as a kwarg
from blinker import Signal
from matplotlib import pyplot as plt
from functools import partial

from qcodes.instrument.parameter_node import parameter
from qcodes import ParameterNode, Parameter
from qcodes.utils import validators as vals
from qcodes.instrument.parameter_node import __deepcopy__ as _deepcopy_parameterNode

__all__ = ['PulseRequirement', 'PulseSequence', 'PulseImplementation']


def __deepcopy__(self, memodict={}):
    duration = getattr(self.parameters['duration'], '_duration', None)
    self_copy = _deepcopy_parameterNode(self, memodict=memodict)
    self_copy.parameters['duration']._duration = duration
    return self_copy

class PulseRequirement():
    """`Pulse` attribute requirement for a `PulseImplementation`

    This class is used in Interfaces when registering a `PulseImplementation`,
    to impose additional constraints for implementing the pulse.

    The class is never directly instantiated, but is instead created from a dict
    passed to the ``pulse_requirements`` kwarg of a `PulseImplementation`.

    Example:
        For an AWG can apply sine pulses, but only up to its Nyquist limit
        ``max_frequency``, the following implementation is used:

        >>> SinePulseImplementation(
                pulse_requirements=[('frequency', {'max': max_frequency})])

    Args:
        property: Pulse attribute for which to place a constraint.
        requirement: Requirement that a property must satisfy.

            * If a dict, allowed keys are ``min`` and ``max``, the value being
              the minimum/maximum value.
            * If a list, the property must be an element in the list.
    """
    def __init__(self,
                 property: str,
                 requirement: Union[list, Dict[str, Any]]):
        self.property = property

        self.verify_requirement(requirement)
        self.requirement = requirement

    def __repr__(self):
        return f'{self.property} - {self.requirement}'

    def verify_requirement(self, requirement):
        """Verifies that the requirement is valid.

        A valid requirement is either a list, or a dict with keys ``min`` and/or
        ``max``.

        Raises:
            AssertionError: Requirement is not valid.
        """
        if type(requirement) is list:
            assert requirement, "Requirement must not be an empty list"
        elif type(requirement) is dict:
            assert ('min' in requirement or 'max' in requirement), \
                "Dictionary condition must have either a 'min' or a 'max'"

    def satisfies(self, pulse) -> bool:
        """Checks if a given pulses satisfies this PulseRequirement.

        Args:
            pulse: Pulse to be verified.

        Returns:
            True if pulse satisfies PulseRequirement.

        Raises:
            Exception: Pulse requirement cannot be interpreted.

        """
        property_value = getattr(pulse, self.property)

        # Test for condition
        if type(self.requirement) is dict:
            # requirement contains min and/or max
            if 'min' in self.requirement and \
                            property_value < self.requirement['min']:
                return False
            elif 'max' in self.requirement and \
                            property_value > self.requirement['max']:
                return False
            else:
                return True
        elif type(self.requirement) is list:
            if property_value not in self.requirement:
                return False
            else:
                return True
        else:
            raise Exception(
                "Cannot interpret pulses requirement: {self.requirement}")


class PulseSequence(ParameterNode):
    """`Pulse` container that can be targeted in the `Layout`.

    It can be used to store untargeted or targeted pulses.

    If multiple pulses with the same name are added, `Pulse`.id is set for the
    pulses sharing the same name, starting with 0 for the first pulse.

    **Retrieving pulses**
        To retrieve a pulse with name 'read':

        >>> pulse_sequence['read']
        >>> pulse_sequence.get_pulse(name='read')

        Both methods work, but the latter is more versatile, as it also allows
        filtering of pulses by discriminants other than name.

        If there are multiple pulses with the same name, the methods above will
        raise an error because there is no unique pulse with name ``read``.
        Instead, the `Pulse`.id must also be passed to discriminate the pulses:

        >>> pulse_sequence['read[0]']
        >>> pulse_sequence.get_pulse(name='read', id=0)

        Both methods return the first pulse added whose name is 'read'.

    **Iterating over pulses**
        Pulses in a pulse sequence can be iterated over via:

        >>> for pulse in pulse_sequence:
        >>>     # perform actions

        This will return the pulses sorted by `Pulse`.t_start.
        Pulses for which `Pulse`.enabled is False are ignored.

    **Checking if pulse sequence contains a pulse**
        Pulse sequences can be treated similar to a list, and so checking if a
        pulse exists in a list is done as such:

        >>> pulse in pulse_sequence

        Note that this does not compare object equality, but only checks if all
        attributes match.

    **Checking if a pulse sequence contains pulses**
        Checking if a pulse sequence contains pulses is similar to a list:

        >>> if pulse_sequence:
        >>>     # pulse_sequence contains pulses

    **Targeting a pulse sequence in the `Layout`**
        A pulse sequence can be targeted in the layout, which will distribute
        the pulses among it's `InstrumentInterface` such that the pulse sequence
        is executed. Targeting of a pulse sequence is straightforward:

        >>> layout.pulse_sequence = pulse_sequence

        After this, the instruments can be configured via `Layout.setup`.


    Parameters:
        pulses (List[Pulse]): `Pulse` list to place in PulseSequence.
            Pulses can also be added later using `PulseSequence.add`.
        allow_untargeted_pulses (bool): Allow untargeted pulses (without
            corresponding `Pulse`.implementation) to be added to PulseSequence.
            `InstrumentInterface`.pulse_sequence should have this unchecked.
        allow_targeted_pulses (bool): Allow targeted pulses (with corresponding
            `Pulse`.implementation) to be added to PulseSequence.
            `InstrumentInterface`.pulse_sequence should have this checked.
        allow_pulse_overlap (bool): Allow pulses to overlap in time. If False,
            an error will be raised if a pulse is added that overlaps in time.
            If pulse has a `Pulse`.connection, an error is only raised if
            connections match as well.
        duration (float): Total duration of pulse sequence. Equal to
            `Pulse`.t_stop of last pulse, unless explicitly set.
            Can be reset to t_stop of last pulse by setting to None, and will
            automatically be reset every time a pulse is added/removed.
        final_delay (Union[float, None]): Optional final delay at the end of
            the pulse sequence. The interface of the primary instrument should
            incorporate any final delay. The default is .5 ms
        enabled_pulses (List[Pulse]): `Pulse` list with `Pulse`.enabled True.
            Updated when a pulse is added or `Pulse`.enabled is changed.
        disabled_pulses (List[Pulse]): Pulse list with `Pulse`.enabled False.
            Updated when a pulse is added or `Pulse`.enabled is changed.
        t_start_list (List[float]): `Pulse`.t_start list for all enabled pulses.
            Can contain duplicates if pulses share the same `Pulse`.t_start.
        t_stop_list (List[float]): `Pulse`.t_stop list for all enabled pulses.
            Can contain duplicates if pulses share the same `Pulse`.t_stop.
        t_list (List[float]): Combined list of `Pulse`.t_start and
            `Pulse`.t_stop for all enabled pulses. Does not contain duplicates.

    Notes:
        * If pulses are added without `Pulse`.t_start defined, the pulse is
          assumed to start after the last pulse finishes, and a connection is
          made with the attribute `t_stop` of the last pulse, such that if the
          last pulse t_stop changes, t_start is changed accordingly.
        * All pulses in the pulse sequence are listened to via `Pulse`.signal.
          Any time an attribute of a pulse changes, a signal will be emitted,
          which can then be interpreted by the pulse sequence.
    """

    _deepcopy_skip_parameters = [
        'my_enabled_pulses',
        'enabled_pulses',
        'my_disabled_pulses',
        'disabled_pulses',
        'pulses',
    ]
    connection_conditions = None
    pulse_conditions = None
    default_final_delay = .5e-3
    def __init__(self,
                 pulses: list = None,
                 pulse_sequences = (),
                 name='',
                 enabled: bool = True,
                 allow_untargeted_pulses: bool = True,
                 allow_targeted_pulses: bool = True,
                 allow_pulse_overlap: bool = True,
                 final_delay: float = None):
        super().__init__(
            use_as_attributes=True,
            log_changes=False,
            simplify_snapshot=True
        )

        self.__deepcopy__ = partial(__deepcopy__, self)

        self.name = Parameter(vals=vals.Strings(), set_cmd=None, initial_value=name)
        self.full_name = Parameter(vals=vals.Strings(), initial_value=name)
        self.enabled = Parameter(vals=vals.Bool(), set_cmd=None, initial_value=enabled)

        # For PulseSequence.satisfies_conditions, we need to separate conditions
        # into those relating to pulses and to connections. We perform an import
        # here because it otherwise otherwise leads to circular imports
        if self.connection_conditions is None or self.pulse_conditions is None:
            from silq.meta_instruments.layout import connection_conditions
            from silq.pulses import pulse_conditions
            PulseSequence.connection_conditions = connection_conditions
            PulseSequence.pulse_conditions = pulse_conditions

        self.allow_untargeted_pulses = Parameter(initial_value=allow_untargeted_pulses,
                                                 set_cmd=None,
                                                 vals=vals.Bool())
        self.allow_targeted_pulses = Parameter(initial_value=allow_targeted_pulses,
                                               set_cmd=None,
                                               vals=vals.Bool())
        self.allow_pulse_overlap = Parameter(initial_value=allow_pulse_overlap,
                                             set_cmd=None,
                                             vals=vals.Bool())

        self.t_start = Parameter(unit='s', set_cmd=None, initial_value=0)
        self.duration = Parameter(unit='s', set_cmd=None)
        self.parameters['duration']._duration = None
        self.t_stop = Parameter(unit='s', set_cmd=None)

        self.final_delay = Parameter(unit='s', set_cmd=None, vals=vals.Numbers())
        if final_delay is not None:
            self.final_delay = final_delay
        else:
            self.final_delay = self.default_final_delay

        self.t_list = Parameter(initial_value=[0], snapshot_value=False)
        self.t_start_list = Parameter(initial_value=[], snapshot_value=False)
        self.t_stop_list = Parameter(snapshot_value=False)

        self.pulse_sequences = Parameter(vals=vals.Iterables(), initial_value=())

        self.my_enabled_pulses = Parameter(
            initial_value=[],
            set_cmd=None,
            vals=vals.Iterables(),
            snapshot_value=False,
            docstring='Enabled pulses that are not from a nested pulse sequence'
        )
        self.enabled_pulses = Parameter(
            initial_value=(),
            set_cmd=None,
            vals=vals.Iterables(),
            snapshot_value=False,
            docstring='Enabled pulses, including those from nested pulse sequences'
        )
        self.my_disabled_pulses = Parameter(
            initial_value=[],
            set_cmd=None,
            vals=vals.Iterables(),
            snapshot_value=False,
            docstring='Disabled pulses that are not from a nested pulse sequence'
        )
        self.disabled_pulses = Parameter(
            initial_value=(),
            set_cmd=None,
            vals=vals.Iterables(),
            snapshot_value=False,
            docstring='Disabled pulses, including those from nested pulse sequences'
        )
        self.my_pulses = Parameter(
            initial_value=[],
            vals=vals.Iterables(),
            set_cmd=None,
            snapshot_value=False,
            docstring="All pulses that are not from a nested pulse sequence"
        )
        self.pulses = Parameter(
            initial_value=(),
            vals=vals.Iterables(),
            set_cmd=None,
            docstring="All pulses, including those from nested pulse sequences"
        )

        self.modifiers = []

        # Remember last pulse of pulse sequence, to ensure t_stop of pulse sequence
        # is kept up to date via signalling
        self._last_pulse = None

        if pulse_sequences:
            self.pulse_sequences = pulse_sequences

        self.duration = None  # Reset duration to t_stop of last pulse
        # Perform a separate set to ensure set method is called
        self.pulses = pulses or ()

    @parameter
    def t_start_set_parser(self, parameter, t_start):
        if t_start is not None:
            t_start = round(t_start, 11)
        return t_start

    @parameter
    def t_start_set(self, parameter, t_start):
        parameter._latest['raw_value'] = t_start
        # Make sure all pulses have an up to date t_start and t_stop for snapshotting
        for pulse in self.pulses:
            pulse['t_start']()

        # Update t_stop
        parameter._latest['raw_value'] = t_start
        self['t_stop']()

    @parameter
    def duration_get(self, parameter):
        if parameter._duration is not None:
            return parameter._duration
        else:
            if self.enabled_pulses:
                duration = max([self.t_start] + self.t_stop_list) - self.t_start
            else:
                duration = 0

            return np.round(duration, 11)

    @parameter
    def duration_set_parser(self, parameter, duration):
        if duration is None:
            parameter._duration = None
            duration = max([self.t_start] + self.t_stop_list) - self.t_start
        else:
            parameter._duration = np.round(duration, 11)
            duration =  parameter._duration

        # Update t_stop
        parameter._latest['raw_value'] = duration
        self['t_stop']()

    @parameter
    def t_stop_get(self, parameter):
        return self.t_start + self.duration

    @parameter
    def t_start_list_get(self, parameter):
        # Use get_latest for speedup
        return sorted({pulse['t_start'].get_raw()
                       for pulse in self.enabled_pulses})

    @parameter
    def t_stop_list_get(self, parameter):
        # Use get_latest for speedup
        return sorted({pulse['t_stop'].get_raw()
                       for pulse in self.enabled_pulses})

    @parameter
    def t_list_get(self, parameter):
        # Note: Set does not work accurately when dealing with floating point numbers to remove duplicates
        # t_list = self.t_start_list + self.t_stop_list + [self.duration]
        # return sorted(list(np.unique(np.round(t_list, decimals=8)))) # Accurate to 10 ns
        return sorted(set(self.t_start_list + self.t_stop_list + [self.duration]))

    @parameter
    def pulses_set_parser(self, parameter, pulses):
        # We modify the set_parser instead of set, since we don't want to set
        # pulses to the original pulses, but to the added (copied) pulses
        self.clear(clear_pulse_sequences=False)
        added_pulses = self.quick_add(*pulses)
        self.finish_quick_add()
        return added_pulses

    @parameter
    def pulses_get(self, parameter):
        my_pulses = self.my_pulses
        nested_pulses = [
            p for pulse_sequence in self.pulse_sequences
            for p in pulse_sequence.pulses
            if pulse_sequence.enabled
        ]
        pulses = (*my_pulses, *nested_pulses)
        if my_pulses and nested_pulses:
            pulses = sorted(pulses, key=lambda pulse: pulse.t_start)
        return tuple(pulses)

    @parameter
    def enabled_pulses_get(self, parameter):
        my_enabled_pulses = self.my_enabled_pulses
        nested_enabled_pulses = [
            p for pulse_sequence in self.pulse_sequences
            for p in pulse_sequence.enabled_pulses
            if pulse_sequence.enabled
        ]
        enabled_pulses = (*my_enabled_pulses, *nested_enabled_pulses)
        if my_enabled_pulses and nested_enabled_pulses:
            enabled_pulses = sorted(enabled_pulses, key=lambda pulse: pulse.t_start)
        return tuple(enabled_pulses)

    @parameter
    def disabled_pulses_get(self, parameter):
        disabled_pulses = self.my_disabled_pulses + [
            p for pulse_sequence in self.pulse_sequences
            for p in pulse_sequence.disabled_pulses
            if pulse_sequence.enabled
        ]
        return tuple(disabled_pulses)

    @parameter
    def pulse_sequences_set(self, parameter, pulse_sequences):
        self.clear()
        self.add_pulse_sequences(*pulse_sequences)

    @parameter
    def full_name_get(self, parameter):
        if isinstance(self.parent, PulseSequence):
            return f'{self.parent.full_name}.{self.name}'
        else:
            return self.name

    def __getitem__(self, index):
        if isinstance(index, int):
            return self.enabled_pulses[index]
        elif isinstance(index, str):
            pulses = [p for p in self.pulses
                      if p.satisfies_conditions(name=index)]
            if pulses:
                if len(pulses) != 1:
                    raise KeyError(f"Could not find unique pulse with name "
                                   f"{index}, pulses found:\n{pulses}")
                return pulses[0]
            else:
                return super().__getitem__(index)

    def __iter__(self):
        yield from self.enabled_pulses

    def __len__(self):
        return len(self.enabled_pulses)

    def __bool__(self):
        return len(self.enabled_pulses) > 0

    def __contains__(self, item):
        if isinstance(item, str):
            return any(pulse for pulse in self.pulses
                      if item in [pulse.name, pulse.full_name])
        else:
            return item in self.pulses

    def __repr__(self):
        output = str(self) + '\n'
        for pulse in self.enabled_pulses:
            pulse_repr = repr(pulse)
            # Add a tab to each line
            pulse_repr = '\t'.join(pulse_repr.splitlines(True))
            output += '\t' + pulse_repr + '\n'

        if self.disabled_pulses:
            output += '\t\n\tDisabled pulses:\n'
            for pulse in self.disabled_pulses:
                pulse_repr = repr(pulse)
                # Add a tab to each line
                pulse_repr = '\t'.join(pulse_repr.splitlines(True))
                output += '\t' + pulse_repr + '\n'
        return output

    def __str__(self):
        name = self.name or ''
        return f'PulseSequence {name} with {len(self.pulses)} pulses, ' \
               f'duration: {self.duration}'

    def __eq__(self, other):
        """Overwrite comparison with other (self == other).

        We want the comparison to return True if other is a pulse with the
        same attributes. This can be complicated since pulses can also be
        targeted, resulting in a pulse implementation. We therefore have to
        use a separate comparison when either is a Pulse implementation
        """
        if not isinstance(other, PulseSequence):
            # print('Other pulse sequence is not actually a pulse sequence')
            return False

        for parameter_name, parameter in self.parameters.items():
            if parameter_name == 'pulse_sequences':
                if len(parameter()) != len(other.pulse_sequences):
                    # print("Other pulse sequence contains differing number of "
                    #       "nested pulse sequences")
                    return False

                for pseq1, pseq2 in zip(parameter(), other.pulse_sequences):
                    if pseq1 != pseq2:
                        return False
            elif not parameter_name in other.parameters:
                # print(f"Pulse sequence parameter doesn't exist: {parameter_name}")
                return False
            elif parameter() != getattr(other, parameter_name):
                # print(f"Pulse sequence parameter doesn't match: {parameter_name}")
                return False
        # All parameters match
        return True

    def __ne__(self, other):
        return not self.__eq__(other)

    def __copy__(self, *args):
        return self.copy(connect_to_config=True)

    def copy(self, connect_to_config=True):
        # Temporarily remove pulses from parameter so they won't be deepcopied
        backup = {
            key: self.parameters[key]._latest for key in [
                'pulses', 'enabled_pulses', 'disabled_pulses',
                'my_pulses', 'my_enabled_pulses', 'my_disabled_pulses',
                'pulse_sequences'
            ]
        }
        try:
            # Clear stored values of pulses
            for key in backup:
                if key.startswith('my_'):
<<<<<<< HEAD
                    self.parameters[key]._latest = {'value': [], 'raw_value': []}
                else:
                    self.parameters[key]._latest = {'value': (), 'raw_value': ()}
=======
                    self.parameters[key]._latest = {'value': [], 'raw_value': [], 'ts': None}
                else:
                    self.parameters[key]._latest = {'value': (), 'raw_value': (), 'ts': None}
>>>>>>> 888d9e12

            self_copy = super().__copy__()
        finally:
            # Restore pulses
            for key in backup:
                self.parameters[key]._latest = backup[key]

        self_copy._last_pulse = None

        # Add pulses (which will create copies)
        self_copy.my_pulses = [
            pulse.copy(connect_to_config=connect_to_config)
            for pulse in self.my_pulses
        ]

        # Copy nested pulse sequences
        if self.pulse_sequences:
            pulse_sequences = [
                pulse_sequence.copy(connect_to_config=connect_to_config)
                for pulse_sequence in self.pulse_sequences
            ]
            self_copy.pulse_sequences = pulse_sequences  # TODO

        # If duration is fixed (i.e. pulse_sequence.duration=val), ensure this
        # is also copied
        self_copy['duration']._duration = self['duration']._duration

        self_copy._update_enabled_disabled_pulses()

        return self_copy

    def _ipython_key_completions_(self):
        """Tab completion for IPython, i.e. pulse_sequence["p..."] """
        return [pulse.full_name for pulse in self.pulses]

    def generate(self):
        if self.pulse_sequences:
            self.clear(clear_pulse_sequences=False)

            for pulse_sequence in self.pulse_sequences:
                if pulse_sequence.enabled:
                    pulse_sequence.generate()

            # Ensure all stop times match
            self._link_pulse_sequences()

        for modifier in self.modifiers:
            modifier(self)

    def snapshot_base(self, update: bool=False,
                      params_to_skip_update: Sequence[str]=[]):
        """
        State of the pulse sequence as a JSON-compatible dict.

        Args:
            update (bool): If True, update the state by querying the
                instrument. If False, just use the latest values in memory.
            params_to_skip_update: List of parameter names that will be skipped
                in update even if update is True. This is useful if you have
                parameters that are slow to update but can be updated in a
                different way (as in the qdac)

        Returns:
            dict: base snapshot
        """
        # Ensure the following paraeters have the latest values
        for parameter_name in ['duration', 't_list', 't_start_list', 't_stop_list']:
            self.parameters[parameter_name].get()

        snap = super().snapshot_base(update=update,
                                     params_to_skip_update=params_to_skip_update)
        snap.pop('enabled_pulses', None)
        snap.pop('my_enabled_pulses', None)
        snap.pop('my_pulses', None)

        snap['pulses'] = [pulse.snapshot(update=update,
                                         params_to_skip_update=params_to_skip_update)
                          for pulse in self.pulses]

        snap['pulse_sequences'] = [
            pulse_sequence.snapshot(
                update=update, params_to_skip_update=params_to_skip_update
            )
            for pulse_sequence in self.pulse_sequences
        ]
        return snap

    def add(self, *pulses,
            reset_duration: bool = True,
            copy: bool = True,
            nest: bool = False,
            connect: bool = True
            ):
        """Adds pulse(s) to the PulseSequence.

        Args:
            *pulses (Pulse): Pulses to add
            reset_duration: Reset duration of pulse sequence to t_stop of final
                pulse
            copy: Copy the pulse when adding to the pulse sequence
            nest: Add pulse to a nested pulse sequence if it belongs there
            connect: Connect pulse.t_start to end of previous pulse.

        Returns:
            List[Pulse]: Added pulses, which are copies of the original pulses.

        Raises:
            AssertionError: The added pulse overlaps with another pulses and
                `PulseSequence`.allow_pulses_overlap is False
            AssertionError: The added pulse is untargeted and
                `PulseSequence`.allow_untargeted_pulses is False
            AssertionError: The added pulse is targeted and
                `PulseSequence`.allow_targeted_pulses is False
            ValueError: If a pulse has no duration

        Note:
            When a pulse is added, it is first copied, to ensure that the
            original pulse remains unmodified.
            For an speed-optimized version, see `PulseSequence.quick_add`
        """
        pulses_no_duration = [pulse for pulse in pulses if pulse.duration is None]
        if pulses_no_duration:
            raise ValueError(
                'Please specify pulse duration in silq.config.pulses for the '
                'following pulses: ' ', '.join(p.name for p in pulses_no_duration)
            )

        if copy:
            pulse_copies = []
            for pulse in pulses:
                # Copy pulse to ensure original pulse is unmodified
                # We do this before performing checks to ensure that the pulse parent
                # is set, and consequently that the t_start incorporates any nonzero
                # t_start of the pulse sequence
                pulse_copy = copy_alias(pulse)
                pulse_copy.id = None  # Remove any pre-existing pulse id
                pulse_copy.parent = self
                pulse_copies.append(pulse_copy)
        else:
            pulse_copies = pulses

        added_pulses = []

        for pulse_copy in pulse_copies:
            # Check if we need to add pulse to a nested pulse sequence
            if nest and pulse_copy.parent is not None and pulse_copy.parent.full_name != self.full_name:
                nested_sequence = self.get_pulse_sequence(pulse_copy.parent.full_name)
                if nested_sequence is None:
                    raise RuntimeError(
                        f'Could not find nested pulse sequence '
                        f'{pulse_copy.parent.full_name} for {pulse_copy}'
                    )
                else:
                    # Add to nested pulse sequence. Note that we already copied pulse
                    added_pulse, = nested_sequence.quick_add(pulse_copy, copy=False)
                    added_pulses.append(added_pulse)
                    continue

            # Perform checks to see if pulse can be added
            if (not self.allow_pulse_overlap
                    and pulse_copy.t_start is not None
                    and any(p for p in self.enabled_pulses
                            if self.pulses_overlap(pulse_copy, p))):
                overlapping_pulses = [p for p in self.enabled_pulses
                                      if self.pulses_overlap(pulse_copy, p)]
                raise AssertionError(f'Cannot add pulse {pulse_copy} because it '
                                     f'overlaps with {overlapping_pulses}')
            assert pulse_copy.implementation is not None or self.allow_untargeted_pulses, \
                f'Cannot add untargeted pulse {pulse_copy}'
            assert pulse_copy.implementation is None or self.allow_targeted_pulses, \
                f'Not allowed to add targeted pulse {pulse_copy}'

            # Check if pulse with same name exists, if so ensure unique id
            if pulse_copy.name is not None:
                pulses_same_name = self.get_pulses(name=pulse_copy.name)

                if pulses_same_name:
                    if pulses_same_name[0].id is None:
                        pulses_same_name[0].id = 0
                        pulse_copy.id = 1
                    else:
                        max_id = max(p.id for p in pulses_same_name)
                        pulse_copy.id = max_id + 1

            # If pulse does not have t_start defined, it will be attached to
            # the end of the last pulse on the same connection(_label)
            if pulse_copy.t_start is None and self.pulses:
                # Find relevant pulses that share same connection(_label)
                relevant_pulses = self.get_pulses(
                    connection=pulse_copy.connection,
                    connection_label=pulse_copy.connection_label
                )
                if relevant_pulses:
                    last_pulse = max(
                        relevant_pulses,
                        key=lambda pulse: pulse.parameters['t_stop'].raw_value
                    )
                    if connect:
                        last_pulse['t_stop'].connect(pulse_copy['t_start'], update=True)
                    else:
                        pulse_copy.t_start = last_pulse.t_stop

            if pulse_copy.t_start is None:  # No relevant pulses found
                pulse_copy.t_start = self.t_start

            self.my_pulses.append(pulse_copy)
            if pulse_copy.enabled:
                self.my_enabled_pulses.append(pulse_copy)
            else:
                self.my_disabled_pulses.append(pulse_copy)
            added_pulses.append(pulse_copy)
            # TODO attach pulsesequence to some of the pulse attributes
            pulse_copy['enabled'].connect(self._update_enabled_disabled_pulses,
                                          update=False)

        self.sort()

        if reset_duration:  # Reset duration to t_stop of last pulse
            self.duration = None

        self._update_last_pulse()

        return added_pulses

    def quick_add(self, *pulses,
                  copy: bool = True,
                  connect: bool = True,
                  reset_duration: bool = True,
                  nest=False):
        """"Quickly add pulses to a sequence skipping steps and checks.

        This method is used in the during the `Layout` targeting of a pulse
        sequence, and should generally only be used if speed is a crucial factor.

        Note:
            When using this method, make sure to finish adding pulses with
            `PulseSequence.finish_quick_add`.

        The following steps are skipped and are performed in
        `PulseSequence.finish_quick_add`:

        - Assigning a unique pulse id if multiple pulses share the same name
        - Sorting pulses
        - Ensuring no pulses overlapped

        Args:
            *pulses: List of pulses to be added. Note that these won't be copied
                if ``copy`` is False, and so the t_start may be set
            copy: Whether to copy the pulse before applying operations
            reset_duration: Reset duration of pulse sequence to t_stop of final
                pulse
            nest: When True, if a pulse is in a nested pulse sequence, it will
                be copied to the same nested pulse sequence.
                This requires that this pulse sequence also contains a nested
                pulse sequence with the same name

        Returns:
            Added pulses. If copy is False, the original pulses are returned.

        Note:
            If copy is False, the id of original pulses may be set when calling
            `PulseSequence.quick_add`.

        """
        pulses_no_duration = [pulse for pulse in pulses if pulse.duration is None]
        if pulses_no_duration:
            raise SyntaxError('Please specify pulse duration in silq.config.pulses'
                              ' for the following pulses: ' +
                              ', '.join(str(p.name) for p in pulses_no_duration))

        added_pulses = []
        for pulse in pulses:
            # Check if we need to add pulse to a nested pulse sequence
            if nest and pulse.parent is not None and pulse.parent.full_name != self.full_name:
                nested_sequence = self.get_pulse_sequence(pulse.parent.full_name)
                if nested_sequence is None:
                    raise RuntimeError(
                        f'Could not find nested pulse sequence '
                        f'{pulse.parent.full_name} for {pulse}'
                    )
                else:
                    added_pulse, = nested_sequence.quick_add(
                        pulse,
                        copy=copy,
                        connect=connect,
                        reset_duration=reset_duration
                    )
                    added_pulses.append(added_pulse)
                    continue

            assert pulse.implementation is not None or self.allow_untargeted_pulses, \
                f'Cannot add untargeted pulse {pulse}'
            assert pulse.implementation is None or self.allow_targeted_pulses, \
                f'Not allowed to add targeted pulse {pulse}'

            if copy:
                pulse = copy_alias(pulse)

            pulse.parent = self

            # TODO set t_start if not set
            # If pulse does not have t_start defined, it will be attached to
            # the end of the last pulse on the same connection(_label)
            if pulse.t_start is None and self.pulses:
                # Find relevant pulses that share same connection(_label)
                relevant_pulses = self.get_pulses(connection=pulse.connection,
                                                  connection_label=pulse.connection_label)
                if relevant_pulses:
                    last_pulse = max(relevant_pulses,
                                     key=lambda pulse: pulse.parameters['t_stop'].raw_value)
                    pulse.t_start = last_pulse.t_stop
                    if connect:
                        last_pulse['t_stop'].connect(pulse['t_start'], update=False)
            if pulse.t_start is None:  # No relevant pulses found
                pulse.t_start = self.t_start

            self.my_pulses.append(pulse)
            added_pulses.append(pulse)
            if pulse.enabled:
                self.my_enabled_pulses.append(pulse)
            else:
                self.my_disabled_pulses.append(pulse)

            # TODO attach pulsesequence to some of the pulse attributes
            if connect:
                pulse['enabled'].connect(self._update_enabled_disabled_pulses,
                                         update=False)

        if reset_duration:  # Reset duration to t_stop of last pulse
            self.duration = None

        return added_pulses

    def finish_quick_add(self):
        """Finish adding pulses via `PulseSequence.quick_add`

        Steps performed:

        - Sorting of pulses
        - Checking that pulses do not overlap
        - Adding unique id's to pulses in case a name is shared by pulses

        """
        try:
            self.sort()

            if not self.allow_pulse_overlap:  # Check pulse overlap
                active_pulses = []
                for pulse in self.enabled_pulses:
                    new_active_pulses = []
                    for active_pulse in active_pulses:
                        if active_pulse.t_stop <= pulse.t_start:
                            continue
                        else:
                            new_active_pulses.append(active_pulse)
                        assert not self.pulses_overlap(pulse, active_pulse), \
                            f"Pulses overlap:\n\t{repr(pulse)}\n\t{repr(active_pulse)}"

                    new_active_pulses.append(pulse)
                    active_pulses = new_active_pulses

            # Ensure all pulses have a unique full_name. This is done by attaching
            # a unique id if multiple pulses share the same name
            unique_names = set(pulse.name for pulse in self.pulses)
            for name in unique_names:
                same_name_pulses = self.get_pulses(name=name)

                # Add ``id`` if several pulses share the same name
                if len(same_name_pulses) > 1:
                    for k, pulse in enumerate(same_name_pulses):
                        pulse.id = k

            self._update_last_pulse()

            for pulse_sequence in self.pulse_sequences:
                pulse_sequence.finish_quick_add()
        except AssertionError:  # Likely error is that pulses overlap
            self.clear()
            raise

    def add_pulse_sequences(self, *pulse_sequences):
        if self.my_pulses:
            raise RuntimeError(
               'Cannot add nested pulse sequence when also containing pulses'
            )

        for pulse_sequence in pulse_sequences:
            pulse_sequence.parent = self

        self['pulse_sequences']._latest['raw_value'] = (*self.pulse_sequences, *pulse_sequences)

        self._link_pulse_sequences()

    def insert_pulse_sequence(self, index, pulse_sequence):
        if self.my_pulses:
            raise RuntimeError(
               'Cannot add nested pulse sequence when also containing pulses'
            )

        pulse_sequence.parent = self

        pulse_sequences = list(self.pulse_sequences)
        pulse_sequences.insert(index, pulse_sequence)
        self['pulse_sequences']._latest['raw_value'] = tuple(pulse_sequences)

        self._link_pulse_sequences()

    def remove_pulse_sequence(self, pulse_sequence: Union["PulseSequence", int, str]):
        """Remove pulse sequence

        Args:
            pulse_sequence: Pulse sequence to remove. Can be one of the following:
                int: Index of pulse sequence to remove
                str: Name of pulse sequence to remove
                PulseSequence: pulse sequence object to remove
        """
        pulse_sequences = list(self.pulse_sequences)

        if isinstance(pulse_sequence, int):
            pulse_sequence = pulse_sequences[pulse_sequence]
        elif isinstance(pulse_sequence, str):
            pulse_sequence = next(
                pseq for pseq in pulse_sequences if pseq.name == pulse_sequence
            )

        pulse_sequences.remove(pulse_sequence)
        self['pulse_sequences']._latest['raw_value'] = tuple(pulse_sequences)

        self._link_pulse_sequences()

    def _link_pulse_sequences(self, *args):
        """

        Args:
            *args: Optional args that are ignored. Added because it allows
                signals to be connected to this function

        Returns:

        """
        # First remove all pre-existing signal receivers
        for pulse_sequence in self.pulse_sequences:
            if getattr(pulse_sequence['t_stop'], 'signal', None) is not None:
                pulse_sequence['t_stop'].signal.receivers.clear()
                
                # Remove any pre-existing connection to pulse_sequence.enabled
                # This may link to another parent pulse sequence
                enabled_receivers = pulse_sequence['enabled'].signal.receivers
                for receiver_key, receiver in list(enabled_receivers.items()):
                    if receiver.func_name == '_link_pulse_sequences':
                        enabled_receivers.pop(receiver_key)

            pulse_sequence['enabled'].connect(
                self._link_pulse_sequences, update=False
            )

        # Add new signal receivers
        enabled_pulse_sequences = [pseq for pseq in self.pulse_sequences if pseq.enabled]
        for k, pulse_sequence in enumerate(enabled_pulse_sequences):
            if k == 0:  # First pulse sequence
                pulse_sequence.t_start = 0
            else:
                previous_pulse_sequence = enabled_pulse_sequences[k-1]
                previous_pulse_sequence['t_stop'].connect(
                    pulse_sequence['t_start'], update=True
                )

    def remove(self, *pulses):
        """Removes `Pulse` or pulses from pulse sequence

        Args:
            pulses: Pulse(s) to remove from PulseSequence

        Raises:
            AssertionError: No unique pulse found
        """
        for pulse in pulses:
            if isinstance(pulse, str):
                pulses_same_name = [p for p in self.pulses if p.full_name==pulse]
            else:
                pulses_same_name = [p for p in self if p == pulse]

            assert len(pulses_same_name) == 1, \
                f'No unique pulse {pulse} found, pulses: {pulses_same_name}'
            pulse_same_name = pulses_same_name[0]

            self.my_pulses.remove(pulse_same_name)

            # TODO disconnect all pulse attributes
            pulse_same_name['enabled'].disconnect(self._update_enabled_disabled_pulses)

        self._update_enabled_disabled_pulses()
        self.sort()
        self.duration = None  # Reset duration to t_stop of last pulse

    def sort(self):
        """Sort pulses by `Pulse`.t_start"""
        self.my_pulses.sort(key=lambda p: p.t_start)
        self.my_enabled_pulses.sort(key=lambda p: p.t_start)

    def clear(self, clear_pulse_sequences = True):
        """Clear all pulses from pulse sequence."""
        for pulse in self.pulses:
            # TODO: remove all signal connections
            pulse['enabled'].disconnect(self._update_enabled_disabled_pulses)
        self.my_pulses.clear()
        self.my_enabled_pulses.clear()
        self.my_disabled_pulses.clear()
        if clear_pulse_sequences:
<<<<<<< HEAD
            self['pulse_sequences']._latest = {'value': (), 'raw_value': ()}
=======
            self['pulse_sequences']._latest = {'value': (), 'raw_value': (), 'ts': None}
>>>>>>> 888d9e12

        self.duration = None  # Reset duration to t_stop of last pulse

    @staticmethod
    def pulses_overlap(pulse1, pulse2) -> bool:
        """Tests if pulse1 and pulse2 overlap in time and connection.

        Args:
            pulse1 (Pulse): First pulse
            pulse2 (Pulse): Second pulse

        Returns:
            True if pulses overlap

        Note:
            If either of the pulses does not have a connection, this is not tested.
        """
        if (pulse1.t_stop <= pulse2.t_start) or (pulse1.t_start >= pulse2.t_stop):
            return False
        elif pulse1.connection is not None:
            if pulse2.connection is not None:
                return pulse1.connection == pulse2.connection
            elif pulse2.connection_label is not None:
                return pulse1.connection.label == pulse2.connection_label
            else:
                return False
        elif pulse1.connection_label is not None:
            # Overlap if the pulse connection labels overlap
            labels = [pulse2.connection_label, getattr(pulse2.connection, 'label', None)]
            return pulse1.connection_label in labels
        else:
            return True

    def get_pulses(self, name=None, enabled=True, connection=None,
                   connection_label=None, **conditions):
        """Get list of pulses in pulse sequence satisfying conditions

        Args:
            name: pulse name
            enabled: Pulse must be enabled
            connection: pulse must have connection
            **conditions: Additional connection and pulse conditions.

        Returns:
            List[Pulse]: Pulses satisfying conditions

        See Also:
            `Pulse.satisfies_conditions`, `Connection.satisfies_conditions`.
        """
        pulses = self.enabled_pulses if enabled else self.pulses
        # Filter pulses by pulse conditions
        if name is not None:
            conditions['name'] = name
        pulse_conditions = {k: v for k, v in conditions.items()
                            if k in self.pulse_conditions and v is not None}
        pulses = [pulse for pulse in pulses if pulse.satisfies_conditions(**pulse_conditions)]

        # Filter pulses by pulse connection conditions
        connection_conditions = {k: v for k, v in conditions.items()
                                 if k in self.connection_conditions
                                 and v is not None}

        if connection:
            pulses = [pulse for pulse in pulses if
                      pulse.connection == connection or
                      pulse.connection_label == connection.label != None]
            return pulses  # No further filtering required
        elif connection_label is not None:
            pulses = [pulse for pulse in pulses if
                      getattr(pulse.connection, 'label', None) == connection_label or
                      pulse.connection_label == connection_label]
            return pulses # No further filtering required

        if connection_conditions:
            pulses = [pulse for pulse in pulses if
                      pulse.connection is not None and
                      pulse.connection.satisfies_conditions(**connection_conditions)]

        pulses = sorted(pulses, key=lambda pulse: pulse.t_start)
        return pulses

    def get_pulse(self, name=None, **conditions):
        """Get unique pulse in pulse sequence satisfying conditions.

        Args:
            name: Pulse name
            **conditions: Connection and pulse conditions.

        Returns:
            Pulse: Unique pulse satisfying conditions

        See Also:
            `Pulse.satisfies_conditions`, `Connection.satisfies_conditions`.

        Raises:
            RuntimeError: No unique pulse satisfying conditions
        """
        if name is not None:
            conditions['name'] = name

        pulses = self.get_pulses(**conditions)

        if not pulses:
            return None
        elif len(pulses) == 1:
            return pulses[0]
        else:
            raise RuntimeError(f'Found more than one pulse satisfiying {conditions}')

    def get_pulse_sequence(self, name):
        pulse_sequences = self.get_pulse_sequences(nested=True)

        same_full_name = [
            pulse_sequence for pulse_sequence in pulse_sequences
            if pulse_sequence.full_name == name
        ]

        if len(same_full_name) > 1:
            raise RuntimeError(f'Found multiple pulse sequences with name {name}')
        elif len(same_full_name) == 1:
            return same_full_name[0]
        else:
            same_name = [
                pulse_sequence for pulse_sequence in pulse_sequences
                if pulse_sequence.name == name
            ]

            if len(same_name) > 1:
                raise RuntimeError(f'Found multiple pulse sequences with name {name}')
            elif len(same_name) == 1:
                return same_name[0]
            else:
                return None

    def get_pulse_sequences(self, nested=True):
        """Get all pulse sequences, including nested sequences

        Args:
            nested: Include nested pulse sequences (recursively)

        Returns:
            list of pulse sequences

        """
        pulse_sequences = self.pulse_sequences
        if nested:
            for pulse_sequence in self.pulse_sequences:
                pulse_sequences += pulse_sequence.get_pulse_sequences(nested=True)

        return pulse_sequences

    def get_connection(self, **conditions):
        """Get unique connections from any pulse satisfying conditions.

        Args:
            **conditions: Connection and pulse conditions.

        Returns:
            Connection: Unique Connection satisfying conditions

        See Also:
            `Pulse.satisfies_conditions`, `Connection.satisfies_conditions`.

        Raises:
            AssertionError: No unique connection satisfying conditions.
        """
        pulses = self.get_pulses(**conditions)
        connections = list({pulse.connection for pulse in pulses})
        assert len(connections) == 1, \
            f"No unique connection found satisfying {conditions}. " \
            f"Connections: {connections}"
        return connections[0]

    def get_transition_voltages(self,
                                pulse = None,
                                connection = None,
                                t: float = None) -> Tuple[float, float]:
        """Finds the voltages at the transition between two pulses.

        Note:
            This method can potentially cause issues, and should be avoided
            until it's better thought through

        Args:
            pulse (Pulse): Pulse starting at transition voltage. If not
                provided, ``connection`` and ``t`` must both be provided.
            connection (Connection): connection along which the voltage
                transition occurs
            t (float): Time at which the voltage transition occurs.

        Returns:
            (Voltage before transition, voltage after transition)
        """
        if pulse is not None:
            post_pulse = pulse
            connection = pulse.connection
            t = pulse.t_start
        elif connection is not None and t is not None:
            post_pulse = self.get_pulse(connection=connection, t_start=t)
        else:
            raise TypeError('Not enough arguments provided')

        # Find pulses thar stop sat t. If t=0, the pulse before this
        #  will be the last pulse in the sequence
        pre_pulse = self.get_pulse(connection=connection,
                                   t_stop=(self.duration if t == 0 else t))
        if pre_pulse is not None:
            pre_voltage = pre_pulse.get_voltage(self.duration if t == 0 else t)
        elif connection.output['channel'].output_TTL:
            # Choose pre voltage as low from TTL
            pre_voltage = connection.output['channel'].output_TTL[0]
        else:
            raise RuntimeError('Could not determine pre voltage for transition')

        post_voltage = post_pulse.get_voltage(t)

        return pre_voltage, post_voltage

    def get_trace_shapes(self,
                         sample_rate: int,
                         samples: int):
        """ Get dictionary of trace shapes for given sample rate and samples

        Args:
            sample_rate: Acquisition sample rate
            samples: acquisition samples.

        Returns:
            Dict[str, tuple]:
            {`Pulse`.full_name: trace_shape}

        Note:
            trace shape depends on `Pulse`.average
        """

        shapes = {}
        for pulse in self:
            if not pulse.acquire:
                continue
            pts = round(pulse.duration * sample_rate)
            if pulse.average == 'point':
                shape = (1,)
            elif pulse.average == 'trace':
                shape = (pts, )
            else:
                shape = (samples, pts)

            shapes[pulse.full_name] = shape

        return shapes

    def get_trace_slices(
            self,
            sample_rate: Union[int, float],
            capture_full_traces: bool,
            filter_acquire: bool = True,
            return_slice: bool = True) -> Dict[str, Union[slice, tuple]]:
        """Get the trace slices for each pulse that should be acquired

        This method is used primarily for storing metadata when saving traces.

        Args:
            sample_rate: Acquisition sample rate
            capture_full_traces: Whether the digitizer acquires traces from the
                start of the pulse_sequence (t=0) or from the first pulse with
                acquire=True.
            filter_acquire: Whether to only return the slices of pulses with
                acquire=True
            return_slice: Whether to return slice objects,
                or a tuple with (start_idx, stop_idx)

        Returns:
            A dict whose keys are pulse full names.
            Values are either a slice or tuple corresponding to
            the pulse start and stop index in an digitized trace.
        """
        pulse_slices = {}
        for k, pulse in enumerate(self.pulses):
            if not pulse.acquire and filter_acquire:  # Pulse was not acquired
                continue

            start_idx = int(pulse.t_start * sample_rate)
            stop_idx = int(pulse.t_stop * sample_rate)

            pulse_slices[pulse.full_name] = slice(start_idx, stop_idx)

        # If capture_full_traces == False, acquisition was started from first
        # pulse with acquire == True onwards.
        if not capture_full_traces:
            # Find  start time of measurement
            min_pts = min(pulse_slice.start for pulse_slice in pulse_slices.values())

            # Subtract start of acquisition from each slice
            for pulse, pulse_slice in pulse_slices.items():
                pulse_slices[pulse] = slice(
                    pulse_slice.start - min_pts, pulse_slice.stop - min_pts
                )

        if not return_slice:
            pulse_slices = {k: (v.start, v.stop) for k, v in pulse_slices.items()}

        return pulse_slices

    def plot(self, t_range=None, points=2001, subplots=False, scale_ylim=True,
             figsize=None, legend=True,
             **connection_kwargs):
        pulses = self.get_pulses(**connection_kwargs)

        connection_pulse_list = {}
        for pulse in pulses:
            if pulse.connection_label is not None:
                connection_label = pulse.connection_label
            elif pulse.connection is not None:
                if pulse.connection.label is not None:
                    connection_label = pulse.connection.label
                else:
                    connection_label = pulse.connection.output['str']
            else:
                connection_label = 'Other'

            if connection_label not in connection_pulse_list:
                connection_pulse_list[connection_label] = [pulse]
            else:
                connection_pulse_list[connection_label].append(pulse)

        if subplots:
            figsize = figsize or 10, 1.5 * len(connection_pulse_list)
            fig, axes = plt.subplots(len(connection_pulse_list), 1, sharex=True,
                                     figsize=figsize)
        else:
            figsize = figsize or (10, 4)
            fig, ax = plt.subplots(1, figsize=figsize)
            axes = [ax]

        # Generate t_list
        if t_range is None:
            t_range = (0, self.duration)
        sample_rate = (t_range[1] - t_range[0]) / points
        t_list = np.linspace(*t_range, points)

        voltages = {}
        for k, (connection_label, connection_pulses) in enumerate(
                connection_pulse_list.items()):

            connection_voltages = np.nan * np.ones(len(t_list))
            for pulse in connection_pulses:
                pulse_t_list = np.arange(pulse.t_start, pulse.t_stop,
                                         sample_rate)
                start_idx = np.argmax(t_list >= pulse.t_start)
                # Determine max_pts because sometimes there is a rounding error
                max_pts = len(connection_voltages[
                              start_idx:start_idx + len(pulse_t_list)])
                connection_voltages[
                start_idx:start_idx + len(pulse_t_list)] = pulse.get_voltage(
                    pulse_t_list[:max_pts])
            voltages[connection_label] = connection_voltages

            if subplots:
                ax = axes[k]

            ax.plot(t_list, connection_voltages, label=connection_label)
            if not subplots:
                ax.set_xlabel('Time (s)')
            ax.set_ylabel('Amplitude (V)')
            ax.set_xlim(0, self.duration)

            if legend:
                ax.legend()

        if scale_ylim:
            min_voltage = np.nanmin(np.concatenate(tuple(voltages.values())))
            max_voltage = np.nanmax(np.concatenate(tuple(voltages.values())))
            voltage_difference = max_voltage - min_voltage
            for ax in axes:
                ax.set_ylim(min_voltage - 0.05 * voltage_difference,
                            max_voltage + 0.05 * voltage_difference)

        fig.tight_layout()
        if subplots:
            fig.subplots_adjust(hspace=0)
        return t_list, voltages, fig, axes

    def up_to_date(self) -> bool:
        """Checks if a pulse sequence is up to date or needs to be generated.

        Used by `PulseSequenceGenerator`.

        Returns:
            True by default, can be overridden in subclass.
        """
        return all(pulse_sequence.up_to_date() for pulse_sequence in self.pulse_sequences)

    def _update_enabled_disabled_pulses(self, *args):
        self.my_enabled_pulses = [pulse for pulse in self.my_pulses if pulse.enabled]
        self.my_disabled_pulses = [pulse for pulse in self.my_pulses if not pulse.enabled]

    def _update_last_pulse(self):
        if not self.my_pulses:
            return

        last_pulse = max(self.my_pulses, key=lambda p: p.t_stop)

        if self._last_pulse == last_pulse:
            return
        else:
            if self._last_pulse is not None:
                # Remove connection from previous last pulse
                self._last_pulse['t_stop'].disconnect(self['t_stop'])

            # Update last pulse and save connect
            # Using object.__setattr__ since pulses are ParameterNodes and they
            # will otherwise attach as a nested node
            object.__setattr__(self, '_last_pulse', last_pulse)
            self._last_pulse['t_stop'].connect(self['t_stop'])

    def clone_skeleton(self, pulse_sequence):
        self.clear()
        for subsequence in pulse_sequence.pulse_sequences:
            clone_subsequence = PulseSequence()
            clone_subsequence.clone_skeleton(subsequence)
            self.add_pulse_sequences(clone_subsequence)

        self.name = pulse_sequence.name
        self.duration = pulse_sequence.duration
        self.final_delay = pulse_sequence.final_delay
        self.enabled = pulse_sequence.enabled


class PulseImplementation:
    """`InstrumentInterface` implementation for a `Pulse`.

    Each `InstrumentInterface` should have corresponding pulse implementations
    for the pulses it can output. These should be subclasses of the
    `PulseImplementation`.

    When a `PulseSequence` is targeted in the Layout, each `Pulse` is directed
    to the relevant `InstrumentInterface`, which will call target the pulse
    using the corresponding PulseImplementation. During `Pulse` targeting,
    a copy of the pulse is made, and the PulseImplementation is added to
    `Pulse`.implementation.

    **Creating a PulseImplementation**
        A PulseImplementation is specific for a certain `Pulse`, which should
        be defined in `PulseImplementation`.pulse_class.

        A `PulseImplementation` subclass may override the following methods:

        * `PulseImplementation.target_pulse`
        * `PulseImplementation.get_additional_pulses`
        * `PulseImplementation.implement`

    Args:
        pulse_requirements: Requirements that pulses must satisfy to allow
            implementation.
    """
    pulse_config = None
    pulse_class = None

    def __init__(self, pulse_requirements=[]):
        self.signal = Signal()
        self._connected_attrs = {}
        self.pulse = None

        # List of conditions that a pulse must satisfy to be targeted
        self.pulse_requirements = [PulseRequirement(property, condition) for
                                 (property, condition) in pulse_requirements]

    def __ne__(self, other):
        return not self.__eq__(other)

    def _matches_attrs(self, other_pulse, exclude_attrs=[]):
        for attr in list(vars(self)):
            if attr in exclude_attrs:
                continue
            elif not hasattr(other_pulse, attr) \
                    or getattr(self, attr) != getattr(other_pulse, attr):
                return False
        else:
            return True

    def add_pulse_requirement(self,
                              property: str,
                              requirement: Union[list, Dict[str, Any]]):
        """Add requirement that any pulse must satisfy to be targeted"""
        self.pulse_requirements += [PulseRequirement(property, requirement)]

    def satisfies_requirements(self,
                               pulse,
                               match_class: bool = True):
        """Checks if a pulse satisfies pulse requirements

        Args:
            pulse (Pulse): Pulse that is checked
            match_class: Pulse class must match
                `PulseImplementation`.pulse_class
        """
        if match_class and not self.pulse_class == pulse.__class__:
            return False
        else:
            return np.all([pulse_requirements.satisfies(pulse)
                           for pulse_requirements in self.pulse_requirements])

    def target_pulse(self,
                     pulse,
                     interface,
                     connections: list,
                     copy=False,
                     **kwargs):
        """Tailors a PulseImplementation to a specific pulse.

        Targeting happens in three stages:

        1. Both the pulse and pulse implementation are copied.
        2. `PulseImplementation` of the copied pulse is set to the copied
           pulse implementation, and `PulseImplementation`.pulse is set to the
           copied pulse. This way, they can both reference each other.
        3. The targeted pulse is returned

        Args:
            pulse (Pulse): Pulse to be targeted.
            interface (InstrumentInterface) interface to which this
                PulseImplementation belongs.
            connections (List[Connection]): All connections in `Layout`.
            **kwargs: Additional unused kwargs

        Raises:
            TypeError: Pulse class does not match
                `PulseImplementation`.pulse_class

        """
        if not isinstance(pulse, self.pulse_class):
            raise TypeError(f'Pulse {pulse} must be type {self.pulse_class}')

        if copy:
            targeted_pulse = pulse.copy(connect_parameters_to_config=False)
        else:
            targeted_pulse = pulse
        pulse_implementation = deepcopy(self)
        targeted_pulse.implementation = pulse_implementation
        pulse_implementation.pulse = targeted_pulse
        return targeted_pulse

    def get_additional_pulses(self, interface):
        """Provide any additional pulses needed such as triggering pulses

        The additional pulses can be requested should usually have
        `Pulse`.connection_conditions specified to ensure that the pulse is
        sent to the right connection.

        Args:
            interface (InstrumentInterface): Interface to which this
                PulseImplementation belongs

        Returns:
            List[Pulse]: List of additional pulses needed.
        """
        return []

    def implement(self, *args, **kwargs) -> Any:
        """Implements a targeted pulse for an InstrumentInterface.

        This method is called during `InstrumentInterface.setup`.

        Implementation of a targeted pulse is very dependent on the interface.
        For an AWG, this method may return a list of waveform points.
        For a triggering source, this method may return the triggering time.
        In very simple cases, this method may not even be necessary.

        Args:
            *args: Interface-specific args to use
            **kwargs: Interface-specific kwargs to use

        Returns:
            Instrument-specific return values.

        See Also:
            Other interface source codes may serve as a guide for this method.
        """
        raise NotImplementedError('PulseImplementation.implement should be '
                                  'implemented in a subclass')<|MERGE_RESOLUTION|>--- conflicted
+++ resolved
@@ -552,15 +552,9 @@
             # Clear stored values of pulses
             for key in backup:
                 if key.startswith('my_'):
-<<<<<<< HEAD
-                    self.parameters[key]._latest = {'value': [], 'raw_value': []}
-                else:
-                    self.parameters[key]._latest = {'value': (), 'raw_value': ()}
-=======
                     self.parameters[key]._latest = {'value': [], 'raw_value': [], 'ts': None}
                 else:
                     self.parameters[key]._latest = {'value': (), 'raw_value': (), 'ts': None}
->>>>>>> 888d9e12
 
             self_copy = super().__copy__()
         finally:
@@ -1070,11 +1064,7 @@
         self.my_enabled_pulses.clear()
         self.my_disabled_pulses.clear()
         if clear_pulse_sequences:
-<<<<<<< HEAD
-            self['pulse_sequences']._latest = {'value': (), 'raw_value': ()}
-=======
             self['pulse_sequences']._latest = {'value': (), 'raw_value': (), 'ts': None}
->>>>>>> 888d9e12
 
         self.duration = None  # Reset duration to t_stop of last pulse
 
