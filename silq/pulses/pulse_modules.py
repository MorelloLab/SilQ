--- conflicted
+++ resolved
@@ -1023,11 +1023,7 @@
         for pulse_sequence in self.pulse_sequences:
             if getattr(pulse_sequence['t_stop'], 'signal', None) is not None:
                 pulse_sequence['t_stop'].signal.receivers.clear()
-<<<<<<< HEAD
-                
-=======
-
->>>>>>> 47d056a9
+
                 # Remove any pre-existing connection to pulse_sequence.enabled
                 # This may link to another parent pulse sequence
                 enabled_receivers = pulse_sequence['enabled'].signal.receivers
@@ -1486,16 +1482,11 @@
         return all(pulse_sequence.up_to_date() for pulse_sequence in self.pulse_sequences)
 
     def _update_enabled_disabled_pulses(self, *args):
-<<<<<<< HEAD
-=======
         """Separate pulses into enabled and disabled pulses"""
->>>>>>> 47d056a9
         self.my_enabled_pulses = [pulse for pulse in self.my_pulses if pulse.enabled]
         self.my_disabled_pulses = [pulse for pulse in self.my_pulses if not pulse.enabled]
 
     def _update_last_pulse(self):
-<<<<<<< HEAD
-=======
         """Attaches pulse_sequence.t_stop to t_stop of last pulse
 
         Called whenever pulses are added
@@ -1505,7 +1496,6 @@
               it is not connected to pulse_sequence.t_stop.
 
         """
->>>>>>> 47d056a9
         if not self.my_pulses:
             return
 
