--- conflicted
+++ resolved
@@ -1176,14 +1176,9 @@
             )
 
             # Do not copy pulse
-<<<<<<< HEAD
             interface.pulse_sequence.quick_add(
                 targeted_pulse, connect=False, reset_duration=False, copy=False, nest=True
             )
-=======
-            interface.pulse_sequence.quick_add(targeted_pulse, connect=False,
-                                               reset_duration=False, copy=False)
->>>>>>> a2ac05b0
 
             # Also add pulse to input interface pulse sequence
             input_interface = self._interfaces[pulse.connection.input['instrument']]
