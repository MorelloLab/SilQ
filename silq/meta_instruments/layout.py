--- conflicted
+++ resolved
@@ -1306,11 +1306,7 @@
                 logger.debug(f'Storing pulse sequence to {filepath}')
                 with open(filepath, 'wb') as f:
                     dill.dump(self._pulse_sequence, f)
-<<<<<<< HEAD
-            except:
-=======
             except Exception:
->>>>>>> fa893ecd
                 logger.exception(f'Could not save pulse sequence.\n {traceback.format_exc}')
 
     def update_flags(self,
