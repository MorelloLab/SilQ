--- conflicted
+++ resolved
@@ -16,10 +16,7 @@
 from silq.pulses.pulse_types import Pulse, MeasurementPulse
 
 import qcodes as qc
-<<<<<<< HEAD
-=======
 from qcodes.instrument.parameter_node import parameter
->>>>>>> b255d2e4
 from qcodes.instrument.parameter import Parameter
 from qcodes import Instrument, FormatLocation, MatPlot
 from qcodes.loops import ActiveLoop
@@ -567,12 +564,9 @@
                            docstring='List of channel labels to acquire. '
                                      'Channel labels are defined in '
                                      'layout.acquisition_channels')
-<<<<<<< HEAD
-=======
         self.sample_rate = Parameter(
             docstring='Acquisition sample rate'
         )
->>>>>>> b255d2e4
         self.is_acquiring = Parameter(
             set_cmd=None,
             initial_value=False,
@@ -1163,14 +1157,9 @@
             )
 
             # Do not copy pulse
-<<<<<<< HEAD
             interface.pulse_sequence.quick_add(
                 targeted_pulse, connect=False, reset_duration=False, copy=False, nest=True
             )
-=======
-            interface.pulse_sequence.quick_add(targeted_pulse, connect=False,
-                                               reset_duration=False, copy=False)
->>>>>>> b255d2e4
 
             # Also add pulse to input interface pulse sequence
             input_interface = self._interfaces[pulse.connection.input['instrument']]
@@ -1537,8 +1526,7 @@
         self.is_acquiring = True
 
         try:
-            logger.info(f'Performing acquisition, '
-                        f'{"stop" if stop else "continue"} when finished')
+            logger.info(f'Performing acquisition, {"stop" if stop else "continue"} when finished')
             if not self.active():
                 self.start()
 
