import os
import numpy as np
from collections import Iterable
import logging
from copy import copy
import traceback
import dill
import time
from typing import Union, List, Sequence, Dict, Any
import h5py
from pathlib import Path

import silq
from silq.instrument_interfaces.interface import InstrumentInterface, Channel
from silq.pulses.pulse_modules import PulseSequence
from silq.pulses.pulse_types import Pulse, MeasurementPulse

import qcodes as qc
from qcodes.instrument.parameter_node import parameter
from qcodes.instrument.parameter import Parameter
from qcodes import Instrument, FormatLocation, MatPlot
from qcodes.utils import validators as vals
from qcodes.data.data_array import DataArray
from qcodes.data.io import DiskIO
from qcodes.data.hdf5_format import HDF5Format
from qcodes.utils import PerformanceTimer

logger = logging.getLogger(__name__)

# Set of valid connection conditions for satisfies_conditions. These are
# useful when multiple objects have distinct satisfies_conditions kwargs
connection_conditions = ['input_arg', 'input_instrument', 'input_channel',
                         'input_interface', 'output_arg', 'output_instrument',
                         'output_channel', 'output_interface', 'trigger',
                         'trigger_start']


class Connection:
    """Connection base class for connections between interfaces (instruments).

    Args:
        scale: Whether there is a scaling factor between output and input.
            Scale 1/x means the signal at the input is x times lower than
            emitted from the output
    """
    def __init__(self, scale: float = None, label: str = None):

        self.input = {}
        self.output = {}
        self.scale = scale
        self.label = label

    def __eq__(self, other):
        if isinstance(other, self.__class__):
            return self.__dict__ == other.__dict__
        else:
            return False

    def __ne__(self, other):
        """Define a non-equality test"""
        return not self.__eq__(other)

    def __hash__(self):
        """Define custom hash, used for creating a set of unique elements."""
        dict_items = {}
        for k, v in self.__dict__.items():
            if isinstance(v, dict):
                # Dicts cannot be hashed, and must be converted
                v = tuple(sorted(v.items()))
            dict_items[k] = v
        return hash(tuple(sorted(dict_items)))

    def target_pulse(self,
                     pulse: Pulse):
        """Target pulse to connection.

        Used to apply modifications such as an amplitude scale.

        Note:
            The pulse should be copied, and modifications applied to the copy.
        """
        raise NotImplementedError()

    def satisfies_conditions(self,
                             input_instrument: str = None,
                             input_channel: Union[Channel, str] = None,
                             input_interface: InstrumentInterface = None,
                             output_instrument: str = None,
                             output_channel: Union[Channel, str] = None,
                             output_interface: InstrumentInterface = None,
                             **kwargs) -> bool:
        """Checks if this connection satisfies conditions.

        Args:
            output_interface: Connection must have output_interface object
            output_instrument: Connection must have output_instrument name
            output_channel: Connection must have output_channel
                (either Channel object, or channel name)
            input_interface: Connection must have input_interface object
            input_instrument: Connection must have input_instrument name
            input_channel: Connection must have input_channel
                (either Channel object, or channel name)

        Returns:
            True if the connection satisfies conditions

        Note:
            instrument/channel args can also be lists of elements. If so,
                condition is satisfied if connection property is in list.
        """
        # Convert interfaces to their underlying instruments
        if output_interface is not None:
            output_instrument = output_interface.instrument_name()
        if input_interface is not None:
            input_instrument = input_interface.instrument_name()

        # Change instruments and channels into lists
        if not (output_instrument is None or type(output_instrument) is list):
            output_instrument = [output_instrument]
        if not (input_instrument is None or type(input_instrument) is list):
            input_instrument = [input_instrument]
        if not (output_channel is None or type(output_channel) is list):
            output_channel = [output_channel]
        if not (input_channel is None or type(input_channel) is list):
            input_channel = [input_channel]

        # If channel is an object, convert to its name
        if output_channel is not None:
            output_channel = [ch.name if isinstance(ch, Channel) else ch
                              for ch in output_channel]
        if input_channel is not None:
            input_channel = [ch.name if isinstance(ch, Channel) else ch
                             for ch in input_channel]

        # Test conditions
        if (output_instrument is not None) and \
                (('instrument' not in self.output) or
                (self.output['instrument'] not in output_instrument)):
            return False
        elif (output_channel is not None) and \
                (('channel' not in self.output) or
                     (self.output['channel'].name not in output_channel)):
            return False
        elif (input_instrument is not None) and \
                (('instrument' not in self.input) or
                     (self.input['instrument'] not in input_instrument)):
            return False
        elif (input_channel is not None) and \
                (('channel' not in self.input) or
                     (self.input['channel'].name not in input_channel)):
            return False
        else:
            return True


class SingleConnection(Connection):
    """Class representing a single connection between instrument channels.

    Args:
        output_instrument: Name of output instrument.
        output_channel: Output channel object.
        input_instrument: Name of output instrument.
        input_channel: Input channel object.
        trigger: Sets the output channel to trigger the input instrument.
        trigger_start: The output only triggers at the start of the
            `PulseSequence`. Ignored if trigger == False
        acquire: Sets if this connection is used for acquisition.
        software: Sets if this connection is a software connection.
            This is used for cases such as software triggering.
    """
    def __init__(self,
                 output_instrument: str,
                 output_channel: Channel,
                 input_instrument: str,
                 input_channel: Channel,
                 trigger: bool = False,
                 trigger_start: bool = False,
                 acquire: bool = False,
                 software: bool = False,
                 **kwargs):
        # TODO add optionality of having multiple channels connected.
        # TODO Add mirroring of other channel.
        super().__init__(**kwargs)

        self.output['instrument'] = output_instrument
        self.output['channel'] = output_channel
        self.output['str'] = f'{output_instrument}.{output_channel.name}'

        self.input['instrument'] = input_instrument
        self.input['channel'] = input_channel
        self.input['str'] = f'{input_instrument}.{input_channel.name}'

        self.trigger = trigger
        self.trigger_start = trigger_start
        # TODO add this connection to input_instrument.trigger

        self.acquire = acquire
        self.software = software

    def __repr__(self):
        output_str = "Connection("
        if self.label:
            output_str += f'{self.label}: '
        output_str += f"{{{self.output['str']}->{self.input['str']}}}"
        if self.trigger:
            output_str += ', trigger'
            if self.trigger_start:
                output_str += ' start'
        if self.acquire:
            output_str += ', acquire'
        if self.software:
            output_str += ', software'
        output_str += ')'
        return output_str

    def target_pulse(self,
                     pulse: Pulse,
                     apply_scale: bool = True,
                     copy_pulse: bool = True) -> Pulse:
        """Targets a pulse to this connection.

        During connection targeting, the pulse is copied and its properties
        modified for a specific connection. This includes applying a any scale
        to the pulse amplitude, and adding the connection to
        ``Pulse.connection``.

        Args:
            pulse: Pulse to be targeted
            apply_scale: Divide ``Pulse.amplitude`` by connection scale.
            copy_pulse: Copy pulse before targeting
                If set to True, a new object is created, and all properties
                are fixed (not dependent on other pulses).

        Returns:
            Targeted (copy of) pulse

        Note:
            If scale is applied, the attributes ``amplitude``,
            ``amplitude_start``, and ``amplitude_stop`` are scaled.
        """
        if copy_pulse:
            targeted_pulse = pulse.copy(connect_to_config=False)
        else:
            targeted_pulse = pulse
        targeted_pulse.connection = self
        if apply_scale and self.scale is not None:
            for attr in ['amplitude', 'amplitude_start', 'amplitude_stop']:
                if hasattr(pulse, attr):
                    val = getattr(pulse, attr)
                    setattr(targeted_pulse, attr, val / self.scale)
        return targeted_pulse

    def satisfies_conditions(self,
                             output_arg: str = None,
                             input_arg: str = None,
                             trigger: bool = None,
                             trigger_start: bool = None,
                             acquire: bool = None,
                             software: bool = None,
                             **kwargs) -> bool:
        """Checks if this connection satisfies conditions.

        Args:
            output_arg: Connection must have output '{instrument}.{channel}'
            output_interface: Connection must have output_interface object
            output_instrument: Connection must have output_instrument name
            output_channel: Connection must have output_channel
                (either Channel object, or channel name)
            input_arg: Connection must have input '{instrument}.{channel}'
            input_interface: Connection must have input_interface object
            input_instrument: Connection must have input_instrument name
            input_channel: Connection must have input_channel
                (either Channel object, or channel name)
            trigger: Connection is used for triggering
            acquire: Connection is used for acquisition
            software: Connection is not an actual hardware connection. Used
                when a software trigger needs to be sent

        Returns:
            True if connection satisfies conditions

        Note:
            All instrument/channel args can also be lists of elements. If so,
                condition is satisfied if connection property is in list

        """
        if output_arg is not None:
            if not isinstance(output_arg, str):
                # output_arg is of wrong type (probably CombinedConnection)
                return False
            if not self.output['str'] == output_arg:
                return False

        if input_arg is not None:
            if not isinstance(input_arg, str):
                # input_arg is of wrong type (probably CombinedConnection)
                return False
            if not self.input['str'] == input_arg:
                return False

        if not super().satisfies_conditions(**kwargs):
            return False
        elif trigger is not None and self.trigger != trigger:
            return False
        elif trigger_start is not None and self.trigger_start != trigger_start:
            return False
        elif acquire is not None and self.acquire != acquire:
            return False
        elif software is not None and self.software != software:
            return False
        else:
            return True


class CombinedConnection(Connection):
    """Class used to combine multiple SingleConnections.

    The CombinedConnection is most useful for when multiple connections
    are often used together, such as when using compensated pulses.

    Args:
        connections: `SingleConnection` list to combine
        scale: List specifying the value by which the amplitude of a pulse
            should be scaled for each connection (by default no scaling).
        **kwargs: Additional Connection keyword arguments.
    """
    def __init__(self,
                 connections: List[SingleConnection],
                 label: str = None,
                 scale: List[float] = None,
                 **kwargs):
        super().__init__(scale=scale, label=label)
        self.connections = connections

        self.output['str'] = [connection.output['str']
                              for connection in connections]
        self.output['instruments'] = list(set([connection.output['instrument']
                                               for connection in connections]))
        if len(self.output['instruments']) == 1:
            self.output['instrument'] = self.output['instruments'][0]
            self.output['channels'] = list(set([connection.output['channel']
                                                for connection in connections]))

        self.input['str'] = [connection.input['str']
                             for connection in connections]
        self.input['instruments'] = list(set([connection.input['instrument']
                                              for connection in connections]))
        if len(self.input['instruments']) == 1:
            self.input['instrument'] = self.input['instruments'][0]
            self.input['channels'] = list(set([connection.input['channel']
                                               for connection in connections]))

        self.trigger = False
        self.trigger_start = False

    def __repr__(self):
        output = 'CombinedConnection'
        if self.label:
            output += f' {self.label}: '
        for connection in self.connections:
            output += '\n\t' + repr(connection)
        return output

    def target_pulse(self,
                     pulse: Pulse) -> List[Pulse]:
        """Targets a pulse to the combined connection.

        This creates a copy of the pulse for each connection, applies the
        respective scale, and further lets each of the connections target the
        respective pulse.

        Args:
            pulse: Pulse to be targeted

        Returns:
            pulses: List of pulses for each of the connections
        """
        pulses = []
        for k, connection in enumerate(self.connections):
            targeted_pulse = pulse.copy(connect_to_config=False)
            for attr in ['amplitude', 'amplitude_start', 'amplitude_stop']:
                if hasattr(pulse, attr):
                    val = getattr(pulse, attr)
                    if isinstance(val, Iterable):
                        if k < len(getattr(pulse, attr)):
                            setattr(targeted_pulse, attr, val[k])
                        else:
                            setattr(targeted_pulse, attr, val[0])
                    elif self.scale is not None:
                        setattr(targeted_pulse, attr, val * self.scale[k])
            targeted_pulse = connection.target_pulse(targeted_pulse,
                                                     copy_pulse=False)
            pulses.append(targeted_pulse)
        return pulses

    def satisfies_conditions(self,
                             output_arg: str = None,
                             input_arg: str = None,
                             trigger: bool = None,
                             trigger_start: bool = None,
                             acquire: bool = None,
                             **kwargs):
        """Checks if this connection satisfies conditions

        Args:
            output_arg: list of SingleConnection output_args, each of which
                has the form '{instrument}.{channel}. Must have equal number
                of elements as underlying connections. Can be combined with
                input_arg, in which case the first element of output_arg and
                input_arg are assumed to belong to the same underlying
                connection.
            output_interface: Connection must have output_interface
            output_instrument: Connection must have output_instrument name
            output_channel: Connection must have output_channel
                (either Channel object, or channel name)
            input_arg: list of SingleConnection input_args, each of which
                has the form '{instrument}.{channel}. Must have equal number
                of elements as underlying connections. Can be combined with
                output_arg, in which case the first element of output_arg and
                input_arg are assumed to belong to the same underlying
                connection.
            input_interface: Connection must have input_interface
            input_instrument: Connection must have input_instrument name
            input_channel: Connection must have input_channel.
                (either Channel object, or channel name)
            trigger: Connection is used for triggering
            trigger_start:
            acquire: Connection is used for acquisition

        Returns:
            Bool depending on if the connection satisfies conditions
        """

        if output_arg is not None:
            if not isinstance(output_arg, list):
                # output_arg is not a list (probably str for SingleConnection)
                return False
            if not len(output_arg) == len(self.connections):
                return False

        if input_arg is not None:
            if not isinstance(input_arg, list):
                # input_arg is not a list (probably str for SingleConnection)
                return False
            if not len(input_arg) == len(self.connections):
                return False

        if output_arg is not None and input_arg is not None:
            for connection in self.connections:
                # Check for each connection if there is an output/input
                # combination that satisfies conditions
                if not any(connection.satisfies_conditions(output_arg=output,
                                                           input_arg=input)
                           for output, input in zip(output_arg, input_arg)):
                    return False
        elif output_arg is not None:
            for connection in self.connections:
                # Check for each connection if there is an output that satisfies conditions
                if not any(connection.satisfies_conditions(output_arg=output)
                           for output in output_arg):
                    return False
        elif input_arg is not None:
            for connection in self.connections:
                # Check for each connection if there is an input that satisfies conditions
                if not any(connection.satisfies_conditions(input_arg=input)
                           for input in input_arg):
                    return False

        if not super().satisfies_conditions(**kwargs):
            return False
        elif trigger is not None:
            return False
        elif trigger_start is not None:
            return False
        elif acquire is not None and self.acquire != acquire:
            return False
        else:
            return True


class Layout(Instrument):
    """Global pulse sequence controller of instruments via interfaces.

    The Layout contains a representation of the experimental layout, i.e. it
    has a list of the instruments in the experimental setup, and the physical
    connectivity between the instrument channels. Knowledge of the instruments
    and their connectivity allows the layout to target a generic
    setup-independent `PulseSequence` to one that is specific to the
    experimental layout. Each `Pulse` is passed along to the relevant
    `InstrumentInterface` of instruments, as well as additional pulses,
    such as triggering pulses.

    One the instrument interfaces has received the pulses it is supposed to
    apply, it can convert these into instrument commands during the setup phase.
    Once all instruments have been setup, the resulting output and acquisition
    of the instruments should match that of the pulse sequence.

    Args:
        name: Name of Layout instrument.
        instrument_interfaces: List of all instrument interfaces
        store_pulse_sequences_folder: Folder in which to store a copy of any
            pulse sequence that is targeted. Pulse sequences are stored as
            pickles, and can be used to trace back measurement parameters.
        **kwargs: Additional kwargs passed to Instrument
    """

    # Targeted pulse sequence whose duration exceeds this will raise an error
    maximum_pulse_sequence_duration = 25

    def __init__(
        self,
        name: str = "layout",
        instrument_interfaces: List[InstrumentInterface] = [],
        store_pulse_sequences_folder: Union[bool, None] = None,
        **kwargs
    ):
        super().__init__(name, **kwargs)

        # Add interfaces for each instrument to self.instruments
        self._interfaces = {
            interface.instrument_name(): interface
            for interface in instrument_interfaces
        }

        self.connections = []

<<<<<<< HEAD
        self.instruments = Parameter(
            get_cmd=lambda: list(self._interfaces.keys()),
            docstring="List of instrument names. Can only be retrieved. "
            "To set, update layout._interfaces",
        )
        self.primary_instrument = Parameter(
            get_cmd=None,
            set_cmd=self._set_primary_instrument,
            vals=vals.Enum(*self._interfaces.keys()),
            docstring="Name of primary instrument, usually the instrument that "
            "performs triggering",
        )
        self.acquisition_instrument = Parameter(
            set_cmd=None,
            initial_value=None,
            vals=vals.Enum(*self._interfaces.keys()),
            docstring="Name of instrument that acquires data",
        )
        self.acquisition_channels = Parameter(
            set_cmd=None,
            vals=vals.Lists(),
            docstring="List of acquisition channels to acquire. "
            "Each element in the list should be a tuple (ch_name, ch_label), "
            "where ch_name is a channel of the acquisition interface, "
            "and ch_label is a given label for that channel (e.g. 'output')."
        )
        self.samples = Parameter(
            set_cmd=None,
            initial_value=1,
            docstring="Number of times to acquire the pulse sequence",
        )

        self.active = Parameter(
            set_cmd=None,
            initial_value=False,
            vals=vals.Bool(),
            docstring="Whether the pulse sequence is being executed. "
            "Can be started/stopped via layout.start/layout.stop",
        )

        self.force_setup = Parameter(
            set_cmd=None,
            initial_value=True,
            vals=vals.Bool(),
            docstring="Setup all instruments if the pulse sequence has changed. "
            "If False, only the instruments are setup if their "
            "respective pulses have changed",
        )

        self.save_trace_channels = Parameter(
            set_cmd=None,
            initial_value=["output"],
            vals=vals.Lists(vals.Strings()),
            docstring="List of channel labels to acquire. "
            "Channel labels are defined in layout.acquisition_channels",
=======
        self.add_parameter('instruments',
                           get_cmd=lambda: list(self._interfaces.keys()),
                           docstring='List of instrument names. Can only be '
                                     'retrieved. To set, update layout._interfaces')
        self.add_parameter('primary_instrument',
                           get_cmd=None,
                           set_cmd=self._set_primary_instrument,
                           vals=vals.Enum(*self._interfaces.keys()),
                           docstring='Name of primary instrument, usually the '
                                     'instrument that performs triggering')

        self.add_parameter('acquisition_instrument',
                           set_cmd=None,
                           initial_value=None,
                           vals=vals.Enum(*self._interfaces.keys()),
                           docstring='Name of instrument that acquires data')
        self.add_parameter('acquisition_channels',
                           set_cmd=None,
                           vals=vals.Lists(),
                           docstring='List of acquisition channels to acquire. '
                                     'Each element in the list should be a '
                                     'tuple (ch_name, ch_label), where ch_name '
                                     'is a channel of the acquisition interface, '
                                     'and ch_label is a given label for that '
                                     'channel (e.g. "output").')

        self.add_parameter(name='samples',
                           set_cmd=None,
                           initial_value=1,
                           docstring='Number of times to acquire the pulse sequence')

        self.add_parameter(name='active',
                           set_cmd=None,
                           initial_value=False,
                           vals=vals.Bool(),
                           docstring='Whether the pulse sequence is being executed. '
                                     'Can be started/stopped via layout.start/layout.stop')

        self.add_parameter('save_trace_channels',
                           set_cmd=None,
                           initial_value=['output'],
                           vals=vals.Lists(vals.Strings()),
                           docstring='List of channel labels to acquire. '
                                     'Channel labels are defined in '
                                     'layout.acquisition_channels')
        self.sample_rate = Parameter(
            docstring='Acquisition sample rate'
>>>>>>> 47f11287
        )
        self.is_acquiring = Parameter(
            set_cmd=None,
            initial_value=False,
            docstring="Whether or not the Layout is performing an acquisition. "
                      "Ensures no two acquisitions are run simultaneously."
        )
        self.sample_rate = Parameter(
            docstring='Acquisition sample rate'
        )

        # Untargeted pulse_sequence, can be set via layout.pulse_sequence
        self._pulse_sequence = None

        # Targeted pulse sequence, which is generated after targeting
        # layout.pulse_sequence
        self.targeted_pulse_sequence = None

        # Handle saving of pulse sequence
        if store_pulse_sequences_folder is not None:
            self.store_pulse_sequences_folder = store_pulse_sequences_folder
        elif silq.config.properties.get("store_pulse_sequences_folder") is not None:
            self.store_pulse_sequences_folder = (
                silq.config.properties.store_pulse_sequences_folder
            )
        else:
            self.store_pulse_sequences_folder = None
        self._pulse_sequences_folder_io = DiskIO(store_pulse_sequences_folder)

        # Shapes of pulse traces, dict of form {pulse_name: {ch_label: shape}}
        self.acquisition_shapes = {}

        # HDF5 files for saving of traces in a loop. One per AcquisitionParameter
        self.trace_files = {}

        # Dictionary for storing all performance timings
        self.timings = PerformanceTimer()

    @property
    def pulse_sequence(self):
        """Target pulse sequence by distributing its pulses to interfaces.

        Each pulse is directed to a connection, either provided by
        ``Pulse.connection`` or ``Pulse.connection_label``.

        Args:
            pulse_sequence: Pulse sequence to be targeted

        Raises:
            AssertionError
                Value passed is not valid pulse sequence
        """
        return self._pulse_sequence

    @pulse_sequence.setter
    def pulse_sequence(self, pulse_sequence):
        assert isinstance(pulse_sequence, PulseSequence), \
            "Can only set layout.pulse_sequence to a PulseSequence"

        # Target pulse_sequence, distributing pulses to interfaces
        self._target_pulse_sequence(pulse_sequence)


    @property
    def acquisition_interface(self):
        """AcquisitionInterface: interface for acquisition instrument

        Acquisition instrument given by parameter

        Returns:
            Acquisition InstrumentInterface
        """
        if self.acquisition_instrument() is not None:
            return self._interfaces[self.acquisition_instrument()]
        else:
            return None

    @parameter
    def sample_rate_get(self, parameter):
        """Union[float, None]: Acquisition sample rate

        If `Layout.acquisition_interface` is not setup, return None

        """
        if self.acquisition_interface is not None:
            return self.acquisition_interface.sample_rate.get_latest()
        else:
            return None

    @parameter
    def sample_rate_set(self, parameter, sample_rate: float):
        """Acquisition sample rate

        If `Layout.acquisition_interface` is not setup, return None

        """
        if self.acquisition_interface is None:
            raise RuntimeError('layout.acquisition_interface not defined')

        self.acquisition_interface.sample_rate(sample_rate)

    def add_connection(self,
                       output_arg: str,
                       input_arg: str,
                       **kwargs):
        """Creates a `SingleConnection` between two instrument interface
           channels.

        Args:
            output_arg: "{instrument}_{channel}" string for connection output.
            input_arg: "{instrument}_{channel}" string for connection input.
            **kwargs: Additional init options for the SingleConnection.

        Returns:
            SingleConnection object

        Notes:
            Both the output and input instruments must already have a
              corresponding interface which should have been passed when
              creating the Layout.

        """
        output_instrument, output_channel_name = output_arg.split('.')
        output_interface = self._interfaces[output_instrument]
        output_channel = output_interface.get_channel(output_channel_name)

        input_instrument, input_channel_name = input_arg.split('.')
        input_interface = self._interfaces[input_instrument]
        input_channel = input_interface.get_channel(input_channel_name)

        connection = SingleConnection(output_instrument=output_instrument,
                                      output_channel=output_channel,
                                      input_instrument=input_instrument,
                                      input_channel=input_channel,
                                      **kwargs)
        self.connections += [connection]
        return connection

    def combine_connections(self,
                            *connections: Sequence[SingleConnection],
                            **kwargs):
        """Combines multiple `SingleConnection` into a `CombinedConnection`.

        This is useful for cases such as when pulses are by default directed to
        multiple connections, e.g. compensated pulses.
        Combined connection is also added to list of existing connections.

        Args:
            *connections: SingleConnections to be combined
            **kwargs: Additional kwargs for CombinedConnection

        Returns:
            CombinedConnection object combining single connections

        """
        connection = CombinedConnection(connections=connections, **kwargs)
        self.connections.append(connection)
        return connection

    def load_connections(self, filepath: Union[str, None] = None,
                         connections_dicts: list = None):
        """Load connections from config or file

        Args:
            filepath: Path to JSON file containing JSON representation of
                connections. If None, ``qc.config.user.connections`` is used.
            connections_dicts: dict to load connections from.
        Returns:
            List[Connection]: Loaded connections

        Raises:
            RuntimeError
                No filepath provided and no connections in config.

        Note:
            Please see other Experiment folder configs for JSON syntax.

        Todo:
            Write documentation/function for how to create JSON connection list.
        """
        self.connections.clear()
        if filepath is not None:
            import os, json
            if not os.path.isabs(filepath):
                # relative path is wrt silq base directory
                filepath = os.path.join(silq.get_SilQ_folder(), filepath)
            with open(filepath, "r") as fp:
                connections = json.load(fp)
        elif connections_dicts is not None:
            connections = connections_dicts
        else:
            connections = silq.config.get('connections', None)
            if connections is None:
                raise RuntimeError('No connections found in config.user')

        for connection in connections:
            # Create a copy of connection, else it changes the config
            connection = connection.copy()
            if 'combine' in connection:
                # Create CombinedConnection. connection['combine'] consists of
                # (output_arg, input_arg) combinations of the SingleConnections
                combined_args = connection.pop('combine')
                # Must add actual Connection objects, so retrieving them from
                #  Layout
                nested_connections = [self.get_connection(output_arg=output_arg,
                                                          input_arg=input_arg)
                                      for output_arg, input_arg in combined_args]
                # Remaining properties in connection dict are kwargs
                self.combine_connections(*nested_connections, **connection)
            else:
                # Properties in connection dict are kwargs
                self.add_connection(**connection)

        return self.connections

    def get_connections(self,
                        connection: Connection = None,
                        output_arg: str = None,
                        output_interface: InstrumentInterface = None,
                        output_instrument: Instrument = None,
                        output_channel: Union[Channel, str] = None,
                        input_arg: str = None,
                        input_interface: InstrumentInterface = None,
                        input_instrument: Instrument = None,
                        input_channel: Union[Channel, str] = None,
                        trigger: bool = None,
                        trigger_start: bool = None,
                        acquire: bool = None,
                        software: bool = None) -> List[Connection]:
        """Get all connections that satisfy connection conditions

        Only conditions that have been set to anything other than None are used.

        Args:
            connection: Specific connection to be checked. If the connection
                is in layout.connections, it returns a list with the connection.
                Can be useful when `Pulse`.connection_requirements needs a
                specific connection. If provided, all other conditions are
                ignored.
            output_arg: string representation of output.

                - SingleConnection has form '{instrument}.{channel}'
                - CombinedConnection is list of SingleConnection output_args,
                  which must have equal number of elements as underlying
                  connections. Can be combined with input_arg, in which
                  case the first element of output_arg and input_arg are
                  assumed to belong to the same underlying connection.

            output_interface: Connections must have output_interface object
            output_instrument: name of output instrument
            output_channel: either Channel or channel name
            input_arg: string representation of input.

                - SingleConnection has form ``{instrument}.{channel}``
                - CombinedConnection is list of SingleConnection output_args,
                  which must have equal number of elements as underlying
                  connections. Can be combined with output_arg, in which
                  case the first element of output_arg and input_arg are
                  assumed to belong to the same underlying connection.

            input_interface: Connections must have input_interface object
            input_instrument: Connections must have input_instrument name
            input_channel: either Channel or channel name
            trigger: Connection is used for triggering
            trigger_start: Connection is used for triggering, but can only
                trigger at the start of the sequence
            acquire: Connection is used for acquisition
            software: Connection is not an actual hardware connection. Used
                when a software trigger needs to be sent

        Returns:
            Connections that satisfy kwarg constraints

        Note:
            If connection condition provided, all other conditions are ignored.

        Raises:
            RuntimeError
                Connection is provided but not found
        """
        if connection is not None:
            # Check if connection is in connections.
            if connection in self.connections:
                return [connection]
            else:
                raise RuntimeError(f"{connection} not found in connections")
        else:
            satisfied_connections = []
            for connection in self.connections:
                if connection.satisfies_conditions(
                        connection=connection,
                        output_arg=output_arg,
                        output_interface=output_interface,
                        output_instrument=output_instrument,
                        output_channel=output_channel,
                        input_arg=input_arg,
                        input_interface=input_interface,
                        input_instrument=input_instrument,
                        input_channel=input_channel,
                        trigger=trigger,
                        trigger_start=trigger_start,
                        acquire=acquire,
                        software=software):
                    satisfied_connections.append(connection)

            return satisfied_connections

    def get_connection(self,
                       connection_label: str = None,
                       output_arg: str = None,
                       output_interface: InstrumentInterface = None,
                       output_instrument: Instrument = None,
                       output_channel: Union[Channel, str] = None,
                       input_arg: str = None,
                       input_interface: InstrumentInterface = None,
                       input_instrument: Instrument = None,
                       input_channel: Union[Channel, str] = None,
                       trigger: bool = None,
                       trigger_start: bool = None,
                       acquire: bool = None,
                       software: bool = None):
        """Get unique connection that satisfies conditions.

        Args:
            connection_label: label specifying specific connection.
                If provided, all other conditions are ignored.
            output_arg: string representation of output.

                * SingleConnection has form ``{instrument}.{channel}``
                * CombinedConnection is list of SingleConnection output_args,
                  which must have equal number of elements as underlying
                  connections. Can be combined with input_arg, in which
                  case the first element of output_arg and input_arg are
                  assumed to belong to the same underlying connection.

            output_interface: Connections must have output_interface object
            output_instrument: name of output instrument
            output_channel: either Channel or channel name
            input_arg: string representation of input.

                * SingleConnection has form ``{instrument}.{channel}``.
                * CombinedConnection is list of SingleConnection output_args,
                  which must have equal number of elements as underlying
                  connections. Can be combined with output_arg, in which
                  case the first element of output_arg and input_arg are
                  assumed to belong to the same underlying connection.

            input_interface: Connections must have input_interface object
            input_instrument: Connections must have input_instrument name
            input_channel: either Channel or channel name
            trigger: Connection is used for triggering
            trigger_start: Connection is used for triggering, but can only
                trigger at the start of the sequence
            acquire: Connection is used for acquisition
            software: Connection is not an actual hardware connection. Used
                when a software trigger needs to be sent

        Returns:
            Connection that satisfies kwarg constraints

        Note:
            If connection_label is provided, all other conditions are ignored.

        Raises:
            AssertionError
                ``connection_label`` is specified but not found
            AssertionError
                No unique connection is found
        """
        if connection_label is not None:
            try:
                return next(connection for connection in self.connections
                            if connection.label == connection_label)
            except StopIteration:
                allowed_labels = [
                    connection.label for connection in self.connections
                    if connection_label is not None
                ]
                raise StopIteration(f'Cannot find connection with label {connection_label}. '
                                    f'Allowed labels: {allowed_labels}')
        else:
            # Extract from conditions other than connection_label
            conditions = dict(output_arg=output_arg,
                              output_interface=output_interface,
                              output_instrument=output_instrument,
                              output_channel=output_channel,
                              input_arg=input_arg,
                              input_interface=input_interface,
                              input_instrument=input_instrument,
                              input_channel=input_channel,
                              trigger=trigger,
                              trigger_start=trigger_start,
                              acquire=acquire,
                              software=software)
            connections = self.get_connections(**conditions)
            filtered_conditions = {key: val for key, val in conditions.items()
                                   if val is not None}
            assert len(connections) == 1, \
                f"Found {len(connections)} connections instead of one satisfying " \
                f"{filtered_conditions}"
            return connections[0]

    def _set_primary_instrument(self, primary_instrument: str):
        """Sets primary instrument, updating ``is_primary`` in all interfaces.
        """
        for instrument_name, interface in self._interfaces.items():
            interface.is_primary(instrument_name == primary_instrument)

    def _get_interfaces_hierarchical(
            self, sorted_interfaces: List[InstrumentInterface] = []
    ) -> List[InstrumentInterface]:
        """Sort interfaces by triggering order, from bottom to top.

        This sorting ensures that earlier instruments never trigger later ones.
        The primary instrument will therefore be one of the last elements.

        Args:
            sorted_interfaces: Sorted list of interfaces. Should start empty,
                and is filled recursively.

        Returns:
            Hierarchically sorted list of interfaces.

        Note:
            This function is recursive. It may fail after reaching the recursion
                limit

        Raises:
            RecursionError
                No hierarchy can be found. Occurs if for instance instruments
                are triggering each other.
        """

        # Set acquisition interface as first interface
        if not sorted_interfaces:
            if self.acquisition_interface is not None:
                sorted_interfaces = [self.acquisition_interface]
            else:
                sorted_interfaces = []

        # Find all interfaces that have not been sorted yet
        remaining_interfaces = {
            instrument: interface
            for instrument, interface in self._interfaces.items()
            if interface not in sorted_interfaces}

        # All interfaces are in sorted_interfaces. Finishing recursion
        if not remaining_interfaces:
            return sorted_interfaces

        for instrument, interface in remaining_interfaces.items():
            output_connections = self.get_connections(
                output_interface=interface)

            # Find instruments that have this instrument as an input
            input_instruments = {connection.input['instrument']
                                 for connection in output_connections
                                 if 'instrument' in connection.input}

            # Add interface to sorted interface if it does not trigger any of
            # the remaining interfaces
            if all(instrument not in remaining_interfaces
                   for instrument in input_instruments):
                sorted_interfaces.append(interface)

        # Ensure that we are not in an infinite loop
        if not any(interface in sorted_interfaces
                   for interface in remaining_interfaces.values()):
            raise RecursionError("Could not find hierarchy for instruments."
                                 " This likely means that instruments are "
                                 "triggering each other")

        # Go to next level in recursion
        return self._get_interfaces_hierarchical(sorted_interfaces)

    def get_pulse_connection(self,
                             pulse: Pulse,
                             interface: InstrumentInterface = None,
                             instrument: str = None,
                             **kwargs):
        """Get connection a given pulse should be targeted to

        If ``Pulse.connection_label`` is specified, it is used to determine
        the connection. Otherwise, conditions in
        ``Pulse.connection_requirements`` are used to determine connection.

        Args:
            pulse: Pulse for which to find connection
            interface (optional): Output instrument interface of pulse
            instrument (optional): Output instrument name of pulse
            **kwargs: Additional kwargs to specify connection

        Returns:
            Connection object for pulse

        Raises:
            AssertionError
                No unique connection can be found
        """
        if pulse.connection is not None:
           return pulse.connection

        connection_requirements = pulse.connection_requirements.copy()

        if interface is not None:
            connection_requirements['output_interface'] = interface
        elif instrument is not None:
            connection_requirements['output_instrument'] = instrument

        if pulse.connection_label is not None:
            connection = self.get_connection(
                connection_label=pulse.connection_label,
                **connection_requirements,
                **kwargs)
        else:
            connection = self.get_connection(**connection_requirements,
                                             **kwargs)
        return connection

    def _target_pulse(
            self,
            pulse: Pulse,
            copy_pulse: bool = True
    ):
        """Target pulse to corresponding connection and instrument interface.

        The connection is determined from either `Pulse.connection_label`,
        or if undefined, from `Pulse.connection_requirements`. At the
        connection targeting stage, and effects such as an amplitude scale are
        applied.

        Afterwards, the pulse is then directed to the connection's output and
        input interfaces.

        Args:
            pulse: pulse to be targeted
            copy_pulse: whether to copy the pulse when targeting via the connection.
                the main pulses should have this set to True, whereas additional
                pulses should have this set to False.
                Note that a MultiConnection will have this set to True regardless

        Notes:
            * At each targeting stage, the pulse is copied such that any
              modifications don't affect the original pulse.
            * Often the instrument requires additional pulses, such as a
              triggering pulse. These pulses are also targeted by recursively
              calling this function.
            * During targeting, all the properties of pulses are fixed, meaning
              that they do not depend on other pulses anymore. By contrast,
              untargeted pulses can be dependent on other pulses, such as
              starting at the end of the previous pulse, even if the previous
              pulse is modified.

        """
        # Add pulse to acquisition instrument if it must be acquired
        if pulse.acquire:
            self.acquisition_interface.pulse_sequence.quick_add(
                pulse, connect=False, reset_duration=False, nest=True
            )

        if isinstance(pulse, MeasurementPulse):
            # Measurement pulses do not need to be output
            return

        # Get default output instrument
        connection = self.get_pulse_connection(pulse)

        # Return a list of pulses. The reason for not necessarily returing a
        # single pulse is that targeting by a CombinedConnection will target the
        # pulse to each of its connections it's composed of.
        # Copies pulse (multiple times if type is CombinedConnection)
        if isinstance(connection, CombinedConnection):
            # A CombinedConnection targets the pulse to each of its connections
            # that it's composed of. Will create a copy for each connection
            pulses = connection.target_pulse(pulse)
        else:
            pulse = connection.target_pulse(pulse, copy_pulse=copy_pulse)
            pulses = [pulse]

        for pulse in pulses:
            instrument = pulse.connection.output['instrument']
            interface = self._interfaces[instrument]

            # Copies pulse via PulseImplementation.target_pulse
            targeted_pulse = interface.get_pulse_implementation(
                pulse, connections=self.connections)

            assert targeted_pulse is not None, \
                f"Interface {interface} could not target pulse {pulse} using " \
                f"connection {connection}."

            # Do not copy pulse
            self.targeted_pulse_sequence.quick_add(
                targeted_pulse, connect=False, reset_duration=False, copy=False, nest=True
            )

            # Do not copy pulse
            interface.pulse_sequence.quick_add(
                targeted_pulse, connect=False, reset_duration=False, copy=False, nest=True
            )

            # Also add pulse to input interface pulse sequence
            input_interface = self._interfaces[pulse.connection.input['instrument']]
            # Do not copy pulse
            input_interface.input_pulse_sequence.quick_add(
                targeted_pulse, connect=False, reset_duration=False, copy=False, nest=True
            )

    def _target_pulse_sequence(
            self,
            pulse_sequence: PulseSequence
    ):
        """Targets a pulse sequence.

        For each of the pulses, it finds the instrument that can output it,
        and adds the pulse to its respective interface. It also takes care of
        any additional necessities, such as additional triggering pulses.

        if `Layout.store_pulse_sequence_folder` is defined, the pulse
        sequence is also stored as a .pickle file.

        Args:
            pulse_sequence: Untargeted pulse sequence that is to be targeted.

        Notes:
            * If a measurement is running, all instruments are stopped
            * The original pulse sequence and pulses remain unmodified
        """
        logger.info(f'Targeting pulse sequence {pulse_sequence}')

        if pulse_sequence.duration > self.maximum_pulse_sequence_duration:
            raise RuntimeError(
                f'Pulse sequence duration {pulse_sequence.duration} exceeds '
                f'maximum duration {self.maximum_pulse_sequence_duration}. '
                f'Please change layout.maximum_pulse_sequence_duration'
            )

        # Create a copy of the pulse sequence
        try:
            # Temporarily set all _connected_to_config to False such that
            # copying the pulse sequence won't attach the copied pulses to the
            # config.
            _connected_to_config_list = []
            for pulse in pulse_sequence.pulses:
                _connected_to_config_list.append(pulse._connected_to_config)
                pulse._connected_to_config = False

            # Copy the pulse sequence
            self._pulse_sequence = pulse_sequence.copy(connect_to_config=False)
        finally:
            # Restore original pulse._connected_to_config values
            for pulse, _connected_to_config in zip(pulse_sequence.pulses,
                                                   _connected_to_config_list):
                pulse._connected_to_config = _connected_to_config

        # Copy untargeted pulse sequence so none of its attributes are modified
        self.targeted_pulse_sequence = PulseSequence()
        # Adopt the same structure as the target pulse sequence, including any
        # nested pulse sequences
        self.targeted_pulse_sequence.clone_skeleton(pulse_sequence)

        # Clear pulses sequences of all instruments
        for interface in self._interfaces.values():
            logger.debug(f'Initializing interface {interface.name}')
            interface.initialize()

            # Clone the structure of the target pulse sequence. This includes
            # fixing the duration of pulse sequence and any nested pulse sequences
            interface.pulse_sequence.clone_skeleton(pulse_sequence)
            interface.input_pulse_sequence.clone_skeleton(pulse_sequence)

        # Add pulses in pulse_sequence to pulse_sequences of instruments
        for pulse in self.pulse_sequence:
            self._target_pulse(pulse)

        # Setup each of the instruments hierarchically using its pulse_sequence
        # The ordering is because instruments might need final pulses from
        # triggering instruments (e.g. triggering pulses that can only be
        # defined once all other pulses have been given)
        for interface in self._get_interfaces_hierarchical():
            if interface.pulse_sequence or interface == self.acquisition_interface:
                additional_pulses = interface.get_additional_pulses(
                    connections=self.connections)
                for pulse in additional_pulses:
                    # These pulses do not need to be copied since they were
                    # generated during targeting
                    self._target_pulse(pulse, copy_pulse=False)

        # Finish setting up the pulse sequences
        self.targeted_pulse_sequence.finish_quick_add()
        for interface in self._interfaces.values():
            # Finish adding pulses, which performs final steps such as sorting
            # and checking for overlaps
            interface.pulse_sequence.finish_quick_add()
            interface.input_pulse_sequence.finish_quick_add()

        # Store pulse sequence
        if self.store_pulse_sequences_folder:
            try:
                self._pulse_sequences_folder_io.base_location = \
                    self.store_pulse_sequences_folder
                location = FormatLocation()(self._pulse_sequences_folder_io,
                                            {"name": 'pulse_sequence'})
                location += '.pickle'

                filepath = self._pulse_sequences_folder_io.to_path(location)

                os.makedirs(os.path.dirname(filepath), exist_ok=True)

                logger.debug(f'Storing pulse sequence to {filepath}')
                with open(filepath, 'wb') as f:
                    dill.dump(self._pulse_sequence, f)
<<<<<<< HEAD
            except:
=======
            except Exception:
>>>>>>> 47f11287
                logger.exception(f'Could not save pulse sequence.\n {traceback.format_exc}')

    def update_flags(self,
                     new_flags: Dict[str, Dict[str, Any]]):
        """Updates existing interface ``Layout.flags`` with new flags.

        Flags are instructions sent to interfaces, usually from other
        interfaces, to modify the usual operations.
        Examples are ``skip_start``, ``setup`` kwargs, etc.

        Args:
            new_flags: {instrument: {flag: val}} dict

        See Also:
            `Layout.setup` for information on allowed flags.
        """
        if 'skip_start' in new_flags and new_flags['skip_start'] not in self.flags['skip_start']:
            self.flags['skip_start'].append(new_flags['skip_start'])

        if 'post_start_actions' in new_flags:
            self.flags['post_start_actions'] += new_flags['post_start_actions']

        if 'start_last' in new_flags and new_flags['start_last'] not in self.flags['start_last']:
            self.flags['start_last'].append(new_flags['start_last'])

        if 'setup' in new_flags:
            for instrument_name, new_instrument_flags in new_flags['setup'].items():
                instrument_flags = self.flags['setup'].get(instrument_name, {})
                for flag, val in new_instrument_flags.items():
                    if flag not in instrument_flags:
                        # New instrument flag is not yet in existing flags,
                        # add it to the existing flags
                        instrument_flags[flag] = val
                    elif type(val) is dict:
                        # New instrument flag is already in existing flags,
                        # but the value is a dict. Update existing flag dict with
                        #  new dict
                        instrument_flags[flag].update(val)
                    elif not instrument_flags[flag] == val:
                        raise RuntimeError(
                            f"Instrument {instrument_name} flag {flag} already "
                            f"exists, but val {val} does not match existing "
                            f"val {instrument_flags[flag]}")
                    else:
                        # Instrument Flag exists, and values match
                        pass
                # Set dict since it may not have existed previously
                self.flags['setup'][instrument_name] = instrument_flags

    def setup(self,
              samples: int = None,
              repeat: bool = True,
              ignore: List[str] = [],
              **kwargs):
        """Sets up all the instruments after having targeted a pulse sequence.

        Instruments are setup through their respective interfaces, and only
        the instruments that have a pulse sequence are setup.
        The interface setup order is by hierarchy, i.e. instruments that trigger
        other instruments are never setup before the triggered instruments.
        Any flags, such as to skip starting an instrument, are also collected
        and applied at this stage.

        Interfaces can return a dict of flags. The following flags are accepted:

        * setup (dict): key (instrument_name) value setup_flags.
          When the interface with instrument_name (key) is setup, the
          setup flags (value) will be passed along.
        * skip_start (str): instrument name that should be skipped when
          calling `Layout.start`.
        * post_start_actions (list(callable)): callables to perform after all
          interfaces are started.
        * start_last (interface) interface that should be started after others.

        Args:
            samples: Number of samples (by default uses previous value)
            repeat: Whether to repeat pulse sequence indefinitely or stop at end
            ignore: Interfaces to skip during setup
            **kwargs: additional kwargs sent to all interfaces being setup.
        """

        logger.info(f'Layout setup with {samples} samples '
                    f'{f"and kwargs: {kwargs}" if kwargs else ""}')

        if not self.pulse_sequence:
            raise RuntimeError("Cannot setup with an empty PulseSequence.")

        if self.active():
            self.stop(ignore=ignore)

        # Initialize with empty flags, used for instructions between interfaces
        self.flags = {'setup': {},
                      'skip_start': [],
                      'post_start_actions': [],
                      'start_last': [],
                      'auto_stop': None}

        if samples is not None:
            self.samples(samples)

        if self.acquisition_interface is not None:
            self.acquisition_interface.acquisition_channels(
                [ch_name for ch_name, _ in self.acquisition_channels()])

        for interface in self._get_interfaces_hierarchical():
            if interface.pulse_sequence and interface.instrument_name() not in ignore:

                # Get existing setup flags (if any)
                setup_flags = self.flags['setup'].get(interface.instrument_name(), {})
                if setup_flags:
                    logger.debug(f'{interface.name} setup flags: {setup_flags}')

                input_connections = self.get_connections(input_interface=interface)
                output_connections = self.get_connections(output_interface=interface)

                if not self.force_setup() and not interface.requires_setup(
                    samples=self.samples(),
                    input_connections=input_connections,
                    output_connections=output_connections,
                    repeat=repeat,
                    **setup_flags,
                    **kwargs
                ):
                    logger.debug(f'Skipping setup interface {interface.name}')
                    continue

                with self.timings.record(f'setup.{interface.name}'):
                    logger.debug(f'Setup interface {interface.name}')
                    flags = interface.setup(samples=self.samples(),
                                            input_connections=input_connections,
                                            output_connections=output_connections,
                                            repeat=repeat,
                                            **setup_flags, **kwargs)
                if flags:
                    logger.debug(f'Received flags {flags} from interface {interface}')
                    self.update_flags(flags)

        if self.flags['auto_stop'] is None:
            # auto_stop flag hasn't been specified.
            # Set to True if the pulse sequence doesn't repeat, False otherwise
            self.flags['auto_stop'] = not repeat

        # Create acquisition shapes
        trace_shapes = self.pulse_sequence.get_trace_shapes(
            sample_rate=self.sample_rate(), samples=self.samples())
        self.acquisition_shapes = {}
        output_labels = [output[1] for output in self.acquisition_channels()]
        for pulse_name, shape in trace_shapes.items():
            self.acquisition_shapes[pulse_name] = {
                label: shape for label in output_labels}

    def start(self, auto_stop: Union[bool, float] = False,
              ignore: List[str] = ()):
        """Starts all the instruments except the acquisition instrument.

        The interface start order is by hierarchy, i.e. instruments that trigger
        other instruments are never setup before the triggered instruments.

        Args:
            auto_stop: Call stop after specified duration.
                If not specified, uses value from flags (default is False).
                If set to True, waits 3 times the pulse sequence duration
                If set to a value, waits for that amount of seconds.
            ignore: List of instrument names not to start

        Note:
            Does not start instruments that have the flag ``skip_start``
        """
        self.active(True)

        t0 = time.perf_counter()

        for interface in self._get_interfaces_hierarchical():
            if interface == self.acquisition_interface:
                continue
            elif interface.instrument_name() in self.flags['skip_start']:
                logger.info(f'Skipping starting {interface.name} (flag skip_start)')
                continue
            elif interface.instrument_name() in ignore:
                logger.info(f'Skipping starting {interface.name} (name in ignore list)')
            elif interface.instrument_name() in self.flags['start_last']:
                logger.info(f'Delaying starting {interface.name} (flag start_last)')
                continue
            elif interface.pulse_sequence:
                with self.timings.record(f'start.{interface.name}'):
                    interface.start()
                    logger.debug(f'{interface} started')
            else:
                logger.debug(f'Skipping starting {interface} (no pulse sequence)')

        for interface in self.flags['start_last']:
            with self.timings.record(f'start.{interface.name}'):
                interface.start()
                logger.debug(f'Started {interface} after others (flag start_last)')

        self.timings.record('start.combined', time.perf_counter() - t0)

        for action in self.flags['post_start_actions']:
            action()
            logger.debug(f'Called post_start_action {action}')

        logger.debug('Layout started')

        if auto_stop is None:
            auto_stop = self.flags['auto_stop']

        if auto_stop is not False:
            if auto_stop is True:
                # Wait for three times the duration of the pulse sequence, then stop instruments
                time.sleep(self.pulse_sequence.duration * 3)
            elif isinstance(auto_stop, (int, float)):
                # Wait for duration specified in auto_stop
                time.sleep(auto_stop)
            else:
                raise SyntaxError('auto_stop must be either True or a number')

            self.stop()

    def stop(self, ignore: List[str] = []):
        """Stops all instruments."""

        t0 = time.perf_counter()

        for interface in self._get_interfaces_hierarchical():
            if interface.instrument_name() not in ignore:
                with self.timings.record(f'stop.{interface.name}'):
                    interface.stop()
                    logger.debug(f'{interface} stopped')
        self.active(False)
        logger.debug('Layout stopped')

        self.timings.record('stop.combined', time.perf_counter() - t0)

    def acquisition(self,
                    stop: bool = True,
                    save_traces: bool = False) -> Dict[str, Dict[str, np.ndarray]]:
        """Performs an acquisition.

        By default this includes starting and stopping of all the instruments.

        Args:
            stop: Whether to stop instruments after finishing
                measurements (True by default)
            save_traces: Whether to save unsegmented acquisition traces

        Returns:
            Dictionary of the form
                {pulse.full_name: {acquisition_label: acquisition_signal}.

        Note:
            Stops all instruments if an error occurs during acquisition.

        See Also:
            `Layout.save_traces`
        """
        if self.is_acquiring():
            raise RuntimeError('Layout is already acquiring data. Exiting...')
        self.is_acquiring = True

        try:
            logger.info(f'Performing acquisition, {"stop" if stop else "continue"} when finished')
            if not self.active():
                self.start()

            assert self.acquisition_interface.pulse_sequence, \
                "None of the pulses have acquire=True, nothing to acquire"

            # Obtain traces from acquisition interface as dict
            with self.timings.record('acquisition'):
                pulse_traces = self.acquisition_interface.acquisition()

            if stop:
                self.stop()

            # current output is pulse_traces[pulse_name][acquisition_channel]
            # needs to be converted to data[pulse_name][output_label]
            # where output_label is taken from self.acquisition_channels()
            data = {}
            for pulse, channel_traces in pulse_traces.items():
                data[pulse] = {}
                for channel, trace in channel_traces.items():
                    output_label = next(item[1] for item in self.acquisition_channels()
                                        if item[0] == channel)
                    data[pulse][output_label] = trace

            if save_traces:
                self.save_traces()
        except:
            # If any error occurs, stop all instruments
            self.stop()
            raise
        finally:
            self.is_acquiring = False

        return data

    def initialize_trace_file(self,
                              name: str,
                              folder: str = None,
                              channels: List[str] = None,
                              precision: Union[int, None] = 3,
                              compression: int = 4):
        """Initialize an HDF5 file for saving traces

        Args:
            name: Name of trace file.
            folder: Folder path for trace file. If not set, the folder of the
                active loop dataset is used, with subfolder 'traces'.
            channels: List of channel labels to acquire. The channel labels must
                be defined as the second arg of an element in
                ``Layout.acquisition_channels``
            precision: Number of digits after the decimal points to retain.
                Set to 0 for lossless compression
            compression_level: gzip compression level, min=0, max=9

        Raises:
            AssertionError if folder is not provided and no active dataset
        """
        if channels is None:
            channels = self.save_trace_channels()

        active_measurement = qc.active_measurement()
        assert active_measurement is not None, "No active loop found for saving traces"

        if folder is None:
            dataset = qc.active_dataset()
            assert dataset is not None, "No dataset found to save traces to. " \
                                        "Set add_to_dataset=False to save to " \
                                        "separate folder."
            dataset_path = Path(dataset.io.to_path(dataset.location))
            folder = dataset_path / 'traces'
            folder.mkdir(parents=True, exist_ok=True)
        # Create new hdf5 file
        filepath = os.path.join(folder, f'{name}.hdf5')
        assert not os.path.exists(filepath), f"Trace file already exists: {filepath}"
        file = h5py.File(filepath, 'w')

        # Save metadata to traces file
        file.attrs['sample_rate'] = self.sample_rate()
        file.attrs['samples'] = self.samples()
        file.attrs['capture_full_trace'] = self.acquisition_interface.capture_full_trace()
        HDF5Format.write_dict_to_hdf5(
            {'pulse_sequence': self.pulse_sequence.snapshot()}, file)
        HDF5Format.write_dict_to_hdf5(
            {'pulse_shapes': self.pulse_sequence.get_trace_shapes(
                sample_rate=self.sample_rate(), samples=self.samples())}, file)
<<<<<<< HEAD
=======

        # Add index ranges (slices) of all pulses with acquire=True
>>>>>>> 47f11287
        HDF5Format.write_dict_to_hdf5(
            {'pulse_slices': self.pulse_sequence.get_trace_slices(
                sample_rate=self.sample_rate(),
                capture_full_traces=self.acquisition_interface.capture_full_trace(),
                return_slice=False
            )}, file)
<<<<<<< HEAD
=======

        # Add index ranges (slices) of all pulses
>>>>>>> 47f11287
        HDF5Format.write_dict_to_hdf5(
            {'pulse_slices_full': self.pulse_sequence.get_trace_slices(
                sample_rate=self.sample_rate(),
                capture_full_traces=self.acquisition_interface.capture_full_trace(),
                filter_acquire=False,
                return_slice=False
            )}, file)

        # Create traces group and initialize arrays
        file.create_group('traces')
        data_shape = active_measurement.loop_shape
        if isinstance(data_shape, dict):
            # Measurement is a loop consisting whose loop_shape is a dict.
            # Extract shape using actions indices
            data_shape = data_shape[active_measurement.action_indices]
        # Data is saved in chunks, which is one acquisition
        data_shape += (self.samples(), self.acquisition_interface.points_per_trace())
        for channel in channels:
            file['traces'].create_dataset(name=channel, shape=data_shape,
                                          dtype=float, scaleoffset=precision,
                                          chunks=True, compression='gzip',
                                          compression_opts=compression)
        file.flush()
        return file

    def save_traces(self,
                    name: str = None,
                    folder: str = None,
                    channels: str = None,
                    precision: Union[int, None] = 3,
                    compression: int = 4):
        """Save traces to an HDF5 file.

        The HDF5 file contains a group 'traces', which contains a dataset for
        each channel. These datasets can be massive depending on the size of the
        loop, but shouldn't be an issue since HDF5 can save/load portions of the
        dataset.

        Args:
            name: Name of trace file.
                If not set, the name of the current loop parameter is used
            folder: Folder path for trace file. If not set, the folder of the
                active loop dataset is used, with subfolder 'traces'.
            channels: List of channel labels to acquire. The channel labels must
                be defined as the second arg of an element in
                ``Layout.acquisition_channels``"""
        if channels is None:
            channels = self.save_trace_channels()

        active_measurement = qc.active_measurement()
        assert active_measurement is not None, "No active loop found for saving traces"

        with self.timings.record('save_traces'):
            # Create unique action traces name
            if name is None:  # Set name to current loop action
                active_action = active_measurement.active_action
                action_indices = active_measurement.action_indices
                action_indices_str = '_'.join(map(str, action_indices))
                name = f"{active_action.name}_{action_indices_str}"

            if name in self.trace_files:  # Use existing trace file
                trace_file = self.trace_files[name]
            else:  # Create new trace file
                trace_file = self.initialize_trace_file(name=name, folder=folder)
                self.trace_files[name] = trace_file

            traces = self.acquisition_interface.traces
            for channel in channels:
                # Get corresponding acquisition output channel name (chA etc.)
                ch = next(ch_pair[0] for ch_pair in self.acquisition_channels()
                          if ch_pair[1] == channel)
                trace_file['traces'][channel][active_measurement.loop_indices] = traces[ch]
            trace_file.attrs['final_loop_indices'] = active_measurement.loop_indices

        return trace_file

    def plot_traces(self, channel_filter: str = None, **plot_kwargs):
        """Plot acquisition traces for acquisition channels

        Args:
            channel_filter: Optional filter for channel names.
                If passed, only channels containing this string are plotted
            **plot_kwargs: Optional kwargs passed when adding traces

        Returns:
            MatPlot object
        """
        assert channel_filter is None or isinstance(channel_filter, str)

        traces_channels = self.acquisition_interface.traces
        # TODO add check if no traces have been acquired

        # Map traces to the channel labels
        channel_mappings = dict(self.acquisition_channels())
        traces = {
            channel_mappings[ch]: trace_arr for ch, trace_arr in traces_channels.items()
        }
        trace_shape = next(iter(traces.values())).shape

        # Optionally filter outputs
        if channel_filter:
            if isinstance(channel_filter, str):
                channel_filter = [channel_filter]
            traces = {key: val for key, val in traces.items()
                     if any(name in key for name in channel_filter)}

        t_list = np.arange(trace_shape[1]) / self.sample_rate()
        if not self.acquisition_interface.capture_full_trace():
            t_list += min(self.acquisition_interface.pulse_sequence.t_start_list)
<<<<<<< HEAD
        t_list *= 1e3  # Convert to ms
        sample_list = np.arange(trace_shape[0], dtype=float)

        plot = MatPlot(subplots=len(traces))
        for k, (ax, (channel, traces_arr)) in enumerate(zip(plot, traces.items())):
                if traces_arr.shape[0] == 1:
                    ax.add(traces_arr[0], x=t_list, **plot_kwargs)
                    ax.set_ylabel('Amplitude (V)')
                else:
                    ax.add(traces_arr, x=t_list, y=sample_list, **plot_kwargs)
                ax.set_ylabel('Sample number')
                ax.set_xlabel('Time (ms)')
                ax.set_title(channel)
=======
        t_arr = DataArray(name='Time', unit='s', preset_data=t_list, is_setpoint=True)
        sample_arr = DataArray(name='Repetition', preset_data=np.arange(trace_shape[0], dtype=float), is_setpoint=True)

        plot = MatPlot(subplots=len(traces))
        for k, (ax, (channel, traces)) in enumerate(zip(plot, traces.items())):
            if traces.shape[0] == 1:
                traces = traces[0]
                set_arrays = (t_arr, )
            else:
                set_arrays = (sample_arr, t_arr)

            traces_arr = DataArray(name='Amplitude', unit='V', preset_data=traces, set_arrays=set_arrays)
            ax.add(traces_arr, **plot_kwargs)
            ax.set_title(channel)
>>>>>>> 47f11287

        plot.rescale_axis()
        plot.tight_layout()

        return plot

    def close_trace_files(self) -> None:
        """Close all opened HDF5 trace files.

         See also:
             Layout.save_traces
        """
        for trace_file in self.trace_files.values():
            trace_file.close()
        self.trace_files.clear()<|MERGE_RESOLUTION|>--- conflicted
+++ resolved
@@ -524,7 +524,6 @@
 
         self.connections = []
 
-<<<<<<< HEAD
         self.instruments = Parameter(
             get_cmd=lambda: list(self._interfaces.keys()),
             docstring="List of instrument names. Can only be retrieved. "
@@ -580,55 +579,6 @@
             vals=vals.Lists(vals.Strings()),
             docstring="List of channel labels to acquire. "
             "Channel labels are defined in layout.acquisition_channels",
-=======
-        self.add_parameter('instruments',
-                           get_cmd=lambda: list(self._interfaces.keys()),
-                           docstring='List of instrument names. Can only be '
-                                     'retrieved. To set, update layout._interfaces')
-        self.add_parameter('primary_instrument',
-                           get_cmd=None,
-                           set_cmd=self._set_primary_instrument,
-                           vals=vals.Enum(*self._interfaces.keys()),
-                           docstring='Name of primary instrument, usually the '
-                                     'instrument that performs triggering')
-
-        self.add_parameter('acquisition_instrument',
-                           set_cmd=None,
-                           initial_value=None,
-                           vals=vals.Enum(*self._interfaces.keys()),
-                           docstring='Name of instrument that acquires data')
-        self.add_parameter('acquisition_channels',
-                           set_cmd=None,
-                           vals=vals.Lists(),
-                           docstring='List of acquisition channels to acquire. '
-                                     'Each element in the list should be a '
-                                     'tuple (ch_name, ch_label), where ch_name '
-                                     'is a channel of the acquisition interface, '
-                                     'and ch_label is a given label for that '
-                                     'channel (e.g. "output").')
-
-        self.add_parameter(name='samples',
-                           set_cmd=None,
-                           initial_value=1,
-                           docstring='Number of times to acquire the pulse sequence')
-
-        self.add_parameter(name='active',
-                           set_cmd=None,
-                           initial_value=False,
-                           vals=vals.Bool(),
-                           docstring='Whether the pulse sequence is being executed. '
-                                     'Can be started/stopped via layout.start/layout.stop')
-
-        self.add_parameter('save_trace_channels',
-                           set_cmd=None,
-                           initial_value=['output'],
-                           vals=vals.Lists(vals.Strings()),
-                           docstring='List of channel labels to acquire. '
-                                     'Channel labels are defined in '
-                                     'layout.acquisition_channels')
-        self.sample_rate = Parameter(
-            docstring='Acquisition sample rate'
->>>>>>> 47f11287
         )
         self.is_acquiring = Parameter(
             set_cmd=None,
@@ -1341,11 +1291,7 @@
                 logger.debug(f'Storing pulse sequence to {filepath}')
                 with open(filepath, 'wb') as f:
                     dill.dump(self._pulse_sequence, f)
-<<<<<<< HEAD
-            except:
-=======
             except Exception:
->>>>>>> 47f11287
                 logger.exception(f'Could not save pulse sequence.\n {traceback.format_exc}')
 
     def update_flags(self,
@@ -1692,22 +1638,16 @@
         HDF5Format.write_dict_to_hdf5(
             {'pulse_shapes': self.pulse_sequence.get_trace_shapes(
                 sample_rate=self.sample_rate(), samples=self.samples())}, file)
-<<<<<<< HEAD
-=======
 
         # Add index ranges (slices) of all pulses with acquire=True
->>>>>>> 47f11287
         HDF5Format.write_dict_to_hdf5(
             {'pulse_slices': self.pulse_sequence.get_trace_slices(
                 sample_rate=self.sample_rate(),
                 capture_full_traces=self.acquisition_interface.capture_full_trace(),
                 return_slice=False
             )}, file)
-<<<<<<< HEAD
-=======
 
         # Add index ranges (slices) of all pulses
->>>>>>> 47f11287
         HDF5Format.write_dict_to_hdf5(
             {'pulse_slices_full': self.pulse_sequence.get_trace_slices(
                 sample_rate=self.sample_rate(),
@@ -1817,21 +1757,6 @@
         t_list = np.arange(trace_shape[1]) / self.sample_rate()
         if not self.acquisition_interface.capture_full_trace():
             t_list += min(self.acquisition_interface.pulse_sequence.t_start_list)
-<<<<<<< HEAD
-        t_list *= 1e3  # Convert to ms
-        sample_list = np.arange(trace_shape[0], dtype=float)
-
-        plot = MatPlot(subplots=len(traces))
-        for k, (ax, (channel, traces_arr)) in enumerate(zip(plot, traces.items())):
-                if traces_arr.shape[0] == 1:
-                    ax.add(traces_arr[0], x=t_list, **plot_kwargs)
-                    ax.set_ylabel('Amplitude (V)')
-                else:
-                    ax.add(traces_arr, x=t_list, y=sample_list, **plot_kwargs)
-                ax.set_ylabel('Sample number')
-                ax.set_xlabel('Time (ms)')
-                ax.set_title(channel)
-=======
         t_arr = DataArray(name='Time', unit='s', preset_data=t_list, is_setpoint=True)
         sample_arr = DataArray(name='Repetition', preset_data=np.arange(trace_shape[0], dtype=float), is_setpoint=True)
 
@@ -1846,7 +1771,6 @@
             traces_arr = DataArray(name='Amplitude', unit='V', preset_data=traces, set_arrays=set_arrays)
             ax.add(traces_arr, **plot_kwargs)
             ax.set_title(channel)
->>>>>>> 47f11287
 
         plot.rescale_axis()
         plot.tight_layout()
