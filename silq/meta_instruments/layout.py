import os
import numpy as np
from collections import Iterable
import logging
from copy import copy
import traceback
<<<<<<< HEAD
import pickle, dill
=======
import dill
>>>>>>> bfc20a8e
import time
from typing import Union, List, Sequence, Dict, Any
import h5py
from pathlib import Path

import silq
from silq.instrument_interfaces.interface import InstrumentInterface, Channel
from silq.pulses.pulse_modules import PulseSequence
from silq.pulses.pulse_types import Pulse, MeasurementPulse

import qcodes as qc
from qcodes.instrument.parameter_node import parameter
from qcodes.instrument.parameter import Parameter
from qcodes import Instrument, FormatLocation, MatPlot
<<<<<<< HEAD
from qcodes.loops import ActiveLoop
=======
>>>>>>> bfc20a8e
from qcodes.utils import validators as vals
from qcodes.data.data_array import DataArray
from qcodes.data.io import DiskIO
from qcodes.data.hdf5_format import HDF5Format
from qcodes.utils import PerformanceTimer

logger = logging.getLogger(__name__)

# Set of valid connection conditions for satisfies_conditions. These are
# useful when multiple objects have distinct satisfies_conditions kwargs
connection_conditions = ['input_arg', 'input_instrument', 'input_channel',
                         'input_interface', 'output_arg', 'output_instrument',
                         'output_channel', 'output_interface', 'trigger',
                         'trigger_start']


class Connection:
    """Connection base class for connections between interfaces (instruments).

    Args:
        scale: Whether there is a scaling factor between output and input.
            Scale 1/x means the signal at the input is x times lower than
            emitted from the output
    """
    def __init__(self, scale: float = None, label: str = None):

        self.input = {}
        self.output = {}
        self.scale = scale
        self.label = label

    def __eq__(self, other):
        if isinstance(other, self.__class__):
            return self.__dict__ == other.__dict__
        else:
            return False

    def __ne__(self, other):
        """Define a non-equality test"""
        return not self.__eq__(other)

    def __hash__(self):
        """Define custom hash, used for creating a set of unique elements."""
        dict_items = {}
        for k, v in self.__dict__.items():
            if isinstance(v, dict):
                # Dicts cannot be hashed, and must be converted
                v = tuple(sorted(v.items()))
            dict_items[k] = v
        return hash(tuple(sorted(dict_items)))

    def target_pulse(self,
                     pulse: Pulse):
        """Target pulse to connection.

        Used to apply modifications such as an amplitude scale.

        Note:
            The pulse should be copied, and modifications applied to the copy.
        """
        raise NotImplementedError()

    def satisfies_conditions(self,
                             input_instrument: str = None,
                             input_channel: Union[Channel, str] = None,
                             input_interface: InstrumentInterface = None,
                             output_instrument: str = None,
                             output_channel: Union[Channel, str] = None,
                             output_interface: InstrumentInterface = None,
                             **kwargs) -> bool:
        """Checks if this connection satisfies conditions.

        Args:
            output_interface: Connection must have output_interface object
            output_instrument: Connection must have output_instrument name
            output_channel: Connection must have output_channel
                (either Channel object, or channel name)
            input_interface: Connection must have input_interface object
            input_instrument: Connection must have input_instrument name
            input_channel: Connection must have input_channel
                (either Channel object, or channel name)

        Returns:
            True if the connection satisfies conditions

        Note:
            instrument/channel args can also be lists of elements. If so,
                condition is satisfied if connection property is in list.
        """
        # Convert interfaces to their underlying instruments
        if output_interface is not None:
            output_instrument = output_interface.instrument_name()
        if input_interface is not None:
            input_instrument = input_interface.instrument_name()

        # Change instruments and channels into lists
        if not (output_instrument is None or type(output_instrument) is list):
            output_instrument = [output_instrument]
        if not (input_instrument is None or type(input_instrument) is list):
            input_instrument = [input_instrument]
        if not (output_channel is None or type(output_channel) is list):
            output_channel = [output_channel]
        if not (input_channel is None or type(input_channel) is list):
            input_channel = [input_channel]

        # If channel is an object, convert to its name
        if output_channel is not None:
            output_channel = [ch.name if isinstance(ch, Channel) else ch
                              for ch in output_channel]
        if input_channel is not None:
            input_channel = [ch.name if isinstance(ch, Channel) else ch
                             for ch in input_channel]

        # Test conditions
        if (output_instrument is not None) and \
                (('instrument' not in self.output) or
                (self.output['instrument'] not in output_instrument)):
            return False
        elif (output_channel is not None) and \
                (('channel' not in self.output) or
                     (self.output['channel'].name not in output_channel)):
            return False
        elif (input_instrument is not None) and \
                (('instrument' not in self.input) or
                     (self.input['instrument'] not in input_instrument)):
            return False
        elif (input_channel is not None) and \
                (('channel' not in self.input) or
                     (self.input['channel'].name not in input_channel)):
            return False
        else:
            return True


class SingleConnection(Connection):
    """Class representing a single connection between instrument channels.

    Args:
        output_instrument: Name of output instrument.
        output_channel: Output channel object.
        input_instrument: Name of output instrument.
        input_channel: Input channel object.
        trigger: Sets the output channel to trigger the input instrument.
        trigger_start: The output only triggers at the start of the
            `PulseSequence`. Ignored if trigger == False
        acquire: Sets if this connection is used for acquisition.
        software: Sets if this connection is a software connection.
            This is used for cases such as software triggering.
    """
    def __init__(self,
                 output_instrument: str,
                 output_channel: Channel,
                 input_instrument: str,
                 input_channel: Channel,
                 trigger: bool = False,
                 trigger_start: bool = False,
                 acquire: bool = False,
                 software: bool = False,
                 **kwargs):
        # TODO add optionality of having multiple channels connected.
        # TODO Add mirroring of other channel.
        super().__init__(**kwargs)

        self.output['instrument'] = output_instrument
        self.output['channel'] = output_channel
        self.output['str'] = f'{output_instrument}.{output_channel.name}'

        self.input['instrument'] = input_instrument
        self.input['channel'] = input_channel
        self.input['str'] = f'{input_instrument}.{input_channel.name}'

        self.trigger = trigger
        self.trigger_start = trigger_start
        # TODO add this connection to input_instrument.trigger

        self.acquire = acquire
        self.software = software

    def __repr__(self):
        output_str = "Connection("
        if self.label:
            output_str += f'{self.label}: '
        output_str += f"{{{self.output['str']}->{self.input['str']}}}"
        if self.trigger:
            output_str += ', trigger'
            if self.trigger_start:
                output_str += ' start'
        if self.acquire:
            output_str += ', acquire'
        if self.software:
            output_str += ', software'
        output_str += ')'
        return output_str

    def target_pulse(self,
                     pulse: Pulse,
                     apply_scale: bool = True,
                     copy_pulse: bool = True) -> Pulse:
        """Targets a pulse to this connection.

        During connection targeting, the pulse is copied and its properties
        modified for a specific connection. This includes applying a any scale
        to the pulse amplitude, and adding the connection to
        ``Pulse.connection``.

        Args:
            pulse: Pulse to be targeted
            apply_scale: Divide ``Pulse.amplitude`` by connection scale.
            copy_pulse: Copy pulse before targeting
                If set to True, a new object is created, and all properties
                are fixed (not dependent on other pulses).

        Returns:
            Targeted (copy of) pulse

        Note:
            If scale is applied, the attributes ``amplitude``,
            ``amplitude_start``, and ``amplitude_stop`` are scaled.
        """
        if copy_pulse:
            targeted_pulse = pulse.copy(connect_to_config=False)
        else:
            targeted_pulse = pulse
        targeted_pulse.connection = self
        if apply_scale and self.scale is not None:
            for attr in ['amplitude', 'amplitude_start', 'amplitude_stop']:
                if hasattr(pulse, attr):
                    val = getattr(pulse, attr)
                    setattr(targeted_pulse, attr, val / self.scale)
        return targeted_pulse

    def satisfies_conditions(self,
                             output_arg: str = None,
                             input_arg: str = None,
                             trigger: bool = None,
                             trigger_start: bool = None,
                             acquire: bool = None,
                             software: bool = None,
                             **kwargs) -> bool:
        """Checks if this connection satisfies conditions.

        Args:
            output_arg: Connection must have output '{instrument}.{channel}'
            output_interface: Connection must have output_interface object
            output_instrument: Connection must have output_instrument name
            output_channel: Connection must have output_channel
                (either Channel object, or channel name)
            input_arg: Connection must have input '{instrument}.{channel}'
            input_interface: Connection must have input_interface object
            input_instrument: Connection must have input_instrument name
            input_channel: Connection must have input_channel
                (either Channel object, or channel name)
            trigger: Connection is used for triggering
            acquire: Connection is used for acquisition
            software: Connection is not an actual hardware connection. Used
                when a software trigger needs to be sent

        Returns:
            True if connection satisfies conditions

        Note:
            All instrument/channel args can also be lists of elements. If so,
                condition is satisfied if connection property is in list

        """
        if output_arg is not None:
            if not isinstance(output_arg, str):
                # output_arg is of wrong type (probably CombinedConnection)
                return False
            if not self.output['str'] == output_arg:
                return False

        if input_arg is not None:
            if not isinstance(input_arg, str):
                # input_arg is of wrong type (probably CombinedConnection)
                return False
            if not self.input['str'] == input_arg:
                return False

        if not super().satisfies_conditions(**kwargs):
            return False
        elif trigger is not None and self.trigger != trigger:
            return False
        elif trigger_start is not None and self.trigger_start != trigger_start:
            return False
        elif acquire is not None and self.acquire != acquire:
            return False
        elif software is not None and self.software != software:
            return False
        else:
            return True


class CombinedConnection(Connection):
    """Class used to combine multiple SingleConnections.

    The CombinedConnection is most useful for when multiple connections
    are often used together, such as when using compensated pulses.

    Args:
        connections: `SingleConnection` list to combine
        scale: List specifying the value by which the amplitude of a pulse
            should be scaled for each connection (by default no scaling).
        **kwargs: Additional Connection keyword arguments.
    """
    def __init__(self,
                 connections: List[SingleConnection],
                 label: str = None,
                 scale: List[float] = None,
                 **kwargs):
        super().__init__(scale=scale, label=label)
        self.connections = connections

        self.output['str'] = [connection.output['str']
                              for connection in connections]
        self.output['instruments'] = list(set([connection.output['instrument']
                                               for connection in connections]))
        if len(self.output['instruments']) == 1:
            self.output['instrument'] = self.output['instruments'][0]
            self.output['channels'] = list(set([connection.output['channel']
                                                for connection in connections]))

        self.input['str'] = [connection.input['str']
                             for connection in connections]
        self.input['instruments'] = list(set([connection.input['instrument']
                                              for connection in connections]))
        if len(self.input['instruments']) == 1:
            self.input['instrument'] = self.input['instruments'][0]
            self.input['channels'] = list(set([connection.input['channel']
                                               for connection in connections]))

        self.trigger = False
        self.trigger_start = False

    def __repr__(self):
        output = 'CombinedConnection'
        if self.label:
            output += f' {self.label}: '
        for connection in self.connections:
            output += '\n\t' + repr(connection)
        return output

    def target_pulse(self,
                     pulse: Pulse) -> List[Pulse]:
        """Targets a pulse to the combined connection.

        This creates a copy of the pulse for each connection, applies the
        respective scale, and further lets each of the connections target the
        respective pulse.

        Args:
            pulse: Pulse to be targeted

        Returns:
            pulses: List of pulses for each of the connections
        """
        pulses = []
        for k, connection in enumerate(self.connections):
            targeted_pulse = pulse.copy(connect_to_config=False)
            for attr in ['amplitude', 'amplitude_start', 'amplitude_stop']:
                if hasattr(pulse, attr):
                    val = getattr(pulse, attr)
                    if isinstance(val, Iterable):
                        if k < len(getattr(pulse, attr)):
                            setattr(targeted_pulse, attr, val[k])
                        else:
                            setattr(targeted_pulse, attr, val[0])
                    elif self.scale is not None:
                        setattr(targeted_pulse, attr, val * self.scale[k])
            targeted_pulse = connection.target_pulse(targeted_pulse,
                                                     copy_pulse=False)
            pulses.append(targeted_pulse)
        return pulses

    def satisfies_conditions(self,
                             output_arg: str = None,
                             input_arg: str = None,
                             trigger: bool = None,
                             trigger_start: bool = None,
                             acquire: bool = None,
                             **kwargs):
        """Checks if this connection satisfies conditions

        Args:
            output_arg: list of SingleConnection output_args, each of which
                has the form '{instrument}.{channel}. Must have equal number
                of elements as underlying connections. Can be combined with
                input_arg, in which case the first element of output_arg and
                input_arg are assumed to belong to the same underlying
                connection.
            output_interface: Connection must have output_interface
            output_instrument: Connection must have output_instrument name
            output_channel: Connection must have output_channel
                (either Channel object, or channel name)
            input_arg: list of SingleConnection input_args, each of which
                has the form '{instrument}.{channel}. Must have equal number
                of elements as underlying connections. Can be combined with
                output_arg, in which case the first element of output_arg and
                input_arg are assumed to belong to the same underlying
                connection.
            input_interface: Connection must have input_interface
            input_instrument: Connection must have input_instrument name
            input_channel: Connection must have input_channel.
                (either Channel object, or channel name)
            trigger: Connection is used for triggering
            trigger_start:
            acquire: Connection is used for acquisition

        Returns:
            Bool depending on if the connection satisfies conditions
        """

        if output_arg is not None:
            if not isinstance(output_arg, list):
                # output_arg is not a list (probably str for SingleConnection)
                return False
            if not len(output_arg) == len(self.connections):
                return False

        if input_arg is not None:
            if not isinstance(input_arg, list):
                # input_arg is not a list (probably str for SingleConnection)
                return False
            if not len(input_arg) == len(self.connections):
                return False

        if output_arg is not None and input_arg is not None:
            for connection in self.connections:
                # Check for each connection if there is an output/input
                # combination that satisfies conditions
                if not any(connection.satisfies_conditions(output_arg=output,
                                                           input_arg=input)
                           for output, input in zip(output_arg, input_arg)):
                    return False
        elif output_arg is not None:
            for connection in self.connections:
                # Check for each connection if there is an output that satisfies conditions
                if not any(connection.satisfies_conditions(output_arg=output)
                           for output in output_arg):
                    return False
        elif input_arg is not None:
            for connection in self.connections:
                # Check for each connection if there is an input that satisfies conditions
                if not any(connection.satisfies_conditions(input_arg=input)
                           for input in input_arg):
                    return False

        if not super().satisfies_conditions(**kwargs):
            return False
        elif trigger is not None:
            return False
        elif trigger_start is not None:
            return False
        elif acquire is not None and self.acquire != acquire:
            return False
        else:
            return True


class Layout(Instrument):
    """Global pulse sequence controller of instruments via interfaces.

    The Layout contains a representation of the experimental layout, i.e. it
    has a list of the instruments in the experimental setup, and the physical
    connectivity between the instrument channels. Knowledge of the instruments
    and their connectivity allows the layout to target a generic
    setup-independent `PulseSequence` to one that is specific to the
    experimental layout. Each `Pulse` is passed along to the relevant
    `InstrumentInterface` of instruments, as well as additional pulses,
    such as triggering pulses.

    One the instrument interfaces has received the pulses it is supposed to
    apply, it can convert these into instrument commands during the setup phase.
    Once all instruments have been setup, the resulting output and acquisition
    of the instruments should match that of the pulse sequence.

    Args:
        name: Name of Layout instrument.
        instrument_interfaces: List of all instrument interfaces
        store_pulse_sequences_folder: Folder in which to store a copy of any
            pulse sequence that is targeted. Pulse sequences are stored as
            pickles, and can be used to trace back measurement parameters.
        **kwargs: Additional kwargs passed to Instrument
    """

    # Targeted pulse sequence whose duration exceeds this will raise an error
    maximum_pulse_sequence_duration = 25

    def __init__(self, name: str = 'layout',
                 instrument_interfaces: List[InstrumentInterface] = [],
                 store_pulse_sequences_folder: Union[bool, None] = None,
                 **kwargs):
        super().__init__(name, **kwargs)

        # Add interfaces for each instrument to self.instruments
        self._interfaces = {interface.instrument_name(): interface
                            for interface in instrument_interfaces}

        self.connections = []

        self.add_parameter('instruments',
                           get_cmd=lambda: list(self._interfaces.keys()),
                           docstring='List of instrument names. Can only be '
                                     'retrieved. To set, update layout._interfaces')
        self.add_parameter('primary_instrument',
                           get_cmd=None,
                           set_cmd=self._set_primary_instrument,
                           vals=vals.Enum(*self._interfaces.keys()),
                           docstring='Name of primary instrument, usually the '
                                     'instrument that performs triggering')

        self.add_parameter('acquisition_instrument',
                           set_cmd=None,
                           initial_value=None,
                           vals=vals.Enum(*self._interfaces.keys()),
                           docstring='Name of instrument that acquires data')
        self.add_parameter('acquisition_channels',
                           set_cmd=None,
                           vals=vals.Lists(),
                           docstring='List of acquisition channels to acquire. '
                                     'Each element in the list should be a '
                                     'tuple (ch_name, ch_label), where ch_name '
                                     'is a channel of the acquisition interface, '
                                     'and ch_label is a given label for that '
                                     'channel (e.g. "output").')

        self.add_parameter(name='samples',
                           set_cmd=None,
                           initial_value=1,
                           docstring='Number of times to acquire the pulse sequence')

        self.add_parameter(name='active',
                           set_cmd=None,
                           initial_value=False,
                           vals=vals.Bool(),
                           docstring='Whether the pulse sequence is being executed. '
                                     'Can be started/stopped via layout.start/layout.stop')

        self.add_parameter('save_trace_channels',
                           set_cmd=None,
                           initial_value=['output'],
                           vals=vals.Lists(vals.Strings()),
                           docstring='List of channel labels to acquire. '
                                     'Channel labels are defined in '
                                     'layout.acquisition_channels')
        self.sample_rate = Parameter(
            docstring='Acquisition sample rate'
        )
        self.is_acquiring = Parameter(
            set_cmd=None,
            initial_value=False,
            docstring="Whether or not the Layout is performing an acquisition. "
                      "Ensures no two acquisitions are run simultaneously.")

        # Untargeted pulse_sequence, can be set via layout.pulse_sequence
        self._pulse_sequence = None

        # Targeted pulse sequence, which is generated after targeting
        # layout.pulse_sequence
        self.targeted_pulse_sequence = None

        # Handle saving of pulse sequence
        if store_pulse_sequences_folder is not None:
            self.store_pulse_sequences_folder = store_pulse_sequences_folder
        elif silq.config.properties.get('store_pulse_sequences_folder') is not None:
            self.store_pulse_sequences_folder = \
                silq.config.properties.store_pulse_sequences_folder
        else:
            self.store_pulse_sequences_folder = None
        self._pulse_sequences_folder_io = DiskIO(store_pulse_sequences_folder)

        # Shapes of pulse traces, dict of form {pulse_name: {ch_label: shape}}
        self.acquisition_shapes = {}

        # HDF5 files for saving of traces in a loop. One per AcquisitionParameter
        self.trace_files = {}

        # Dictionary for storing all performance timings
        self.timings = PerformanceTimer()

    @property
    def pulse_sequence(self):
        """Target pulse sequence by distributing its pulses to interfaces.

        Each pulse is directed to a connection, either provided by
        ``Pulse.connection`` or ``Pulse.connection_label``.

        Args:
            pulse_sequence: Pulse sequence to be targeted

        Raises:
            AssertionError
                Value passed is not valid pulse sequence
        """
        return self._pulse_sequence

    @pulse_sequence.setter
    def pulse_sequence(self, pulse_sequence):
        assert isinstance(pulse_sequence, PulseSequence), \
            "Can only set layout.pulse_sequence to a PulseSequence"

        # Target pulse_sequence, distributing pulses to interfaces
        self._target_pulse_sequence(pulse_sequence)


    @property
    def acquisition_interface(self):
        """AcquisitionInterface: interface for acquisition instrument

        Acquisition instrument given by parameter

        Returns:
            Acquisition InstrumentInterface
        """
        if self.acquisition_instrument() is not None:
            return self._interfaces[self.acquisition_instrument()]
        else:
            return None

    @parameter
    def sample_rate_get(self, parameter):
        """Union[float, None]: Acquisition sample rate

        If `Layout.acquisition_interface` is not setup, return None

        """
        if self.acquisition_interface is not None:
            return self.acquisition_interface.sample_rate.get_latest()
        else:
            return None

    @parameter
    def sample_rate_set(self, parameter, sample_rate: float):
        """Acquisition sample rate

        If `Layout.acquisition_interface` is not setup, return None

        """
        if self.acquisition_interface is None:
            raise RuntimeError('layout.acquisition_interface not defined')

        self.acquisition_interface.sample_rate(sample_rate)

    def add_connection(self,
                       output_arg: str,
                       input_arg: str,
                       **kwargs):
        """Creates a `SingleConnection` between two instrument interface
           channels.

        Args:
            output_arg: "{instrument}_{channel}" string for connection output.
            input_arg: "{instrument}_{channel}" string for connection input.
            **kwargs: Additional init options for the SingleConnection.

        Returns:
            SingleConnection object

        Notes:
            Both the output and input instruments must already have a
              corresponding interface which should have been passed when
              creating the Layout.

        """
        output_instrument, output_channel_name = output_arg.split('.')
        output_interface = self._interfaces[output_instrument]
        output_channel = output_interface.get_channel(output_channel_name)

        input_instrument, input_channel_name = input_arg.split('.')
        input_interface = self._interfaces[input_instrument]
        input_channel = input_interface.get_channel(input_channel_name)

        connection = SingleConnection(output_instrument=output_instrument,
                                      output_channel=output_channel,
                                      input_instrument=input_instrument,
                                      input_channel=input_channel,
                                      **kwargs)
        self.connections += [connection]
        return connection

    def combine_connections(self,
                            *connections: Sequence[SingleConnection],
                            **kwargs):
        """Combines multiple `SingleConnection` into a `CombinedConnection`.

        This is useful for cases such as when pulses are by default directed to
        multiple connections, e.g. compensated pulses.
        Combined connection is also added to list of existing connections.

        Args:
            *connections: SingleConnections to be combined
            **kwargs: Additional kwargs for CombinedConnection

        Returns:
            CombinedConnection object combining single connections

        """
        connection = CombinedConnection(connections=connections, **kwargs)
        self.connections.append(connection)
        return connection

    def load_connections(self, filepath: Union[str, None] = None,
                         connections_dicts: list = None):
        """Load connections from config or file

        Args:
            filepath: Path to JSON file containing JSON representation of
                connections. If None, ``qc.config.user.connections`` is used.
            connections_dicts: dict to load connections from.
        Returns:
            List[Connection]: Loaded connections

        Raises:
            RuntimeError
                No filepath provided and no connections in config.

        Note:
            Please see other Experiment folder configs for JSON syntax.

        Todo:
            Write documentation/function for how to create JSON connection list.
        """
        self.connections.clear()
        if filepath is not None:
            import os, json
            if not os.path.isabs(filepath):
                # relative path is wrt silq base directory
                filepath = os.path.join(silq.get_SilQ_folder(), filepath)
            with open(filepath, "r") as fp:
                connections = json.load(fp)
        elif connections_dicts is not None:
            connections = connections_dicts
        else:
            connections = silq.config.get('connections', None)
            if connections is None:
                raise RuntimeError('No connections found in config.user')

        for connection in connections:
            # Create a copy of connection, else it changes the config
            connection = connection.copy()
            if 'combine' in connection:
                # Create CombinedConnection. connection['combine'] consists of
                # (output_arg, input_arg) combinations of the SingleConnections
                combined_args = connection.pop('combine')
                # Must add actual Connection objects, so retrieving them from
                #  Layout
                nested_connections = [self.get_connection(output_arg=output_arg,
                                                          input_arg=input_arg)
                                      for output_arg, input_arg in combined_args]
                # Remaining properties in connection dict are kwargs
                self.combine_connections(*nested_connections, **connection)
            else:
                # Properties in connection dict are kwargs
                self.add_connection(**connection)

        return self.connections

    def get_connections(self,
                        connection: Connection = None,
                        output_arg: str = None,
                        output_interface: InstrumentInterface = None,
                        output_instrument: Instrument = None,
                        output_channel: Union[Channel, str] = None,
                        input_arg: str = None,
                        input_interface: InstrumentInterface = None,
                        input_instrument: Instrument = None,
                        input_channel: Union[Channel, str] = None,
                        trigger: bool = None,
                        trigger_start: bool = None,
                        acquire: bool = None,
                        software: bool = None) -> List[Connection]:
        """Get all connections that satisfy connection conditions

        Only conditions that have been set to anything other than None are used.

        Args:
            connection: Specific connection to be checked. If the connection
                is in layout.connections, it returns a list with the connection.
                Can be useful when `Pulse`.connection_requirements needs a
                specific connection. If provided, all other conditions are
                ignored.
            output_arg: string representation of output.

                - SingleConnection has form '{instrument}.{channel}'
                - CombinedConnection is list of SingleConnection output_args,
                  which must have equal number of elements as underlying
                  connections. Can be combined with input_arg, in which
                  case the first element of output_arg and input_arg are
                  assumed to belong to the same underlying connection.

            output_interface: Connections must have output_interface object
            output_instrument: name of output instrument
            output_channel: either Channel or channel name
            input_arg: string representation of input.

                - SingleConnection has form ``{instrument}.{channel}``
                - CombinedConnection is list of SingleConnection output_args,
                  which must have equal number of elements as underlying
                  connections. Can be combined with output_arg, in which
                  case the first element of output_arg and input_arg are
                  assumed to belong to the same underlying connection.

            input_interface: Connections must have input_interface object
            input_instrument: Connections must have input_instrument name
            input_channel: either Channel or channel name
            trigger: Connection is used for triggering
            trigger_start: Connection is used for triggering, but can only
                trigger at the start of the sequence
            acquire: Connection is used for acquisition
            software: Connection is not an actual hardware connection. Used
                when a software trigger needs to be sent

        Returns:
            Connections that satisfy kwarg constraints

        Note:
            If connection condition provided, all other conditions are ignored.

        Raises:
            RuntimeError
                Connection is provided but not found
        """
        if connection is not None:
            # Check if connection is in connections.
            if connection in self.connections:
                return [connection]
            else:
                raise RuntimeError(f"{connection} not found in connections")
        else:
            satisfied_connections = []
            for connection in self.connections:
                if connection.satisfies_conditions(
                        connection=connection,
                        output_arg=output_arg,
                        output_interface=output_interface,
                        output_instrument=output_instrument,
                        output_channel=output_channel,
                        input_arg=input_arg,
                        input_interface=input_interface,
                        input_instrument=input_instrument,
                        input_channel=input_channel,
                        trigger=trigger,
                        trigger_start=trigger_start,
                        acquire=acquire,
                        software=software):
                    satisfied_connections.append(connection)

            return satisfied_connections

    def get_connection(self,
                       connection_label: str = None,
                       output_arg: str = None,
                       output_interface: InstrumentInterface = None,
                       output_instrument: Instrument = None,
                       output_channel: Union[Channel, str] = None,
                       input_arg: str = None,
                       input_interface: InstrumentInterface = None,
                       input_instrument: Instrument = None,
                       input_channel: Union[Channel, str] = None,
                       trigger: bool = None,
                       trigger_start: bool = None,
                       acquire: bool = None,
                       software: bool = None):
        """Get unique connection that satisfies conditions.

        Args:
            connection_label: label specifying specific connection.
                If provided, all other conditions are ignored.
            output_arg: string representation of output.

                * SingleConnection has form ``{instrument}.{channel}``
                * CombinedConnection is list of SingleConnection output_args,
                  which must have equal number of elements as underlying
                  connections. Can be combined with input_arg, in which
                  case the first element of output_arg and input_arg are
                  assumed to belong to the same underlying connection.

            output_interface: Connections must have output_interface object
            output_instrument: name of output instrument
            output_channel: either Channel or channel name
            input_arg: string representation of input.

                * SingleConnection has form ``{instrument}.{channel}``.
                * CombinedConnection is list of SingleConnection output_args,
                  which must have equal number of elements as underlying
                  connections. Can be combined with output_arg, in which
                  case the first element of output_arg and input_arg are
                  assumed to belong to the same underlying connection.

            input_interface: Connections must have input_interface object
            input_instrument: Connections must have input_instrument name
            input_channel: either Channel or channel name
            trigger: Connection is used for triggering
            trigger_start: Connection is used for triggering, but can only
                trigger at the start of the sequence
            acquire: Connection is used for acquisition
            software: Connection is not an actual hardware connection. Used
                when a software trigger needs to be sent

        Returns:
            Connection that satisfies kwarg constraints

        Note:
            If connection_label is provided, all other conditions are ignored.

        Raises:
            AssertionError
                ``connection_label`` is specified but not found
            AssertionError
                No unique connection is found
        """
        if connection_label is not None:
            try:
                return next(connection for connection in self.connections
                            if connection.label == connection_label)
            except StopIteration:
                allowed_labels = [
                    connection.label for connection in self.connections
                    if connection_label is not None
                ]
                raise StopIteration(f'Cannot find connection with label {connection_label}. '
                                    f'Allowed labels: {allowed_labels}')
        else:
            # Extract from conditions other than connection_label
            conditions = dict(output_arg=output_arg,
                              output_interface=output_interface,
                              output_instrument=output_instrument,
                              output_channel=output_channel,
                              input_arg=input_arg,
                              input_interface=input_interface,
                              input_instrument=input_instrument,
                              input_channel=input_channel,
                              trigger=trigger,
                              trigger_start=trigger_start,
                              acquire=acquire,
                              software=software)
            connections = self.get_connections(**conditions)
            filtered_conditions = {key: val for key, val in conditions.items()
                                   if val is not None}
            assert len(connections) == 1, \
                f"Found {len(connections)} connections instead of one satisfying " \
                f"{filtered_conditions}"
            return connections[0]

    def _set_primary_instrument(self, primary_instrument: str):
        """Sets primary instrument, updating ``is_primary`` in all interfaces.
        """
        for instrument_name, interface in self._interfaces.items():
            interface.is_primary(instrument_name == primary_instrument)

    def _get_interfaces_hierarchical(
            self, sorted_interfaces: List[InstrumentInterface] = []):
        """Sort interfaces by triggering order, from bottom to top.

        This sorting ensures that earlier instruments never trigger later ones.
        The primary instrument will therefore be one of the last elements.

        Args:
            sorted_interfaces: Sorted list of interfaces. Should start empty,
                and is filled recursively.

        Returns:
            Hierarchically sorted list of interfaces.

        Note:
            This function is recursive. It may fail after reaching the recursion
                limit

        Raises:
            RecursionError
                No hierarchy can be found. Occurs if for instance instruments
                are triggering each other.
        """

        # Set acquisition interface as first interface
        if not sorted_interfaces:
            if self.acquisition_interface is not None:
                sorted_interfaces = [self.acquisition_interface]
            else:
                sorted_interfaces = []

        # Find all interfaces that have not been sorted yet
        remaining_interfaces = {
            instrument: interface
            for instrument, interface in self._interfaces.items()
            if interface not in sorted_interfaces}

        # All interfaces are in sorted_interfaces. Finishing recursion
        if not remaining_interfaces:
            return sorted_interfaces

        for instrument, interface in remaining_interfaces.items():
            output_connections = self.get_connections(
                output_interface=interface)

            # Find instruments that have this instrument as an input
            input_instruments = {connection.input['instrument']
                                 for connection in output_connections
                                 if 'instrument' in connection.input}

            # Add interface to sorted interface if it does not trigger any of
            # the remaining interfaces
            if all(instrument not in remaining_interfaces
                   for instrument in input_instruments):
                sorted_interfaces.append(interface)

        # Ensure that we are not in an infinite loop
        if not any(interface in sorted_interfaces
                   for interface in remaining_interfaces.values()):
            raise RecursionError("Could not find hierarchy for instruments."
                                 " This likely means that instruments are "
                                 "triggering each other")

        # Go to next level in recursion
        return self._get_interfaces_hierarchical(sorted_interfaces)

    def get_pulse_connection(self,
                             pulse: Pulse,
                             interface: InstrumentInterface = None,
                             instrument: str = None,
                             **kwargs):
        """Get connection a given pulse should be targeted to

        If ``Pulse.connection_label`` is specified, it is used to determine
        the connection. Otherwise, conditions in
        ``Pulse.connection_requirements`` are used to determine connection.

        Args:
            pulse: Pulse for which to find connection
            interface (optional): Output instrument interface of pulse
            instrument (optional): Output instrument name of pulse
            **kwargs: Additional kwargs to specify connection

        Returns:
            Connection object for pulse

        Raises:
            AssertionError
                No unique connection can be found
        """
        if pulse.connection is not None:
           return pulse.connection

        connection_requirements = pulse.connection_requirements.copy()

        if interface is not None:
            connection_requirements['output_interface'] = interface
        elif instrument is not None:
            connection_requirements['output_instrument'] = instrument

        if pulse.connection_label is not None:
            connection = self.get_connection(
                connection_label=pulse.connection_label,
                **connection_requirements,
                **kwargs)
        else:
            connection = self.get_connection(**connection_requirements,
                                             **kwargs)
        return connection

    def _target_pulse(
            self,
            pulse: Pulse,
            copy_pulse: bool = True
    ):
        """Target pulse to corresponding connection and instrument interface.

        The connection is determined from either `Pulse.connection_label`,
        or if undefined, from `Pulse.connection_requirements`. At the
        connection targeting stage, and effects such as an amplitude scale are
        applied.

        Afterwards, the pulse is then directed to the connection's output and
        input interfaces.

        Args:
            pulse: pulse to be targeted
            copy_pulse: whether to copy the pulse when targeting via the connection.
                the main pulses should have this set to True, whereas additional
                pulses should have this set to False.
                Note that a MultiConnection will have this set to True regardless

        Notes:
            * At each targeting stage, the pulse is copied such that any
              modifications don't affect the original pulse.
            * Often the instrument requires additional pulses, such as a
              triggering pulse. These pulses are also targeted by recursively
              calling this function.
            * During targeting, all the properties of pulses are fixed, meaning
              that they do not depend on other pulses anymore. By contrast,
              untargeted pulses can be dependent on other pulses, such as
              starting at the end of the previous pulse, even if the previous
              pulse is modified.

        """
        # Add pulse to acquisition instrument if it must be acquired
        if pulse.acquire:
            self.acquisition_interface.pulse_sequence.quick_add(
                pulse, connect=False, reset_duration=False, nest=True
            )

        if isinstance(pulse, MeasurementPulse):
            # Measurement pulses do not need to be output
            return

        # Get default output instrument
        connection = self.get_pulse_connection(pulse)

        # Return a list of pulses. The reason for not necessarily returing a
        # single pulse is that targeting by a CombinedConnection will target the
        # pulse to each of its connections it's composed of.
        # Copies pulse (multiple times if type is CombinedConnection)
        if isinstance(connection, CombinedConnection):
            # A CombinedConnection targets the pulse to each of its connections
            # that it's composed of. Will create a copy for each connection
            pulses = connection.target_pulse(pulse)
        else:
            pulse = connection.target_pulse(pulse, copy_pulse=copy_pulse)
            pulses = [pulse]

        for pulse in pulses:
            instrument = pulse.connection.output['instrument']
            interface = self._interfaces[instrument]

            # Copies pulse via PulseImplementation.target_pulse
            targeted_pulse = interface.get_pulse_implementation(
                pulse, connections=self.connections)

            assert targeted_pulse is not None, \
                f"Interface {interface} could not target pulse {pulse} using " \
                f"connection {connection}."

            # Do not copy pulse
            self.targeted_pulse_sequence.quick_add(
                targeted_pulse, connect=False, reset_duration=False, copy=False, nest=True
            )

            # Do not copy pulse
            interface.pulse_sequence.quick_add(
                targeted_pulse, connect=False, reset_duration=False, copy=False, nest=True
            )

            # Also add pulse to input interface pulse sequence
            input_interface = self._interfaces[pulse.connection.input['instrument']]
            # Do not copy pulse
            input_interface.input_pulse_sequence.quick_add(
                targeted_pulse, connect=False, reset_duration=False, copy=False, nest=True
            )

    def _target_pulse_sequence(
            self,
            pulse_sequence: PulseSequence
    ):
        """Targets a pulse sequence.

        For each of the pulses, it finds the instrument that can output it,
        and adds the pulse to its respective interface. It also takes care of
        any additional necessities, such as additional triggering pulses.

        if `Layout.store_pulse_sequence_folder` is defined, the pulse
        sequence is also stored as a .pickle file.

        Args:
            pulse_sequence: Untargeted pulse sequence that is to be targeted.

        Notes:
            * If a measurement is running, all instruments are stopped
            * The original pulse sequence and pulses remain unmodified
        """
        logger.info(f'Targeting {pulse_sequence}')

        if pulse_sequence.duration > self.maximum_pulse_sequence_duration:
            raise RuntimeError(
                f'Pulse sequence duration {pulse_sequence.duration} exceeds '
                f'maximum duration {self.maximum_pulse_sequence_duration}. '
                f'Please change layout.maximum_pulse_sequence_duration'
            )

        if self.active():
            self.stop()

        # Create a copy of the pulse sequence
        try:
            # Temporarily set all _connected_to_config to False such that
            # copying the pulse sequence won't attach the copied pulses to the
            # config.
            _connected_to_config_list = []
            for pulse in pulse_sequence.pulses:
                _connected_to_config_list.append(pulse._connected_to_config)
                pulse._connected_to_config = False

            # Copy the pulse sequence
            self._pulse_sequence = pulse_sequence.copy(connect_to_config=False)
        finally:
            # Restore original pulse._connected_to_config values
            for pulse, _connected_to_config in zip(pulse_sequence.pulses,
                                                   _connected_to_config_list):
                pulse._connected_to_config = _connected_to_config

        # Copy untargeted pulse sequence so none of its attributes are modified
        self.targeted_pulse_sequence = PulseSequence()
        # Adopt the same structure as the target pulse sequence, including any
        # nested pulse sequences
        self.targeted_pulse_sequence.clone_skeleton(pulse_sequence)

        # Clear pulses sequences of all instruments
        for interface in self._interfaces.values():
            logger.debug(f'Initializing interface {interface.name}')
            interface.initialize()

            # Clone the structure of the target pulse sequence. This includes
            # fixing the duration of pulse sequence and any nested pulse sequences
            interface.pulse_sequence.clone_skeleton(pulse_sequence)
            interface.input_pulse_sequence.clone_skeleton(pulse_sequence)

        # Add pulses in pulse_sequence to pulse_sequences of instruments
        for pulse in self.pulse_sequence:
            self._target_pulse(pulse)

        # Setup each of the instruments hierarchically using its pulse_sequence
        # The ordering is because instruments might need final pulses from
        # triggering instruments (e.g. triggering pulses that can only be
        # defined once all other pulses have been given)
        for interface in self._get_interfaces_hierarchical():
            if interface.pulse_sequence or interface == self.acquisition_interface:
                additional_pulses = interface.get_additional_pulses(
                    connections=self.connections)
                for pulse in additional_pulses:
                    # These pulses do not need to be copied since they were
                    # generated during targeting
                    self._target_pulse(pulse, copy_pulse=False)
<<<<<<< HEAD

=======
>>>>>>> bfc20a8e

        # Finish setting up the pulse sequences
        self.targeted_pulse_sequence.finish_quick_add()
        for interface in self._interfaces.values():
            # Finish adding pulses, which performs final steps such as sorting
            # and checking for overlaps
            interface.pulse_sequence.finish_quick_add()
            interface.input_pulse_sequence.finish_quick_add()

        # Store pulse sequence
        if self.store_pulse_sequences_folder:
            try:
                self._pulse_sequences_folder_io.base_location = \
                    self.store_pulse_sequences_folder
                location = FormatLocation()(self._pulse_sequences_folder_io,
                                            {"name": 'pulse_sequence'})
                location += '.pickle'

                filepath = self._pulse_sequences_folder_io.to_path(location)

                os.makedirs(os.path.dirname(filepath), exist_ok=True)

                logger.debug(f'Storing pulse sequence to {filepath}')
                with open(filepath, 'wb') as f:
                    dill.dump(self._pulse_sequence, f)
<<<<<<< HEAD
            except:
                logger.exception(f'Could not save pulse sequence.')
=======
            except Exception:
                logger.exception(f'Could not save pulse sequence.\n {traceback.format_exc}')
>>>>>>> bfc20a8e

    def update_flags(self,
                     new_flags: Dict[str, Dict[str, Any]]):
        """Updates existing interface ``Layout.flags`` with new flags.

        Flags are instructions sent to interfaces, usually from other
        interfaces, to modify the usual operations.
        Examples are ``skip_start``, ``setup`` kwargs, etc.

        Args:
            new_flags: {instrument: {flag: val}} dict

        See Also:
            `Layout.setup` for information on allowed flags.
        """
        if 'skip_start' in new_flags and new_flags['skip_start'] not in self.flags['skip_start']:
            self.flags['skip_start'].append(new_flags['skip_start'])

        if 'post_start_actions' in new_flags:
            self.flags['post_start_actions'] += new_flags['post_start_actions']

        if 'start_last' in new_flags and new_flags['start_last'] not in self.flags['start_last']:
            self.flags['start_last'].append(new_flags['start_last'])

        if 'setup' in new_flags:
            for instrument_name, new_instrument_flags in new_flags['setup'].items():
                instrument_flags = self.flags['setup'].get(instrument_name, {})
                for flag, val in new_instrument_flags.items():
                    if flag not in instrument_flags:
                        # New instrument flag is not yet in existing flags,
                        # add it to the existing flags
                        instrument_flags[flag] = val
                    elif type(val) is dict:
                        # New instrument flag is already in existing flags,
                        # but the value is a dict. Update existing flag dict with
                        #  new dict
                        instrument_flags[flag].update(val)
                    elif not instrument_flags[flag] == val:
                        raise RuntimeError(
                            f"Instrument {instrument_name} flag {flag} already "
                            f"exists, but val {val} does not match existing "
                            f"val {instrument_flags[flag]}")
                    else:
                        # Instrument Flag exists, and values match
                        pass
                # Set dict since it may not have existed previously
                self.flags['setup'][instrument_name] = instrument_flags

    def setup(self,
              samples: int = None,
              repeat: bool = True,
              ignore: List[str] = [],
              **kwargs):
        """Sets up all the instruments after having targeted a pulse sequence.

        Instruments are setup through their respective interfaces, and only
        the instruments that have a pulse sequence are setup.
        The interface setup order is by hierarchy, i.e. instruments that trigger
        other instruments are never setup before the triggered instruments.
        Any flags, such as to skip starting an instrument, are also collected
        and applied at this stage.

        Interfaces can return a dict of flags. The following flags are accepted:

        * setup (dict): key (instrument_name) value setup_flags.
          When the interface with instrument_name (key) is setup, the
          setup flags (value) will be passed along.
        * skip_start (str): instrument name that should be skipped when
          calling `Layout.start`.
        * post_start_actions (list(callable)): callables to perform after all
          interfaces are started.
        * start_last (interface) interface that should be started after others.

        Args:
            samples: Number of samples (by default uses previous value)
            repeat: Whether to repeat pulse sequence indefinitely or stop at end
            ignore: Interfaces to skip during setup
            **kwargs: additional kwargs sent to all interfaces being setup.
        """

        logger.info(f'Layout setup with {samples} samples '
                    f'{f"and kwargs: {kwargs}" if kwargs else ""}')

        if not self.pulse_sequence:
            raise RuntimeError("Cannot setup with an empty PulseSequence.")

        if self.active():
            self.stop(ignore=ignore)

        # Initialize with empty flags, used for instructions between interfaces
        self.flags = {'setup': {},
                      'skip_start': [],
                      'post_start_actions': [],
                      'start_last': [],
                      'auto_stop': None}

        if samples is not None:
            self.samples(samples)

        if self.acquisition_interface is not None:
            self.acquisition_interface.acquisition_channels(
                [ch_name for ch_name, _ in self.acquisition_channels()])


        for interface in self._get_interfaces_hierarchical():
            if interface.pulse_sequence and interface.instrument_name() not in ignore:
                # Get existing setup flags (if any)
                setup_flags = self.flags['setup'].get(interface.instrument_name(), {})
                if setup_flags:
                    logger.debug(f'{interface.name} setup flags: {setup_flags}')

                input_connections = self.get_connections(input_interface=interface)
                output_connections = self.get_connections(output_interface=interface)

                with self.timings.record(f'setup.{interface.name}'):
                    flags = interface.setup(samples=self.samples(),
                                            input_connections=input_connections,
                                            output_connections=output_connections,
                                            repeat=repeat,
                                            **setup_flags, **kwargs)

                if flags:
                    logger.debug(f'Received flags {flags} from interface {interface}')
                    self.update_flags(flags)

        if self.flags['auto_stop'] is None:
            # auto_stop flag hasn't been specified.
            # Set to True if the pulse sequence doesn't repeat, False otherwise
            self.flags['auto_stop'] = not repeat

        # Create acquisition shapes
        trace_shapes = self.pulse_sequence.get_trace_shapes(
            sample_rate=self.sample_rate(), samples=self.samples())
        self.acquisition_shapes = {}
        output_labels = [output[1] for output in self.acquisition_channels()]
        for pulse_name, shape in trace_shapes.items():
            self.acquisition_shapes[pulse_name] = {
                label: shape for label in output_labels}

    def start(self, auto_stop: Union[bool, float] = False,
              ignore: List[str] = ()):
        """Starts all the instruments except the acquisition instrument.

        The interface start order is by hierarchy, i.e. instruments that trigger
        other instruments are never setup before the triggered instruments.

        Args:
            auto_stop: Call stop after specified duration.
                If not specified, uses value from flags (default is False).
                If set to True, waits 3 times the pulse sequence duration
                If set to a value, waits for that amount of seconds.
            ignore: List of instrument names not to start

        Note:
            Does not start instruments that have the flag ``skip_start``
        """
        self.active(True)

        t0 = time.perf_counter()

        for interface in self._get_interfaces_hierarchical():
            if interface == self.acquisition_interface:
                continue
            elif interface.instrument_name() in self.flags['skip_start']:
                logger.info(f'Skipping starting {interface.name} (flag skip_start)')
                continue
            elif interface.instrument_name() in ignore:
                logger.info(f'Skipping starting {interface.name} (name in ignore list)')
            elif interface.instrument_name() in self.flags['start_last']:
                logger.info(f'Delaying starting {interface.name} (flag start_last)')
                continue
            elif interface.pulse_sequence:
                with self.timings.record(f'start.{interface.name}'):
                    interface.start()
                    logger.debug(f'{interface} started')
            else:
                logger.debug(f'Skipping starting {interface} (no pulse sequence)')

        for interface in self.flags['start_last']:
            with self.timings.record(f'start.{interface.name}'):
                interface.start()
                logger.debug(f'Started {interface} after others (flag start_last)')

        self.timings.record('start.combined', time.perf_counter() - t0)

        for action in self.flags['post_start_actions']:
            action()
            logger.debug(f'Called post_start_action {action}')

        logger.debug('Layout started')

        if auto_stop is None:
            auto_stop = self.flags['auto_stop']

        if auto_stop is not False:
            if auto_stop is True:
                # Wait for three times the duration of the pulse sequence, then stop instruments
                time.sleep(self.pulse_sequence.duration * 3)
            elif isinstance(auto_stop, (int, float)):
                # Wait for duration specified in auto_stop
                time.sleep(auto_stop)
            else:
                raise SyntaxError('auto_stop must be either True or a number')

            self.stop()

    def stop(self, ignore: List[str] = []):
        """Stops all instruments."""

        t0 = time.perf_counter()

        for interface in self._get_interfaces_hierarchical():
            if interface.instrument_name() not in ignore:
                with self.timings.record(f'stop.{interface.name}'):
                    interface.stop()
                    logger.debug(f'{interface} stopped')
        self.active(False)
        logger.debug('Layout stopped')

        self.timings.record('stop.combined', time.perf_counter() - t0)

    def acquisition(self,
                    stop: bool = True,
                    save_traces: bool = False) -> Dict[str, Dict[str, np.ndarray]]:
        """Performs an acquisition.

        By default this includes starting and stopping of all the instruments.

        Args:
            stop: Whether to stop instruments after finishing
                measurements (True by default)
            save_traces: Whether to save unsegmented acquisition traces

        Returns:
            Dictionary of the form
                {pulse.full_name: {acquisition_label: acquisition_signal}.

        Note:
            Stops all instruments if an error occurs during acquisition.

        See Also:
            `Layout.save_traces`
        """
        if self.is_acquiring():
            raise RuntimeError('Layout is already acquiring data. Exiting...')
        self.is_acquiring = True

        try:
            logger.info(f'Performing acquisition, {"stop" if stop else "continue"} when finished')
            if not self.active():
                self.start()

            assert self.acquisition_interface.pulse_sequence, \
                "None of the pulses have acquire=True, nothing to acquire"

            # Obtain traces from acquisition interface as dict
            with self.timings.record('acquisition'):
                pulse_traces = self.acquisition_interface.acquisition()

            if stop:
                self.stop()

            # current output is pulse_traces[pulse_name][acquisition_channel]
            # needs to be converted to data[pulse_name][output_label]
            # where output_label is taken from self.acquisition_channels()
            data = {}
            for pulse, channel_traces in pulse_traces.items():
                data[pulse] = {}
                for channel, trace in channel_traces.items():
                    output_label = next(item[1] for item in self.acquisition_channels()
                                        if item[0] == channel)
                    data[pulse][output_label] = trace

            if save_traces:
                self.save_traces()
        except:
            # If any error occurs, stop all instruments
            self.stop()
            raise
        finally:
            self.is_acquiring = False

        return data

    def initialize_trace_file(self,
                              name: str,
                              folder: str = None,
                              channels: List[str] = None,
                              precision: Union[int, None] = 3,
                              compression: int = 4):
        """Initialize an HDF5 file for saving traces

        Args:
            name: Name of trace file.
            folder: Folder path for trace file. If not set, the folder of the
                active loop dataset is used, with subfolder 'traces'.
            channels: List of channel labels to acquire. The channel labels must
                be defined as the second arg of an element in
                ``Layout.acquisition_channels``
            precision: Number of digits after the decimal points to retain.
                Set to 0 for lossless compression
            compression_level: gzip compression level, min=0, max=9

        Raises:
            AssertionError if folder is not provided and no active dataset
        """
        if channels is None:
            channels = self.save_trace_channels()

        active_measurement = qc.active_measurement()
        assert active_measurement is not None, "No active loop found for saving traces"

        if folder is None:
            dataset = qc.active_dataset()
            assert dataset is not None, "No dataset found to save traces to. " \
                                        "Set add_to_dataset=False to save to " \
                                        "separate folder."
            dataset_path = Path(dataset.io.to_path(dataset.location))
            folder = dataset_path / 'traces'
            folder.mkdir(parents=True, exist_ok=True)
        # Create new hdf5 file
        filepath = os.path.join(folder, f'{name}.hdf5')
        assert not os.path.exists(filepath), f"Trace file already exists: {filepath}"
        file = h5py.File(filepath, 'w')

        # Save metadata to traces file
        file.attrs['sample_rate'] = self.sample_rate()
        file.attrs['samples'] = self.samples()
        file.attrs['capture_full_trace'] = self.acquisition_interface.capture_full_trace()
        HDF5Format.write_dict_to_hdf5(
            {'pulse_sequence': self.pulse_sequence.snapshot()}, file)
        HDF5Format.write_dict_to_hdf5(
            {'pulse_shapes': self.pulse_sequence.get_trace_shapes(
                sample_rate=self.sample_rate(), samples=self.samples())}, file)
<<<<<<< HEAD
=======

        # Add index ranges (slices) of all pulses with acquire=True
>>>>>>> bfc20a8e
        HDF5Format.write_dict_to_hdf5(
            {'pulse_slices': self.pulse_sequence.get_trace_slices(
                sample_rate=self.sample_rate(),
                capture_full_traces=self.acquisition_interface.capture_full_trace(),
                return_slice=False
            )}, file)
<<<<<<< HEAD
=======

        # Add index ranges (slices) of all pulses
>>>>>>> bfc20a8e
        HDF5Format.write_dict_to_hdf5(
            {'pulse_slices_full': self.pulse_sequence.get_trace_slices(
                sample_rate=self.sample_rate(),
                capture_full_traces=self.acquisition_interface.capture_full_trace(),
                filter_acquire=False,
                return_slice=False
            )}, file)

        # Create traces group and initialize arrays
        file.create_group('traces')
        data_shape = active_measurement.loop_shape
        if isinstance(data_shape, dict):
            # Measurement is a loop consisting whose loop_shape is a dict.
            # Extract shape using actions indices
            data_shape = data_shape[active_measurement.action_indices]
        # Data is saved in chunks, which is one acquisition
        data_shape += (self.samples(), self.acquisition_interface.points_per_trace())
        for channel in channels:
            file['traces'].create_dataset(name=channel, shape=data_shape,
                                          dtype=float, scaleoffset=precision,
                                          chunks=True, compression='gzip',
                                          compression_opts=compression)
        file.flush()
        return file

    def save_traces(self,
                    name: str = None,
                    folder: str = None,
                    channels: str = None,
                    precision: Union[int, None] = 3,
                    compression: int = 4):
        """Save traces to an HDF5 file.

        The HDF5 file contains a group 'traces', which contains a dataset for
        each channel. These datasets can be massive depending on the size of the
        loop, but shouldn't be an issue since HDF5 can save/load portions of the
        dataset.

        Args:
            name: Name of trace file.
                If not set, the name of the current loop parameter is used
            folder: Folder path for trace file. If not set, the folder of the
                active loop dataset is used, with subfolder 'traces'.
            channels: List of channel labels to acquire. The channel labels must
                be defined as the second arg of an element in
                ``Layout.acquisition_channels``"""
        if channels is None:
            channels = self.save_trace_channels()

        active_measurement = qc.active_measurement()
        assert active_measurement is not None, "No active loop found for saving traces"

        with self.timings.record('save_traces'):
            # Create unique action traces name
            if name is None:  # Set name to current loop action
                active_action = active_measurement.active_action
                action_indices = active_measurement.action_indices
                action_indices_str = '_'.join(map(str, action_indices))
                name = f"{active_action.name}_{action_indices_str}"

            if name in self.trace_files:  # Use existing trace file
                trace_file = self.trace_files[name]
            else:  # Create new trace file
                trace_file = self.initialize_trace_file(name=name, folder=folder)
                self.trace_files[name] = trace_file

            traces = self.acquisition_interface.traces
            for channel in channels:
                # Get corresponding acquisition output channel name (chA etc.)
                ch = next(ch_pair[0] for ch_pair in self.acquisition_channels()
                          if ch_pair[1] == channel)
                trace_file['traces'][channel][active_measurement.loop_indices] = traces[ch]
            trace_file.attrs['final_loop_indices'] = active_measurement.loop_indices
<<<<<<< HEAD
=======

        return trace_file

    def plot_traces(self, channel_filter: str = None, **plot_kwargs):
        """Plot acquisition traces for acquisition channels
>>>>>>> bfc20a8e

        Args:
            channel_filter: Optional filter for channel names.
                If passed, only channels containing this string are plotted
            **plot_kwargs: Optional kwargs passed when adding traces

        Returns:
            MatPlot object
        """
        assert channel_filter is None or isinstance(channel_filter, str)

        traces_channels = self.acquisition_interface.traces
        # TODO add check if no traces have been acquired

        # Map traces to the channel labels
        channel_mappings = dict(self.acquisition_channels())
        traces = {
            channel_mappings[ch]: trace_arr for ch, trace_arr in traces_channels.items()
        }
        trace_shape = next(iter(traces.values())).shape

        # Optionally filter outputs
        if channel_filter:
            if isinstance(channel_filter, str):
                channel_filter = [channel_filter]
            traces = {key: val for key, val in traces.items()
                     if any(name in key for name in channel_filter)}

        t_list = np.arange(trace_shape[1]) / self.sample_rate()
        if not self.acquisition_interface.capture_full_trace():
            t_list += min(self.acquisition_interface.pulse_sequence.t_start_list)
        t_arr = DataArray(name='Time', unit='s', preset_data=t_list, is_setpoint=True)
        sample_arr = DataArray(name='Repetition', preset_data=np.arange(trace_shape[0], dtype=float), is_setpoint=True)

        plot = MatPlot(subplots=len(traces))
        for k, (ax, (channel, traces)) in enumerate(zip(plot, traces.items())):
            if traces.shape[0] == 1:
                traces = traces[0]
                set_arrays = (t_arr, )
            else:
                set_arrays = (sample_arr, t_arr)

            traces_arr = DataArray(name='Amplitude', unit='V', preset_data=traces, set_arrays=set_arrays)
            ax.add(traces_arr, **plot_kwargs)
            ax.set_title(channel)

        plot.rescale_axis()
        plot.tight_layout()

        return plot

    def plot_traces(self, channel_filter=None, **plot_kwargs):
        traces_channels = self.acquisition_interface.traces
        # TODO add check if no traces have been acquired

        # Map traces to the channel labels
        channel_mappings = dict(self.acquisition_channels())
        traces = {channel_mappings[ch]: trace_arr
                  for ch, trace_arr in traces_channels.items()
                 }
        trace_shape = next(iter(traces.values())).shape

        # Optionally filter outputs
        if channel_filter:
            if isinstance(channel_filter, str):
                channel_filter = [channel_filter]
            traces = {key: val for key, val in traces.items()
                     if any(name in key for name in channel_filter)}

        t_list = np.arange(trace_shape[1]) / self.sample_rate()
        if not self.acquisition_interface.capture_full_trace():
            t_list += min(self.acquisition_interface.pulse_sequence.t_start_list)
        t_list *= 1e3  # Convert to ms
        sample_list = np.arange(trace_shape[0], dtype=float)

        plot = MatPlot(subplots=len(traces), **plot_kwargs)
        for k, (ax, (channel, traces_arr)) in enumerate(zip(plot, traces.items())):
                if traces_arr.shape[0] == 1:
                    ax.add(traces_arr[0], x=t_list)
                    ax.set_ylabel('Amplitude (V)')
                else:
                    ax.add(traces_arr, x=t_list, y=sample_list)
                ax.set_ylabel('Sample number')
                ax.set_xlabel('Time (ms)')
                ax.set_title(channel)

        plot.tight_layout()

        return plot

    def close_trace_files(self) -> None:
        """Close all opened HDF5 trace files.

         See also:
             Layout.save_traces
        """
        for trace_file in self.trace_files.values():
            trace_file.close()
        self.trace_files.clear()<|MERGE_RESOLUTION|>--- conflicted
+++ resolved
@@ -4,11 +4,7 @@
 import logging
 from copy import copy
 import traceback
-<<<<<<< HEAD
-import pickle, dill
-=======
 import dill
->>>>>>> bfc20a8e
 import time
 from typing import Union, List, Sequence, Dict, Any
 import h5py
@@ -23,10 +19,6 @@
 from qcodes.instrument.parameter_node import parameter
 from qcodes.instrument.parameter import Parameter
 from qcodes import Instrument, FormatLocation, MatPlot
-<<<<<<< HEAD
-from qcodes.loops import ActiveLoop
-=======
->>>>>>> bfc20a8e
 from qcodes.utils import validators as vals
 from qcodes.data.data_array import DataArray
 from qcodes.data.io import DiskIO
@@ -1258,10 +1250,6 @@
                     # These pulses do not need to be copied since they were
                     # generated during targeting
                     self._target_pulse(pulse, copy_pulse=False)
-<<<<<<< HEAD
-
-=======
->>>>>>> bfc20a8e
 
         # Finish setting up the pulse sequences
         self.targeted_pulse_sequence.finish_quick_add()
@@ -1287,13 +1275,8 @@
                 logger.debug(f'Storing pulse sequence to {filepath}')
                 with open(filepath, 'wb') as f:
                     dill.dump(self._pulse_sequence, f)
-<<<<<<< HEAD
-            except:
-                logger.exception(f'Could not save pulse sequence.')
-=======
             except Exception:
                 logger.exception(f'Could not save pulse sequence.\n {traceback.format_exc}')
->>>>>>> bfc20a8e
 
     def update_flags(self,
                      new_flags: Dict[str, Dict[str, Any]]):
@@ -1397,7 +1380,6 @@
             self.acquisition_interface.acquisition_channels(
                 [ch_name for ch_name, _ in self.acquisition_channels()])
 
-
         for interface in self._get_interfaces_hierarchical():
             if interface.pulse_sequence and interface.instrument_name() not in ignore:
                 # Get existing setup flags (if any)
@@ -1628,22 +1610,16 @@
         HDF5Format.write_dict_to_hdf5(
             {'pulse_shapes': self.pulse_sequence.get_trace_shapes(
                 sample_rate=self.sample_rate(), samples=self.samples())}, file)
-<<<<<<< HEAD
-=======
 
         # Add index ranges (slices) of all pulses with acquire=True
->>>>>>> bfc20a8e
         HDF5Format.write_dict_to_hdf5(
             {'pulse_slices': self.pulse_sequence.get_trace_slices(
                 sample_rate=self.sample_rate(),
                 capture_full_traces=self.acquisition_interface.capture_full_trace(),
                 return_slice=False
             )}, file)
-<<<<<<< HEAD
-=======
 
         # Add index ranges (slices) of all pulses
->>>>>>> bfc20a8e
         HDF5Format.write_dict_to_hdf5(
             {'pulse_slices_full': self.pulse_sequence.get_trace_slices(
                 sample_rate=self.sample_rate(),
@@ -1717,14 +1693,11 @@
                           if ch_pair[1] == channel)
                 trace_file['traces'][channel][active_measurement.loop_indices] = traces[ch]
             trace_file.attrs['final_loop_indices'] = active_measurement.loop_indices
-<<<<<<< HEAD
-=======
 
         return trace_file
 
     def plot_traces(self, channel_filter: str = None, **plot_kwargs):
         """Plot acquisition traces for acquisition channels
->>>>>>> bfc20a8e
 
         Args:
             channel_filter: Optional filter for channel names.
@@ -1776,45 +1749,6 @@
 
         return plot
 
-    def plot_traces(self, channel_filter=None, **plot_kwargs):
-        traces_channels = self.acquisition_interface.traces
-        # TODO add check if no traces have been acquired
-
-        # Map traces to the channel labels
-        channel_mappings = dict(self.acquisition_channels())
-        traces = {channel_mappings[ch]: trace_arr
-                  for ch, trace_arr in traces_channels.items()
-                 }
-        trace_shape = next(iter(traces.values())).shape
-
-        # Optionally filter outputs
-        if channel_filter:
-            if isinstance(channel_filter, str):
-                channel_filter = [channel_filter]
-            traces = {key: val for key, val in traces.items()
-                     if any(name in key for name in channel_filter)}
-
-        t_list = np.arange(trace_shape[1]) / self.sample_rate()
-        if not self.acquisition_interface.capture_full_trace():
-            t_list += min(self.acquisition_interface.pulse_sequence.t_start_list)
-        t_list *= 1e3  # Convert to ms
-        sample_list = np.arange(trace_shape[0], dtype=float)
-
-        plot = MatPlot(subplots=len(traces), **plot_kwargs)
-        for k, (ax, (channel, traces_arr)) in enumerate(zip(plot, traces.items())):
-                if traces_arr.shape[0] == 1:
-                    ax.add(traces_arr[0], x=t_list)
-                    ax.set_ylabel('Amplitude (V)')
-                else:
-                    ax.add(traces_arr, x=t_list, y=sample_list)
-                ax.set_ylabel('Sample number')
-                ax.set_xlabel('Time (ms)')
-                ax.set_title(channel)
-
-        plot.tight_layout()
-
-        return plot
-
     def close_trace_files(self) -> None:
         """Close all opened HDF5 trace files.
 
