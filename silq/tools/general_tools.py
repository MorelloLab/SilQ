import re
import sys
from typing import Any, List, Union
import operator
from functools import wraps
import numpy as np
import logging
import logging.handlers
import os
import time

from qcodes import config
from qcodes.config.config import DotDict
from qcodes.instrument.parameter import Parameter

__all__ = ['execfile', 'is_between', 'get_truth', 'get_memory_usage',
           'SettingsClass', 'UpdateDotDict',
           'attribute_from_config', 'clear_single_settings', 'JSONEncoder',
           'JSONListEncoder', 'run_code', 'get_exponent', 'get_first_digit',
           'ParallelTimedRotatingFileHandler', 'convert_setpoints',
           'Singleton', 'property_ignore_setter', 'freq_to_str']

code_labels = {}
properties_config = config['user'].get('properties', {})


def execfile(filename: str,
             globals: dict = None,
             locals: dict = None):
    """Execute code in .py file, adding new variables to globals/locals.

    Args:
        globals: Global variables dictionary. If not specified, uses globals
            in first frame.
        locals: Local variables dictionary. If not specified, uses locals in
            first frame.
        """
    if globals is None:
        globals = sys._getframe(1).f_globals
    if locals is None:
        locals = sys._getframe(1).f_locals
    with open(filename, "r") as fh:
        exec(fh.read()+"\n", globals, locals)

"""Comparison operators, used for `get_truth`"""
ops = {'>': operator.gt,
       '<': operator.lt,
       '>=': operator.ge,
       '<=': operator.le,
       '==': operator.eq}


def is_between(val: float,
            min_val: float = None,
            max_val: float = None,
            tolerance: float = 1e-13):
    """ Check if value is between min and max, taking machine precision into account"""
    if min_val is not None and np.min(val) < min_val - tolerance:
        return False
    elif max_val is not None and np.max(val) > max_val + tolerance:
        return False
    else:
        return True


def get_truth(test_val: Any,
              target_val: Any,
              relation: str = '==') -> bool:
    """Tests if the ``test_val`` satisfies the ``relation`` to ``target_val``.

    Args:
        test_val: lhs of relation with target_val.
        target_val: rhs of relation with test_val
        relation: relation between test_val and target_val. Default is '=='
            Can be: '>', '<', '>=', '<=', '=='

    Returns:
        True if relation holds
    """
    return ops[relation](test_val, target_val)


def get_memory_usage():
    """return the memory usage in MB"""
    import os
    import psutil
    process = psutil.Process(os.getpid())
    mem = process.memory_info()[0] / float(2 ** 20)
    return mem


class SettingsClass:
    """
    Class used to temporarily override attributes.
    This can be done through obj.single_settings() and obj.temporary_settings().
    Any settings specified here will override the actual values of the object
    until settings are cleared

    Settings can be cleared in two ways:
    Using the decorator @clear_single_settings on a method, which will delete
    the single_settings.
    Using obj.clear_settings(), which will clear both the single settings and
    temporary settings.

    Furthermore, attribute_names can be added to ignore_if_set.
    If the object's value of that attribute is not equal to None, [], or (),
    it cannot be overridden through single or temporary settings.

    Note that for all attributes, they must be set in the object before they
    can be overridden by single/temporary settings
    """
    _single_settings = {}
    _temporary_settings = {}
    _ignore_if_set = {}
    def __init__(self, ignore_if_set=[], **kwargs):
        self._temporary_settings = {}
        self._single_settings = {}
        self._ignore_if_set = ignore_if_set

    def __getattribute__(self, item):
        """
        Called when requesting an attribute.
        The attribute is successively searched in the following places:
        1. single_settings
        2. temporary_settings
        3. self.{attr}
        4. If self.{attr} is explicitly None, it will check properties_config

        Some attributes (such as 'mode') are not allowed
        Args:
            item: Attribute to be retrieved

        Returns:

        """
        if item in ['_temporary_settings', '_single_settings',
                    '_ignore_if_set', '__setstate__', '__dict__']:
            return object.__getattribute__(self, item)
        elif item in self._ignore_if_set and \
                        object.__getattribute__(self, item) not in \
                        (None, [], ()):
            return object.__getattribute__(self, item)
        elif item in self._single_settings:
            return self._single_settings[item]
        elif item in self._temporary_settings:
            return self._temporary_settings[item]
        else:
            value = object.__getattribute__(self, item)
            if value is not None:
                return value

    def settings(self, **kwargs):
        """
        Sets up the meta properties of a measurement parameter
        """
        for item, value in kwargs.items():
            if hasattr(self, item):
                setattr(self, item, value)
            else:
                raise ValueError('Setting {} not found'.format(item))

    def temporary_settings(self, append=True, **kwargs):
        """
        Sets up the meta properties of a measurement parameter
        """
        if not kwargs:
            return self._temporary_settings

        if not append:
            self._temporary_settings.clear()
        for item, value in kwargs.items():
            if hasattr(self, item):
                self._temporary_settings[item] = value
            else:
                raise ValueError('Setting {} not found'.format(item))
        return self

    def single_settings(self, **kwargs):
        """
        Sets up the meta properties of a measurement parameter
        """
        if not kwargs:
            return self._single_settings

        self._single_settings.clear()
        for item, value in kwargs.items():
            if value is None:
                continue
            elif hasattr(self, item):
                self._single_settings[item] = value
            else:
                raise ValueError('Setting {} not found'.format(item))
        return self

    def clear_settings(self):
        """
        Clears temporary and single settings
        """
        self._temporary_settings.clear()
        self._single_settings.clear()


class UpdateDotDict(DotDict):
    """DotDict that can evaluate function upon being updated.

    Args:
        update_function: Function that is called every time a value changes.
        **kwargs: Unused kwargs.
    """
    exclude_from_dict = ['update_function', 'exclude_from_dict']
    def __init__(self, update_function=None, **kwargs):
        self.update_function = update_function
        super().__init__()

        for key, val in kwargs.items():
            DotDict.__setitem__(self, key, val)

    def __setitem__(self, key, value):
        super().__setitem__(key, value)
        if self.update_function is not None:
            self.update_function()


def attribute_from_config(item: str, config: dict):
    """Check if attribute exists is an item in the config

    Args:
        item: key in config to check
        config: config to check

    Returns:
        Value in config. If dict-like, will be converted to dict.

    Raises:
        AttributeError: item not found.

    """
    # check if {item}_{self.mode} is in properties_config
    # if mode is None, mode_str='', in which case it checks for {item}
    if item in config:
        # Check if item is in properties config
        value = config[item]
    else:
        raise AttributeError(f'Item {item} not found in config')

    if type(value) is DotDict:
        value = dict(value)

    return value


def clear_single_settings(f):
    """`SettingsClass` wrapper to clear single_settings after running function.

    Args:
        f: function after which to clear ``single_settings`` attribute.
    """
    @wraps(f)
    def clear_single_settings_decorator(self, *args, **kwargs):
        try:
            output = f(self, *args, **kwargs)
        finally:
            self._single_settings.clear()
        return output
    return clear_single_settings_decorator


def JSONListEncoder(l):
    return_l = []
    for element in l:
        if hasattr(element, '_JSONEncoder'):
            return_l.append(element._JSONEncoder())
        elif isinstance(element, (list, tuple)):
            return_l.append(JSONListEncoder(element))
        else:
            return_l.append(repr(element))
    return return_l


def JSONEncoder(obj,
                ignore_attrs: List[str] = [],
                ignore_vals: List[str]=[]):
    """Encode object as dict for JSON encoding.

    Args:
        ignore_attrs: Attributes that should not be included.
        ignore_vals: Vals to be ignored.

    Returns:
        dict representation of object.

    Notes:
        # If one of its attributes is an object containing method ``_JSONEncoder``,
          the method is called to get its JSON representation.
        # Lists are encoded using `JSONListEncoder`, which has an additional
          check for the method ``_JSONEncoder``.

    Todo:
        Ensure parameters etc. are encoded using their snapshot.
    """
    return_dict = {}
    for attr, val in vars(obj).items():
        if attr in ignore_attrs:
            continue
        if hasattr(val, '_JSONEncoder'):
            val = val._JSONEncoder()
        elif isinstance(val, (list, tuple)):
            val = JSONListEncoder(val)

        if isinstance(val, Parameter):
            # TODO: is this right?
            return_dict[attr] = val.name
        elif val not in ignore_vals:
            return_dict[attr] = val

    return_dict['class'] = obj.__class__.__name__
    return return_dict


def run_code(label, **kwargs):
    """Creates cell to run code from global variable code_labels

    Code labels is a dictionary in which each key has a corresponding value
    that is a string representation of executable code.
    Note that the module variable code_labels must be set to equal the global
    variable code_labels.

    Args:
        label: label referring to code in dict code_labels
        **kwargs: Optional kwargs that are replaced in code
            i.e. for a given kwarg {var}=5, a line matching:
            "{var} = {val}" will be replaced to "{var} = 5" (Note whitespaces)

    Returns:
        Creates cell at bottom of notebook and executes it

    Note:
        This function is not used anymore, though it should still work
    """
    from silq.tools.notebook_tools import create_cell
    code = code_labels[label]
    for var, val in kwargs.items():
        pattern = r'{} = .+'.format(var)
        repl = r'{} = {}'.format(var, val)
        code = re.sub(pattern, repl, code, count=1)
    create_cell(code, 'bottom', execute=True)


def get_exponent(val: float):
    """Get decimal exponent

    Example:
        >>> get_exponent(0.032)
        -2

    Args:
        val: Val of which to get exponent

    Returns:
        Exponent
    """
    if val <= 0:
        raise SyntaxError(f'Val {val} must be larger than zero')
    else:
        return int(np.floor(np.log10(val)))


def get_first_digit(val: float):
    """Get first nonzero digit.

    Example:
        >>> get_first_digit(0.032)
        3

    Args:
        val: Val for which to get first nonzero digit

    Returns:
        First nonero digit.
    """
    first_digit = int(np.floor(val * 10 ** -get_exponent(val)))
    return first_digit


class ParallelTimedRotatingFileHandler(logging.handlers.TimedRotatingFileHandler):
    """Logging handler that creates a new log file every day.

    Files are stored with .log suffix, and dates are included in filename
    from the beginning. Also allows multiple processes to access same log.

    Note:
        - From: https://stackoverflow.com/questions/24649789/how-to-force-a
          -rotating-name-with-pythons-timedrotatingfilehandler
        - Essentially a TimedRotatingFileHandler with some modifications.
        - Haven't gone through the code, but it does the trick.
    """
    def __init__(self, filename, when='h', interval=1, backupCount=0,
                 encoding=None, delay=False, utc=False, postfix = ".log"):
        self.origFileName = filename
        self.when = when.upper()
        self.interval = interval
        self.backupCount = backupCount
        self.utc = utc
        self.postfix = postfix

        # Seems to be needed for self.computeRollover
        self.atTime = None

        if self.when == 'S':
            self.interval = 1 # one second
            self.suffix = "%Y-%m-%d_%H-%M-%S"
            self.extMatch = r"^\d{4}-\d{2}-\d{2}_\d{2}-\d{2}-\d{2}$"
        elif self.when == 'M':
            self.interval = 60 # one minute
            self.suffix = "%Y-%m-%d_%H-%M"
            self.extMatch = r"^\d{4}-\d{2}-\d{2}_\d{2}-\d{2}$"
        elif self.when == 'H':
            self.interval = 60 * 60 # one hour
            self.suffix = "%Y-%m-%d_%H"
            self.extMatch = r"^\d{4}-\d{2}-\d{2}_\d{2}$"
        elif self.when == 'D' or self.when == 'MIDNIGHT':
            self.interval = 60 * 60 * 24 # one day
            self.suffix = "%Y-%m-%d"
            self.extMatch = r"^\d{4}-\d{2}-\d{2}$"
        elif self.when.startswith('W'):
            self.interval = 60 * 60 * 24 * 7 # one week
            if len(self.when) != 2:
                raise ValueError("You must specify a day for weekly rollover from 0 to 6 (0 is Monday): %s" % self.when)
            if self.when[1] < '0' or self.when[1] > '6':
                 raise ValueError("Invalid day specified for weekly rollover: %s" % self.when)
            self.dayOfWeek = int(self.when[1])
            self.suffix = "%Y-%m-%d"
            self.extMatch = r"^\d{4}-\d{2}-\d{2}$"
        else:
            raise ValueError("Invalid rollover interval specified: %s" % self.when)

        currenttime = int(time.time())
        logging.handlers.BaseRotatingHandler.__init__(self, self.calculateFileName(currenttime), 'a', encoding, delay)

        self.extMatch = re.compile(self.extMatch)
        self.interval = self.interval * interval # multiply by units requested

        self.rolloverAt = self.computeRollover(currenttime)

    def calculateFileName(self, currenttime):
        if self.utc:
             timeTuple = time.gmtime(currenttime)
        else:
             timeTuple = time.localtime(currenttime)

        return self.origFileName + "." + time.strftime(self.suffix, timeTuple) + self.postfix

    def getFilesToDelete(self, newFileName):
        dirName, fName = os.path.split(self.origFileName)
        dName, newFileName = os.path.split(newFileName)

        fileNames = os.listdir(dirName)
        result = []
        prefix = fName + "."
        postfix = self.postfix
        prelen = len(prefix)
        postlen = len(postfix)
        for fileName in fileNames:
            if fileName[:prelen] == prefix \
                    and fileName[-postlen:] == postfix \
                    and len(fileName)-postlen > prelen \
                    and fileName != newFileName:
                suffix = fileName[prelen:len(fileName)-postlen]
                if self.extMatch.match(suffix):
                     result.append(os.path.join(dirName, fileName))
        result.sort()
        if len(result) < self.backupCount:
            result = []
        else:
            result = result[:len(result) - self.backupCount]
        return result

    def doRollover(self):
        if self.stream:
            self.stream.close()
            self.stream = None
        currentTime = self.rolloverAt
        newFileName = self.calculateFileName(currentTime)
        newBaseFileName = os.path.abspath(newFileName)
        self.baseFilename = newBaseFileName
        self.mode = 'a'
        self.stream = self._open()
        if self.backupCount > 0:
            for s in self.getFilesToDelete(newFileName):
                try:
                    os.remove(s)
                except:
                    pass
        newRolloverAt = self.computeRollover(currentTime)
        while newRolloverAt <= currentTime:
            newRolloverAt = newRolloverAt + self.interval

        #If DST changes and midnight or weekly rollover, adjust for this.
        if (self.when == 'MIDNIGHT' or self.when.startswith('W')) \
                and not self.utc:
            dstNow = time.localtime(currentTime)[-1]
            dstAtRollover = time.localtime(newRolloverAt)[-1]
            if dstNow != dstAtRollover:
                if not dstNow:
                    # DST kicks in before next rollover, need to deduct an hour
                    newRolloverAt = newRolloverAt - 3600
                else:
                    # DST bows out before next rollover, need to add an hour
                    newRolloverAt = newRolloverAt + 3600
        self.rolloverAt = newRolloverAt


def convert_setpoints(*args):
    """Convert setpoints to tuples, supporting multidimensional setpoints.

    Temporary solution to make setpoints work (see issue #627).
    Currently, setpoints need to be tuples (arrays etc. give issues). Further,
    the second setpoint array needs to be 2D etc.

    Args:
        *args: 1D setpoint arrays. each successive setpoints array gains an
            extra dimension

    Returns:
        Setpoint arrays converted to tuples.
    """
    if not args:
        return tuple()
    else:
        first_arg = tuple(args[0])
        remaining_args = convert_setpoints(*args[1:])
        if remaining_args:
            remaining_args = tuple((arg,) * len(first_arg)
                                   for arg in remaining_args)
        return (first_arg, ) + remaining_args


class Singleton(type):
    """Meta-class for classes that can only have a single instance.

    If a second instance is created, it will instead return the already-existing
    instance.
    """
    _instances = {}
    def __call__(cls, *args, **kwargs):
        if cls not in cls._instances:
            cls._instances[cls] = super(Singleton, cls).__call__(*args, **kwargs)
        return cls._instances[cls]


class property_ignore_setter(object):
    """Decorator similar to @property that ignores setter

    The setter shouldn't be defined, and any setting of attribute is ignored.
    """
    def __init__(self, func, doc=None):
        self.func = func
        self.__doc__ = doc if doc is not None else func.__doc__

    def __get__(self, obj, value):
        return self.func(obj)

    def __set__(self, obj, value):
        pass


def freq_to_str(frequency, fmt='{:.15g}'):
    """Formats frequency, using right magnitude.

    Note:
        This will be superseded later on when all attributes are converted to
        parameters.
    """
    if abs(frequency) > 1e9:
        frequency_string = fmt.format(frequency/1e9) + ' GHz'
    elif abs(frequency) > 1e6:
        frequency_string = fmt.format(frequency/1e6) + ' MHz'
    elif abs(frequency) > 1e3:
        frequency_string = fmt.format(frequency/1e3) + ' kHz'
    else:
        frequency_string = fmt.format(frequency) + ' Hz'

    return frequency_string


def find_approximate_divisor(
    N: int,
    max_cycles: int = 65535,
    points_multiple: int = 1,
    min_points: int = 15,
    max_points: int = 6000,
    max_remaining_points: int = 1000,
    min_remaining_points: int = 0,
) -> Union[dict, None]:
    """Find an approximate divisor for a number

    The divisor (points) is chosen such that points * cycles <= N, with
    cycles as close as possible to max_cycles, with a low number of remaining
    points

    Args:
        N: Number for which to find a divisor
        max_cycles: Maximum number of cycles (for points * cycles)
        points_multiple: Optional value that points must be a multiple of
        min_points: Minimum number of waveform points.
        max_points: Maximum number of waveform points.
        max_remaining_points: Maximum number of remaining points.
            Set to 0 to find an exact divisor
        min_remaining_points: Minimum number of remaining points when not zero

    Returns:
        If successful, a dict containing {'points', 'cycles', 'remaining_points'}
        If unsuccessful, None
    """
    # Minimum points can't be less than N/max_cycles
    min_points = max(int(np.ceil(N / max_cycles)), min_points)
    # Minimum points must be a multiple of points_multiple
    min_points += (points_multiple - min_points) % points_multiple

    for points in range(min_points, max_points, points_multiple):
        cycles = N // points
        remaining_points = N - points * cycles

        # Increase remaining_points if there are remaining points and they
        # are less than min_remaining_points
        if remaining_points and remaining_points < min_remaining_points:
            subtract_cycles = np.ceil(
                (min_remaining_points - remaining_points) / points
            )
            remaining_points += subtract_cycles * points
            if cycles - subtract_cycles < 1:
                # Remaining points cannot be incorporated
                continue

            cycles -= subtract_cycles

        if (
            min_points <= points <= max_points
            and remaining_points <= max_remaining_points
        ):
            return {
                "points": int(points),
                "cycles": int(cycles),
                "remaining_points": int(remaining_points),
            }
    else:
        return None
        
        
<<<<<<< HEAD
def slice_length(s, length):
    if isinstance(s, slice):
        start = s.start if s.start is not None else 0
        stop = s.stop if s.stop is not None else length
        step = s.step if s.step is not None else 1
        return int((stop - start) / step)
    else:
        return 1
=======
def slice_length(s, l):
    """Returns the range of a slice `s` for an array of length `l`.
    """
    
    if isinstance(s, slice):
        start = s.start if s.start is not None else 0
        stop = s.stop if s.stop is not None else l
        step = s.step if s.step is not None else 1
        return int((stop - start) / step)
    else:
>>>>>>> 3f5d9055
        return 1<|MERGE_RESOLUTION|>--- conflicted
+++ resolved
@@ -647,16 +647,6 @@
         return None
         
         
-<<<<<<< HEAD
-def slice_length(s, length):
-    if isinstance(s, slice):
-        start = s.start if s.start is not None else 0
-        stop = s.stop if s.stop is not None else length
-        step = s.step if s.step is not None else 1
-        return int((stop - start) / step)
-    else:
-        return 1
-=======
 def slice_length(s, l):
     """Returns the range of a slice `s` for an array of length `l`.
     """
@@ -667,5 +657,4 @@
         step = s.step if s.step is not None else 1
         return int((stop - start) / step)
     else:
->>>>>>> 3f5d9055
         return 1