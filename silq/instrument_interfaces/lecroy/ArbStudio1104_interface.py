--- conflicted
+++ resolved
@@ -239,13 +239,10 @@
 
         # Load waveforms and sequences
         self.load_waveforms_sequences()
-<<<<<<< HEAD
-=======
 
         # targeted_pulse_sequence is the pulse sequence that is currently setup
         self.targeted_pulse_sequence = self.pulse_sequence
         self.targeted_input_pulse_sequence = self.input_pulse_sequence
->>>>>>> 7d6a9ab5
 
     def start(self):
         """Start instrument"""
@@ -486,7 +483,6 @@
         # Set final delay from interface parameter
         targeted_pulse.implementation.final_delay = interface.pulse_final_delay()
         return targeted_pulse
-<<<<<<< HEAD
 
     def implement(self, sampling_rates, input_pulse_sequence, plot=False, **kwargs):
         """
@@ -509,30 +505,6 @@
         assert len(trigger_pulses) == 0, \
             "Cannot implement multi sine pulse if the Arbstudio receives intermediary triggers"
 
-=======
-
-    def implement(self, sampling_rates, input_pulse_sequence, plot=False, **kwargs):
-        """
-        Implements the multi sine pulse for the ArbStudio for SingleConnection.
-        Args:
-
-        Returns:
-            waveforms: {output_channel: waveforms} dictionary for each output
-                channel, where each element in waveforms is a list
-                containing the voltage levels of the waveform
-            waveforms: {output_channel: sequence} dictionary for each
-                output channel, where each element in sequence indicates the
-                waveform that must be played after the trigger
-        """
-        # Find all trigger pulses occurring within this pulse
-        trigger_pulses = input_pulse_sequence.get_pulses(
-            t_start=('>', self.pulse.t_start),
-            t_stop=('<', self.pulse.t_stop),
-            trigger=True)
-        assert len(trigger_pulses) == 0, \
-            "Cannot implement multi sine pulse if the Arbstudio receives intermediary triggers"
-
->>>>>>> 7d6a9ab5
         if isinstance(self.pulse.connection, SingleConnection):
             channels = [self.pulse.connection.output['channel'].name]
         else:
