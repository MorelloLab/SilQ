--- conflicted
+++ resolved
@@ -455,8 +455,6 @@
 
                 self.pulse.frequency = original_frequency
             else:
-<<<<<<< HEAD
-=======
                 # Pulse has a high frequency, so if we would put a single oscillation
                 # in the waveform, the frequency might deviate significantly.
                 # Instead, we add multiple oscillations, close to 50000 points
@@ -468,7 +466,6 @@
                 # waveform_points = int(periods * points_per_period)
                 # t_list = self.pulse.t_start + np.arange(waveform_points) / sample_rate
 
->>>>>>> cb7354c1
                 total_points = self.pulse.duration * sample_rate
                 final_points = self.final_delay * sample_rate
                 # Waveform points subtract the final waveform delay
