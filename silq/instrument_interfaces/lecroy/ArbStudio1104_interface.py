--- conflicted
+++ resolved
@@ -431,14 +431,6 @@
         else:
             raise Exception(f"No implementation for connection {self.pulse.connection}")
 
-<<<<<<< HEAD
-        # assert self.pulse.frequency < min(sampling_rates[ch] for ch in channels)/2, \
-        #     'Sine frequency is higher than the Nyquist limit for channels {channels}'
-
-        # assert self.pulse.frequency > 0, "Pulse frequency must be larger than zero."
-
-=======
->>>>>>> 29428700
         waveforms, sequences = {}, {}
         for ch in channels:
             sample_rate = sampling_rates[ch]
@@ -463,17 +455,6 @@
 
                 self.pulse.frequency = original_frequency
             else:
-<<<<<<< HEAD
-                total_points = self.pulse.duration * sample_rate
-                # final_points = self.final_delay * sample_rate
-                # Waveform points subtract the final waveform delay
-                waveform_points = int(round(total_points))
-
-                # All waveforms must have an even number of points
-                if waveform_points % 2:
-                    waveform_points -= 1
-
-=======
                 # Pulse has a high frequency, so if we would put a single oscillation
                 # in the waveform, the frequency might deviate significantly.
                 # Instead, we add multiple oscillations, close to 50000 points
@@ -482,7 +463,6 @@
                 # TODO improve by modifying the frequency
                 periods = 50000 // points_per_period
                 waveform_points = int(periods * points_per_period)
->>>>>>> 29428700
                 t_list = self.pulse.t_start + np.arange(waveform_points) / sample_rate
                 voltages = self.pulse.get_voltage(t_list)
 
