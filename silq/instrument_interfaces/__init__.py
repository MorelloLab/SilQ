--- conflicted
+++ resolved
@@ -56,17 +56,10 @@
     instrument_class = instrument.__class__.__name__
     import_dict = instrument_interfaces[instrument_class]
     exec(f'from {import_dict["module"]} import {import_dict["class"]}')
-<<<<<<< HEAD
     instrument_interface_class = eval(import_dict["class"])
-=======
-    instrument_interface_class = eval(import_dict['class'])
->>>>>>> 360b1af3
 
     instrument_interface = instrument_interface_class(
         instrument_name=instrument.name, *args, **kwargs
     )
-<<<<<<< HEAD
-=======
     station.add_component(instrument_interface)
->>>>>>> 360b1af3
     return instrument_interface