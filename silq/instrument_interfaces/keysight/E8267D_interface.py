from typing import List
from time import sleep

from silq.instrument_interfaces import InstrumentInterface, Channel
from silq.pulses import Pulse, DCPulse, DCRampPulse, SinePulse, \
    FrequencyRampPulse, MarkerPulse, PulseImplementation

from qcodes.utils import validators as vals

class E8267DInterface(InstrumentInterface):
    """ Interface for the Keysight E8267D

    When a `PulseSequence` is targeted in the `Layout`, the
    pulses are directed to the appropriate interface. Each interface is
    responsible for translating all pulses directed to it into instrument
    commands. During the actual measurement, the instrument's operations will
    correspond to that required by the pulse sequence.

    Args:
        instrument_name: name of instrument for which this is an interface

    Note:
        For a given instrument, its associated interface can be found using
            `get_instrument_interface`
    """
    def __init__(self, instrument_name, **kwargs):
        super().__init__(instrument_name, **kwargs)

        # Initialize channels
        self._input_channels = {
            'ext1': Channel(instrument_name=self.instrument_name(),
                            name='ext1', input=True),
            'ext2': Channel(instrument_name=self.instrument_name(),
                            name='ext2', input=True),
            'I': Channel(instrument_name=self.instrument_name(),
                            name='I', input=True),
            'Q': Channel(instrument_name=self.instrument_name(),
                            name='Q', input=True)
        }
        self._output_channels = {
            'RF_out': Channel(instrument_name=self.instrument_name(),
                              name='RF_out', output=True),
        }

        self._channels = {
            **self._input_channels,
            **self._output_channels,
            'trig_in': Channel(instrument_name=self.instrument_name(),
                               name='trig_in', input=True),
            'pattern_trig_in': Channel(instrument_name=self.instrument_name(),
                                       name='pattern_trig_in', input=True)
        }

        self.pulse_implementations = [
            SinePulseImplementation(
                pulse_requirements=[('frequency', {'min': 250e3, 'max': 44e9})]
            ),
            FrequencyRampPulseImplementation(
                pulse_requirements=[
                    ('frequency_start', {'min': 250e3, 'max': 44e9}),
                    ('frequency_stop', {'min': 250e3, 'max': 44e9})]
            )
        ]

        self.add_parameter('envelope_padding',
                           unit='s',
                           set_cmd=None,
                           initial_value=0,
                           vals=vals.Numbers(min_value=0, max_value=10e-3),
                           docstring="Padding for any pulses that use either "
                                     "IQ and/or FM modulation. This is to "
                                     "ensure that any such pulses start before "
                                     "the gate marker pulse, and end afterwards. "
                                     "This is ignored for chirp pulses where "
                                     "FM_mode = 'IQ'.")
        self.add_parameter('marker_amplitude',
                           unit='V',
                           set_cmd=None,
                           initial_value=1.5,
                           docstring="Amplitude of marker pulse used for gating")
        self.add_parameter('modulation_channel',
                           set_cmd=None,
                           initial_value='ext1',
                           vals=vals.Enum(*self._input_channels),
                           docstring="Channel to use for FM.")
        self.add_parameter('fix_frequency',
                           set_cmd=None,
                           initial_value=False,
                           vals=vals.Bool(),
                           docstring="Whether to fix frequency to current "
                                     "value, or to dynamically choose frequency"
                                     " during setup")
        self.add_parameter('fix_frequency_deviation',
                           set_cmd=None,
                           initial_value=False,
                           vals=vals.Bool(),
                           docstring="Whether to fix frequency_deviation to "
                                     "current value, or to dynamically choose "
                                     "deviation during setup")
        self.add_parameter('frequency_carrier_choice',
                           set_cmd=None,
                           initial_value='center',
                           vals=vals.MultiType(vals.Enum('min', 'center', 'max'),
                                           vals.Numbers()),
                           docstring='The choice for the microwave frequency, '
                                     'This is used if pulses with multiple '
                                     'frequencies are used, or if frequency '
                                     'modulation is needed. Ignored if '
                                     'fix_frequency = True. Can be either "max",'
                                     '"min", or "center", or a number which is '
                                     'the offset from the center')
        self.add_parameter('frequency',
                           unit='Hz',
                           set_cmd=None,
                           initial_value=None)
        self.add_parameter('frequency_deviation',
                           unit='Hz',
                           set_cmd=None,
                           initial_value=None)
        self.add_parameter('IQ_modulation',
                           initial_value=None,
                           vals=vals.Enum('on', 'off'),
                           docstring='Whether to use IQ modulation. This '
                                     'cannot be directly set, but is determined '
                                     'by FM_mode and whether pulses have '
                                     'frequency_sideband not None')
        self.add_parameter('FM_mode',
                           set_cmd=None,
                           initial_value='ramp',
                           vals=vals.Enum('ramp', 'IQ'),
                           docstring="Type of frequency modulation used. "
                                     "Can be either 'ramp' in which case the "
                                     "internal FM is used by converting a DC "
                                     "amplitude from an ext port, or 'IQ', in "
                                     "which case the internal FM is turned off.")

    def determine_instrument_settings(self, update: bool = False) -> dict:
        """Determine the frequency settings from parameters and  pulse sequence

        Used to determine additional pulses and during setup

        Args:
            update: Update the interface parameters

        Returns:
            Dictionary with three items:
            - ``IQ_modulation``: Use IQ modulation
            - ``frequency``: carrier frequency
            - ``frequency_deviation``: frequency deviation
        """
        settings = {}

        frequency_sidebands = {int(round(pulse.frequency_sideband))
                               if pulse.frequency_sideband is not None else None
                               for pulse in self.pulse_sequence}

        if self.FM_mode() == 'IQ':
            assert frequency_sidebands == {None}, \
                "pulse.frequency_sideband must be None when FM_mode is 'IQ'"
        else:
            assert frequency_sidebands == {None} or None not in frequency_sidebands, \
                f'Sideband frequencies must either all be None, or all not ' \
                f'None when FM_mode is "ramp" (0 Hz is allowed). ' \
                f'frequency_sidebands: {frequency_sidebands}'

        if None in frequency_sidebands:
            frequency_sidebands.remove(None)

<<<<<<< HEAD
        if frequency_sidebands or self.FM_mode() == 'IQ':
            settings['IQ_modulation'] = 'on'
        else:
            settings['IQ_modulation'] = 'off'

=======
>>>>>>> a2ac05b0
        # Find minimum and maximum frequency
        min_frequency = max_frequency = None
        for pulse in self.pulse_sequence:
            frequency_deviation = getattr(pulse, 'frequency_deviation', None)
            frequency_sideband = pulse.frequency_sideband

            pulse_min_frequency = pulse_max_frequency = pulse.frequency
            if frequency_deviation is not None:
                pulse_min_frequency -= pulse.frequency_deviation
                pulse_max_frequency += pulse.frequency_deviation
            if frequency_sideband is not None:
                pulse_min_frequency -= pulse.frequency_sideband
                pulse_max_frequency -= pulse.frequency_sideband

            if min_frequency is None or pulse_min_frequency < min_frequency:
                min_frequency = pulse_min_frequency
            if max_frequency is None or pulse_max_frequency > max_frequency:
                max_frequency = pulse_max_frequency

        min_frequency = int(round(min_frequency))
        max_frequency = int(round(max_frequency))

        if not self.fix_frequency():
            # Choose center frequency
            if self.frequency_carrier_choice() == 'center':
                frequency_carrier = int(round((min_frequency + max_frequency) / 2))
            elif self.frequency_carrier_choice() == 'min':
                frequency_carrier = min_frequency
            elif self.frequency_carrier_choice() == 'max':
                frequency_carrier = max_frequency
            else:  # value away from center
                frequency_carrier = int(round((min_frequency + max_frequency) / 2))
                frequency_carrier += self.frequency_carrier_choice()
            settings['frequency'] = frequency_carrier

        if not self.fix_frequency_deviation():
            settings['frequency_deviation'] = (
                int(round(max([max_frequency - self.frequency(),
                               self.frequency() - min_frequency]))))

        assert self.frequency_deviation() < 80e6 or self.FM_mode() == 'IQ', \
            "Maximum FM frequency deviation is 80 MHz if FM_mode == 'ramp'. " \
            f"Current frequency deviation: {self.frequency_deviation()/1e6} MHz"

<<<<<<< HEAD
=======
        if frequency_sidebands or (self.FM_mode() == 'IQ'
                                   and min_frequency != max_frequency):
            settings['IQ_modulation'] = 'on'
        else:
            settings['IQ_modulation'] = 'off'


>>>>>>> a2ac05b0
        if update:
            self.frequency(settings['frequency'])
            self.frequency_deviation(settings['frequency_deviation'])
            self.IQ_modulation._latest["raw_value"] = settings["IQ_modulation"]
            self.IQ_modulation.get()

        return settings

    def get_additional_pulses(self, connections) -> List[Pulse]:
        """Additional pulses needed by instrument after targeting of main pulses

        Args:
            connections: List of all connections in the layout

        Returns:
            List of additional pulses, such as IQ modulation pulses
        """
        if not self.pulse_sequence:
            return []

        powers = list({pulse.power for pulse in self.pulse_sequence})
        assert len(powers) == 1, "Cannot handle multiple pulse powers"

        frequency_settings = self.determine_instrument_settings()

        additional_pulses = []
        for pulse in self.pulse_sequence:
            additional_pulses += pulse.implementation.get_additional_pulses(
                interface=self, **frequency_settings
            )

        return additional_pulses

    def setup(self, **kwargs):
        """Set up instrument after layout has been targeted by pulse sequence.

        Args:
            **kwargs: Unused setup kwargs provided from Layout
        """
        self.instrument.RF_output('off')
        self.instrument.phase_modulation('off')

        powers = list({pulse.power for pulse in self.pulse_sequence})
        assert len(powers) == 1, "Cannot handle multiple pulse powers"

        # Determine frequency, frequency_deviation, and IQ_modulation
        self.determine_instrument_settings(update=True)

        self.instrument.frequency(self.frequency())
        self.instrument.power(powers[0])

        if self.frequency_deviation() > 0 and self.FM_mode() == 'ramp':
            self.instrument.frequency_modulation('on')
            self.instrument.frequency_deviation(self.frequency_deviation())
            self.instrument.frequency_modulation_source(self.modulation_channel())
        else:
            self.instrument.frequency_modulation('off')

        self.instrument.pulse_modulation('on')
        self.instrument.pulse_modulation_source('ext')
        self.instrument.output_modulation('on')

        if self.IQ_modulation() == 'on':
            self.instrument.internal_IQ_modulation('on')
        else:
            self.instrument.internal_IQ_modulation('off')

        # targeted_pulse_sequence is the pulse sequence that is currently setup
        self.targeted_pulse_sequence = self.pulse_sequence
        self.targeted_input_pulse_sequence = self.input_pulse_sequence

    def start(self):
        """Start instrument"""
        self.instrument.RF_output('on')
        sleep(0.4)  # Sleep a short while for the RF to output

    def stop(self):
        """Stop instrument"""
        self.instrument.RF_output('off')


class SinePulseImplementation(PulseImplementation):
    pulse_class = SinePulse

    def target_pulse(self, pulse, interface, **kwargs):
        assert pulse.power is not None, "Pulse must have power defined"
        return super().target_pulse(pulse, interface, **kwargs)

    def get_additional_pulses(
            self,
            interface: InstrumentInterface,
            IQ_modulation,
            frequency,
            frequency_deviation,
            **kwargs
    ):
        # Add an envelope pulse
        additional_pulses = [
            MarkerPulse(t_start=self.pulse.t_start, t_stop=self.pulse.t_stop,
                        amplitude=interface.marker_amplitude(),
                        connection_requirements={
                            'input_instrument': interface.instrument_name(),
                            'input_channel': 'trig_in'})]

        if IQ_modulation == 'off':
            if frequency_deviation == 0:  # No IQ modulation nor FM
                amplitude_FM = None
                frequency_IQ = None
                pass
            else:  # No IQ modulation, but FM
                frequency_difference = self.pulse.frequency - frequency
                amplitude_FM = frequency_difference / frequency_deviation
                frequency_IQ = None
        else:  # IQ_modulation == 'on'
            if interface.FM_mode() == 'ramp':
                assert self.pulse.frequency_sideband is not None, \
                    "Pulse.frequency_sideband must be defined when " \
                    "FM_mode = 'ramp' and IQ_modulation = 'on'"

                frequency = self.pulse.frequency + self.pulse.frequency_sideband
                frequency_difference = frequency - frequency
                amplitude_FM = frequency_difference / frequency_deviation
                frequency_IQ = self.pulse.frequency_sideband
            else:  # interface.FM_mode() == 'IQ'
                amplitude_FM = None
                frequency_IQ = self.pulse.frequency - frequency

        if frequency_IQ is not None:
            additional_pulses.extend([
                SinePulse(name='sideband_I',
                          t_start=self.pulse.t_start - interface.envelope_padding(),
                          t_stop=self.pulse.t_stop + interface.envelope_padding(),
                          frequency=frequency_IQ,
                          amplitude=1,
                          phase=self.pulse.phase,
                          connection_requirements={
                              'input_instrument': interface.instrument_name(),
                              'input_channel': 'I'}),
                SinePulse(name='sideband_Q',
                          t_start=self.pulse.t_start - interface.envelope_padding(),
                          t_stop=self.pulse.t_stop + interface.envelope_padding(),
                          frequency=frequency_IQ,
                          phase=self.pulse.phase-90,
                          amplitude=1,
                          connection_requirements={
                              'input_instrument': interface.instrument_name(),
                              'input_channel': 'Q'})])

        if amplitude_FM is not None:
            assert abs(amplitude_FM) <= 1 + 1e-13, \
                f'abs(amplitude) {amplitude_FM} cannot be higher than 1'

            additional_pulses.append(
                DCPulse(t_start=self.pulse.t_start - interface.envelope_padding(),
                        t_stop=self.pulse.t_stop + interface.envelope_padding(),
                        amplitude=amplitude_FM,
                        connection_requirements={
                            'input_instrument': interface.instrument_name(),
                            'input_channel': interface.modulation_channel()}))
        return additional_pulses


class FrequencyRampPulseImplementation(PulseImplementation):
    pulse_class = FrequencyRampPulse

    def target_pulse(self, pulse, interface, **kwargs):
        assert pulse.power is not None, f"Pulse must have power defined {pulse}"
        assert pulse.frequency_start != pulse.frequency_stop, \
            f"Pulse frequency_start must differ from frequency_stop {pulse}"
        return super().target_pulse(pulse, interface, **kwargs)

    def get_additional_pulses(
            self,
            interface: InstrumentInterface,
            IQ_modulation,
            frequency,
            frequency_deviation,
            **kwargs
    ):
        assert self.pulse.t_start >= interface.envelope_padding(), \
            f"Keysight E8267D uses envelope padding " \
            f"{interface.envelope_padding()} s before and after pulse for FM "\
            f"and IQ modulation, so this is the minimum pulse.t_start."

        # Add an envelope pulse
        additional_pulses = [
            MarkerPulse(t_start=self.pulse.t_start, t_stop=self.pulse.t_stop,
                        amplitude=interface.marker_amplitude(),
                        connection_requirements={
                            'input_instrument': interface.instrument_name(),
                            'input_channel': 'trig_in'},
                        name=f'{self.pulse.name}_marker')]

        if IQ_modulation == 'off':
            frequency_IQ = None
            frequency_IQ_start = None
            frequency_IQ_stop = None
            frequency_offset = frequency
        elif interface.FM_mode() == 'ramp':  # interface.IQ_modulation() == 'on'
            assert self.pulse.frequency_sideband is not None, \
                "Pulse.frequency_sideband must be defined when " \
                "FM_mode = 'ramp' and IQ_modulation = 'on'"
            frequency_IQ = self.pulse.frequency_sideband
            frequency_IQ_start = None
            frequency_IQ_stop = None
            frequency_offset = self.pulse.frequency + self.pulse.frequency_sideband
        else:  # interface.FM_mode() == 'IQ'
            frequency_IQ = None
            frequency_IQ_start = self.pulse.frequency_start - frequency
            frequency_IQ_stop = self.pulse.frequency_stop - frequency
            frequency_offset = None

        if frequency_IQ is not None:
            additional_pulses.extend([
                SinePulse(name='sideband_I',
                          t_start=self.pulse.t_start - interface.envelope_padding(),
                          t_stop=self.pulse.t_stop + interface.envelope_padding(),
                          frequency=frequency_IQ,
                          amplitude=1,
                          phase=0,
                          connection_requirements={
                              'input_instrument': interface.instrument_name(),
                              'input_channel': 'I'}),
                SinePulse(name='sideband_Q',
                          t_start=self.pulse.t_start - interface.envelope_padding(),
                          t_stop=self.pulse.t_stop + interface.envelope_padding(),
                          frequency=frequency_IQ,
                          phase=-90,
                          amplitude=1,
                          connection_requirements={
                              'input_instrument': interface.instrument_name(),
                              'input_channel': 'Q'})])
        elif frequency_IQ_start is not None:
            additional_pulses.extend([
                FrequencyRampPulse(name='sideband_I',
                                   t_start=self.pulse.t_start,
                                   t_stop=self.pulse.t_stop,
                                   frequency_start=frequency_IQ_start,
                                   frequency_stop=frequency_IQ_stop,
                                   amplitude=1,
                                   phase=0,
                                   connection_requirements={
                                       'input_instrument': interface.instrument_name(),
                                       'input_channel': 'I'}),
                FrequencyRampPulse(name='sideband_Q',
                                   t_start=self.pulse.t_start,
                                   t_stop=self.pulse.t_stop,
                                   frequency_start=frequency_IQ_start,
                                   frequency_stop=frequency_IQ_stop,
                                   amplitude=1,
                                   phase=-90,
                                   connection_requirements={
                                       'input_instrument': interface.instrument_name(),
                                       'input_channel': 'Q'})])

        if frequency_offset is not None:  # Add a DC ramp pulse for FM
            amplitude_start = (self.pulse.frequency_start - frequency_offset) \
                              / abs(frequency_deviation)
            amplitude_stop = (self.pulse.frequency_stop - frequency_offset) \
                             / abs(frequency_deviation)
            additional_pulses.append(
                DCRampPulse(t_start=self.pulse.t_start,
                            t_stop=self.pulse.t_stop,
                            amplitude_start=amplitude_start,
                            amplitude_stop=amplitude_stop,
                            connection_requirements={
                                'input_instrument': interface.instrument_name(),
                                'input_channel': interface.modulation_channel()}))

            if interface.envelope_padding() > 0:  # Add padding DC pulses at start and end
                additional_pulses.extend((
                    DCPulse(t_start=self.pulse.t_start - interface.envelope_padding(),
                            t_stop=self.pulse.t_start,
                            amplitude=amplitude_start,
                            connection_requirements={
                                'input_instrument': interface.instrument_name(),
                                'input_channel': interface.modulation_channel()}),
                    DCPulse(t_start=self.pulse.t_stop,
                            t_stop=self.pulse.t_stop+interface.envelope_padding(),
                            amplitude=amplitude_stop,
                            connection_requirements={
                                'input_instrument': interface.instrument_name(),
                                'input_channel': interface.modulation_channel()})))
        return additional_pulses<|MERGE_RESOLUTION|>--- conflicted
+++ resolved
@@ -166,14 +166,6 @@
         if None in frequency_sidebands:
             frequency_sidebands.remove(None)
 
-<<<<<<< HEAD
-        if frequency_sidebands or self.FM_mode() == 'IQ':
-            settings['IQ_modulation'] = 'on'
-        else:
-            settings['IQ_modulation'] = 'off'
-
-=======
->>>>>>> a2ac05b0
         # Find minimum and maximum frequency
         min_frequency = max_frequency = None
         for pulse in self.pulse_sequence:
@@ -218,8 +210,6 @@
             "Maximum FM frequency deviation is 80 MHz if FM_mode == 'ramp'. " \
             f"Current frequency deviation: {self.frequency_deviation()/1e6} MHz"
 
-<<<<<<< HEAD
-=======
         if frequency_sidebands or (self.FM_mode() == 'IQ'
                                    and min_frequency != max_frequency):
             settings['IQ_modulation'] = 'on'
@@ -227,7 +217,6 @@
             settings['IQ_modulation'] = 'off'
 
 
->>>>>>> a2ac05b0
         if update:
             self.frequency(settings['frequency'])
             self.frequency_deviation(settings['frequency_deviation'])
