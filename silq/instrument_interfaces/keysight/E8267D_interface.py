--- conflicted
+++ resolved
@@ -784,9 +784,6 @@
             'I': list(np.array(self.pulse.phases) + interface.I_phase_correction()),
             'Q': list(np.array(self.pulse.phases) - 90 + interface.Q_phase_correction())
         }
-<<<<<<< HEAD
-        for quadrature, phases in phases_IQ.items():
-=======
         t_offset = interface.envelope_padding() if interface.envelope_IQ() else 0
         for quadrature, phases in phases_IQ.items():
             if t_offset:
@@ -803,28 +800,18 @@
                 single_wf_freqs = list(np.array(self.pulse.frequencies) - frequency)
                 single_wf_phases = phases
                 single_wf_durs = self.pulse.durations
->>>>>>> 38d2ae8d
             if quadrature in interface.IQ_channels():
                 if self.pulse.pulse_type == 'sine':
                     additional_pulses.append(
                         SingleWaveformPulse(name=f'sideband_{quadrature}',
                                             pulse_type='sine',
                                             AM_type=self.pulse.AM_type,
-<<<<<<< HEAD
-                                            t_start=self.pulse.t_start - interface.envelope_padding(),
-                                            t_stop=self.pulse.t_stop + interface.envelope_padding(),
-                                            amplitudes=self.pulse.amplitudes,
-                                            frequencies=list(np.array(self.pulse.frequencies) - frequency),
-                                            phases=phases,
-                                            durations=self.pulse.durations,
-=======
                                             t_start=self.pulse.t_start - t_offset,
                                             t_stop=self.pulse.t_stop,
                                             amplitudes=single_wf_amps,
                                             frequencies=single_wf_freqs,
                                             phases=single_wf_phases,
                                             durations=single_wf_durs,
->>>>>>> 38d2ae8d
                                             final_delay=self.pulse.final_delay,
                                             phase_reference=self.pulse.phase_reference,
                                             connection_requirements={
