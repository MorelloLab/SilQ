--- conflicted
+++ resolved
@@ -4,7 +4,8 @@
 
 from silq.instrument_interfaces import InstrumentInterface, Channel
 from silq.pulses import Pulse, DCPulse, DCRampPulse, SinePulse, \
-    MultiSinePulse, FrequencyRampPulse, MarkerPulse, PulseImplementation
+    MultiSinePulse, SingleWaveformPulse, FrequencyRampPulse, \
+    MarkerPulse, PulseImplementation
 
 from qcodes.utils import validators as vals
 from qcodes.instrument.parameter import Parameter
@@ -65,6 +66,7 @@
                 pulse_requirements=[('frequency', {'min': 250e3, 'max': 44e9})]
             ),
             MultiSinePulseImplementation(),
+            SingleWaveformPulseImplementation(),
             FrequencyRampPulseImplementation(
                 pulse_requirements=[
                     ('frequency_start', {'min': 250e3, 'max': 44e9}),
@@ -715,7 +717,6 @@
                            phase_reference=self.pulse.phase_reference,
                            offset=self.pulse.offset,
                            connection_requirements={
-<<<<<<< HEAD
                                    'input_instrument': interface.instrument_name(),
                                    'input_channel': 'Q'})])
         return additional_pulses
@@ -804,8 +805,4 @@
             else:
                 raise ValueError('Pulse type is not set or not available.')
 
-=======
-                               'input_instrument': interface.instrument_name(),
-                               'input_channel': 'Q'})])
->>>>>>> 01c7ad9b
         return additional_pulses