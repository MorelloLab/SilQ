from typing import List
from time import sleep

from silq.instrument_interfaces import InstrumentInterface, Channel
from silq.pulses import Pulse, DCPulse, DCRampPulse, SinePulse, \
    FrequencyRampPulse, MarkerPulse, PulseImplementation

from qcodes.utils import validators as vals

class E8267DInterface(InstrumentInterface):
    """ Interface for the Keysight E8267D

    When a `PulseSequence` is targeted in the `Layout`, the
    pulses are directed to the appropriate interface. Each interface is
    responsible for translating all pulses directed to it into instrument
    commands. During the actual measurement, the instrument's operations will
    correspond to that required by the pulse sequence.

    Args:
        instrument_name: name of instrument for which this is an interface

    Note:
        For a given instrument, its associated interface can be found using
            `get_instrument_interface`
    """
    def __init__(self, instrument_name, **kwargs):
        super().__init__(instrument_name, **kwargs)

        # Initialize channels
        self._input_channels = {
            'ext1': Channel(instrument_name=self.instrument_name(),
                            name='ext1', input=True),
            'ext2': Channel(instrument_name=self.instrument_name(),
                            name='ext2', input=True),
            'I': Channel(instrument_name=self.instrument_name(),
                            name='I', input=True),
            'Q': Channel(instrument_name=self.instrument_name(),
                            name='Q', input=True)
        }
        self._output_channels = {
            'RF_out': Channel(instrument_name=self.instrument_name(),
                              name='RF_out', output=True),
        }

        self._channels = {
            **self._input_channels,
            **self._output_channels,
            'trig_in': Channel(instrument_name=self.instrument_name(),
                               name='trig_in', input=True),
            'pattern_trig_in': Channel(instrument_name=self.instrument_name(),
                                       name='pattern_trig_in', input=True)
        }

        self.pulse_implementations = [
            SinePulseImplementation(
                pulse_requirements=[('frequency', {'min': 250e3, 'max': 44e9})]
            ),
            FrequencyRampPulseImplementation(
                pulse_requirements=[
                    ('frequency_start', {'min': 250e3, 'max': 44e9}),
                    ('frequency_stop', {'min': 250e3, 'max': 44e9})]
            )
        ]

        self.add_parameter('envelope_padding',
                           unit='s',
                           set_cmd=None,
                           initial_value=0,
                           vals=vals.Numbers(min_value=0, max_value=10e-3),
                           docstring="Padding for any pulses that use either "
                                     "IQ and/or FM modulation. This is to "
                                     "ensure that any such pulses start before "
                                     "the gate marker pulse, and end afterwards. "
                                     "This is ignored for chirp pulses where "
                                     "FM_mode = 'IQ'.")
        self.add_parameter('marker_amplitude',
                           unit='V',
                           set_cmd=None,
                           initial_value=1.5,
                           docstring="Amplitude of marker pulse used for gating")
        self.add_parameter('modulation_channel',
                           set_cmd=None,
                           initial_value='ext1',
                           vals=vals.Enum(*self._input_channels),
                           docstring="Channel to use for FM.")
        self.add_parameter('fix_frequency',
                           set_cmd=None,
                           initial_value=False,
                           vals=vals.Bool(),
                           docstring="Whether to fix frequency to current "
                                     "value, or to dynamically choose frequency"
                                     " during setup")
        self.add_parameter('fix_frequency_deviation',
                           set_cmd=None,
                           initial_value=False,
                           vals=vals.Bool(),
                           docstring="Whether to fix frequency_deviation to "
                                     "current value, or to dynamically choose "
                                     "deviation during setup")
        self.add_parameter('frequency_carrier_choice',
                           set_cmd=None,
                           initial_value='center',
                           vals=vals.MultiType(vals.Enum('min', 'center', 'max'),
                                           vals.Numbers()),
                           docstring='The choice for the microwave frequency, '
                                     'This is used if pulses with multiple '
                                     'frequencies are used, or if frequency '
                                     'modulation is needed. Ignored if '
                                     'fix_frequency = True. Can be either "max",'
                                     '"min", or "center", or a number which is '
                                     'the offset from the center')
        self.add_parameter('frequency',
                           unit='Hz',
                           set_cmd=None,
                           initial_value=None)
        self.add_parameter('frequency_deviation',
                           unit='Hz',
                           set_cmd=None,
                           initial_value=None)
        self.add_parameter('IQ_modulation',
                           initial_value=None,
                           vals=vals.Enum('on', 'off'),
                           docstring='Whether to use IQ modulation. This '
                                     'cannot be directly set, but is determined '
                                     'by FM_mode and whether pulses have '
                                     'frequency_sideband not None')
        self.add_parameter('FM_mode',
                           set_cmd=None,
                           initial_value='ramp',
                           vals=vals.Enum('ramp', 'IQ'),
                           docstring="Type of frequency modulation used. "
                                     "Can be either 'ramp' in which case the "
                                     "internal FM is used by converting a DC "
                                     "amplitude from an ext port, or 'IQ', in "
                                     "which case the internal FM is turned off.")

    def determine_instrument_settings(self, update: bool = False) -> dict:
        """Determine the frequency settings from parameters and  pulse sequence

        Used to determine additional pulses and during setup

        Args:
            update: Update the interface parameters

        Returns:
            Dictionary with three items:
            - ``IQ_modulation``: Use IQ modulation
            - ``frequency``: carrier frequency
            - ``frequency_deviation``: frequency deviation
        """
        settings = {}

        frequency_sidebands = {int(round(pulse.frequency_sideband))
                               if pulse.frequency_sideband is not None else None
                               for pulse in self.pulse_sequence}

        if self.FM_mode() == 'IQ':
            assert frequency_sidebands == {None}, \
                "pulse.frequency_sideband must be None when FM_mode is 'IQ'"
        else:
            assert frequency_sidebands == {None} or None not in frequency_sidebands, \
                f'Sideband frequencies must either all be None, or all not ' \
                f'None when FM_mode is "ramp" (0 Hz is allowed). ' \
                f'frequency_sidebands: {frequency_sidebands}'

        if None in frequency_sidebands:
            frequency_sidebands.remove(None)

<<<<<<< HEAD
        if frequency_sidebands or self.FM_mode() == 'IQ':
            settings['IQ_modulation'] = 'on'
        else:
            settings['IQ_modulation'] = 'off'

=======
>>>>>>> 8a40feac
        # Find minimum and maximum frequency
        min_frequency = max_frequency = None
        for pulse in self.pulse_sequence:
            frequency_deviation = getattr(pulse, 'frequency_deviation', None)
            frequency_sideband = pulse.frequency_sideband

            pulse_min_frequency = pulse_max_frequency = pulse.frequency
            if frequency_deviation is not None:
                pulse_min_frequency -= pulse.frequency_deviation
                pulse_max_frequency += pulse.frequency_deviation
            if frequency_sideband is not None:
                pulse_min_frequency -= pulse.frequency_sideband
                pulse_max_frequency -= pulse.frequency_sideband

            if min_frequency is None or pulse_min_frequency < min_frequency:
                min_frequency = pulse_min_frequency
            if max_frequency is None or pulse_max_frequency > max_frequency:
                max_frequency = pulse_max_frequency

        min_frequency = int(round(min_frequency))
        max_frequency = int(round(max_frequency))

        if not self.fix_frequency():
            # Choose center frequency
            if self.frequency_carrier_choice() == 'center':
                frequency_carrier = int(round((min_frequency + max_frequency) / 2))
            elif self.frequency_carrier_choice() == 'min':
                frequency_carrier = min_frequency
            elif self.frequency_carrier_choice() == 'max':
                frequency_carrier = max_frequency
            else:  # value away from center
                frequency_carrier = int(round((min_frequency + max_frequency) / 2))
                frequency_carrier += self.frequency_carrier_choice()
            settings['frequency'] = frequency_carrier
<<<<<<< HEAD

        if not self.fix_frequency_deviation():
            settings['frequency_deviation'] = (
                int(round(max([max_frequency - self.frequency(),
                               self.frequency() - min_frequency]))))
=======
        else:
            settings['frequency'] = self.frequency()

        if not self.fix_frequency_deviation():
            settings['frequency_deviation'] = (
                int(round(max([max_frequency - settings['frequency'],
                               settings['frequency'] - min_frequency]))))
        else:
            settings['frequency_deviation'] = self.frequency_deviation()
>>>>>>> 8a40feac

        assert settings['frequency_deviation'] < 80e6 or self.FM_mode() == 'IQ', \
            "Maximum FM frequency deviation is 80 MHz if FM_mode == 'ramp'. " \
            f"Current frequency deviation: {self.frequency_deviation()/1e6} MHz"

<<<<<<< HEAD
=======
        if frequency_sidebands or (self.FM_mode() == 'IQ'
                                   and min_frequency != max_frequency):
            settings['IQ_modulation'] = 'on'
        else:
            settings['IQ_modulation'] = 'off'


>>>>>>> 8a40feac
        if update:
            self.frequency(settings['frequency'])
            self.frequency_deviation(settings['frequency_deviation'])
            self.IQ_modulation._latest["raw_value"] = settings["IQ_modulation"]
            self.IQ_modulation.get()

        return settings

    def get_additional_pulses(self, connections) -> List[Pulse]:
        """Additional pulses needed by instrument after targeting of main pulses

        Args:
            connections: List of all connections in the layout

        Returns:
            List of additional pulses, such as IQ modulation pulses
        """
        if not self.pulse_sequence:
            return []

        powers = list({pulse.power for pulse in self.pulse_sequence})
        assert len(powers) == 1, "Cannot handle multiple pulse powers"

        frequency_settings = self.determine_instrument_settings()

        additional_pulses = []
        for pulse in self.pulse_sequence:
            additional_pulses += pulse.implementation.get_additional_pulses(
                interface=self, **frequency_settings
            )

        return additional_pulses

    def setup(self, **kwargs):
        """Set up instrument after layout has been targeted by pulse sequence.

        Args:
            **kwargs: Unused setup kwargs provided from Layout
        """
        self.instrument.RF_output('off')
        self.instrument.phase_modulation('off')

        powers = list({pulse.power for pulse in self.pulse_sequence})
        assert len(powers) == 1, "Cannot handle multiple pulse powers"

        # Determine frequency, frequency_deviation, and IQ_modulation
        self.determine_instrument_settings(update=True)

        self.instrument.frequency(self.frequency())
        self.instrument.power(powers[0])

        if self.frequency_deviation() > 0 and self.FM_mode() == 'ramp':
            self.instrument.frequency_modulation('on')
            self.instrument.frequency_deviation(self.frequency_deviation())
            self.instrument.frequency_modulation_source(self.modulation_channel())
        else:
            self.instrument.frequency_modulation('off')

        self.instrument.pulse_modulation('on')
        self.instrument.pulse_modulation_source('ext')
        self.instrument.output_modulation('on')

        if self.IQ_modulation() == 'on':
            self.instrument.internal_IQ_modulation('on')
        else:
            self.instrument.internal_IQ_modulation('off')

        # targeted_pulse_sequence is the pulse sequence that is currently setup
        self.targeted_pulse_sequence = self.pulse_sequence
        self.targeted_input_pulse_sequence = self.input_pulse_sequence

    def start(self):
        """Start instrument"""
        self.instrument.RF_output('on')
        sleep(0.4)  # Sleep a short while for the RF to output

    def stop(self):
        """Stop instrument"""
        self.instrument.RF_output('off')


class SinePulseImplementation(PulseImplementation):
    pulse_class = SinePulse

    def target_pulse(self, pulse, interface, **kwargs):
        assert pulse.power is not None, "Pulse must have power defined"
        return super().target_pulse(pulse, interface, **kwargs)

    def get_additional_pulses(
            self,
            interface: InstrumentInterface,
            IQ_modulation,
            frequency,
            frequency_deviation,
            **kwargs
    ):
        # Add an envelope pulse
        additional_pulses = [
            MarkerPulse(t_start=self.pulse.t_start, t_stop=self.pulse.t_stop,
                        amplitude=interface.marker_amplitude(),
                        connection_requirements={
                            'input_instrument': interface.instrument_name(),
                            'input_channel': 'trig_in'})]

        if IQ_modulation == 'off':
            if frequency_deviation == 0:  # No IQ modulation nor FM
                amplitude_FM = None
                frequency_IQ = None
                pass
            else:  # No IQ modulation, but FM
                frequency_difference = self.pulse.frequency - frequency
                amplitude_FM = frequency_difference / frequency_deviation
                frequency_IQ = None
        else:  # IQ_modulation == 'on'
            if interface.FM_mode() == 'ramp':
                assert self.pulse.frequency_sideband is not None, \
                    "Pulse.frequency_sideband must be defined when " \
                    "FM_mode = 'ramp' and IQ_modulation = 'on'"

                frequency = self.pulse.frequency + self.pulse.frequency_sideband
                frequency_difference = frequency - frequency
                amplitude_FM = frequency_difference / frequency_deviation
                frequency_IQ = self.pulse.frequency_sideband
            else:  # interface.FM_mode() == 'IQ'
                amplitude_FM = None
                frequency_IQ = self.pulse.frequency - frequency

        if frequency_IQ is not None:
            additional_pulses.extend([
                SinePulse(name='sideband_I',
                          t_start=self.pulse.t_start - interface.envelope_padding(),
                          t_stop=self.pulse.t_stop + interface.envelope_padding(),
                          frequency=frequency_IQ,
                          amplitude=1,
                          phase=self.pulse.phase,
                          connection_requirements={
                              'input_instrument': interface.instrument_name(),
                              'input_channel': 'I'}),
                SinePulse(name='sideband_Q',
                          t_start=self.pulse.t_start - interface.envelope_padding(),
                          t_stop=self.pulse.t_stop + interface.envelope_padding(),
                          frequency=frequency_IQ,
                          phase=self.pulse.phase-90,
                          amplitude=1,
                          connection_requirements={
                              'input_instrument': interface.instrument_name(),
                              'input_channel': 'Q'})])

        if amplitude_FM is not None:
            assert abs(amplitude_FM) <= 1 + 1e-13, \
                f'abs(amplitude) {amplitude_FM} cannot be higher than 1'

            additional_pulses.append(
                DCPulse(t_start=self.pulse.t_start - interface.envelope_padding(),
                        t_stop=self.pulse.t_stop + interface.envelope_padding(),
                        amplitude=amplitude_FM,
                        connection_requirements={
                            'input_instrument': interface.instrument_name(),
                            'input_channel': interface.modulation_channel()}))
        return additional_pulses


class FrequencyRampPulseImplementation(PulseImplementation):
    pulse_class = FrequencyRampPulse

    def target_pulse(self, pulse, interface, **kwargs):
        assert pulse.power is not None, f"Pulse must have power defined {pulse}"
        assert pulse.frequency_start != pulse.frequency_stop, \
            f"Pulse frequency_start must differ from frequency_stop {pulse}"
        return super().target_pulse(pulse, interface, **kwargs)

    def get_additional_pulses(
            self,
            interface: InstrumentInterface,
            IQ_modulation,
            frequency,
            frequency_deviation,
            **kwargs
    ):
        assert self.pulse.t_start >= interface.envelope_padding(), \
            f"Keysight E8267D uses envelope padding " \
            f"{interface.envelope_padding()} s before and after pulse for FM "\
            f"and IQ modulation, so this is the minimum pulse.t_start."

        # Add an envelope pulse
        additional_pulses = [
            MarkerPulse(t_start=self.pulse.t_start, t_stop=self.pulse.t_stop,
                        amplitude=interface.marker_amplitude(),
                        connection_requirements={
                            'input_instrument': interface.instrument_name(),
                            'input_channel': 'trig_in'},
                        name=f'{self.pulse.name}_marker')]

        if IQ_modulation == 'off':
            frequency_IQ = None
            frequency_IQ_start = None
            frequency_IQ_stop = None
            frequency_offset = frequency
        elif interface.FM_mode() == 'ramp':  # interface.IQ_modulation() == 'on'
            assert self.pulse.frequency_sideband is not None, \
                "Pulse.frequency_sideband must be defined when " \
                "FM_mode = 'ramp' and IQ_modulation = 'on'"
            frequency_IQ = self.pulse.frequency_sideband
            frequency_IQ_start = None
            frequency_IQ_stop = None
            frequency_offset = self.pulse.frequency + self.pulse.frequency_sideband
        else:  # interface.FM_mode() == 'IQ'
            frequency_IQ = None
            frequency_IQ_start = self.pulse.frequency_start - frequency
            frequency_IQ_stop = self.pulse.frequency_stop - frequency
            frequency_offset = None

        if frequency_IQ is not None:
            additional_pulses.extend([
                SinePulse(name='sideband_I',
                          t_start=self.pulse.t_start - interface.envelope_padding(),
                          t_stop=self.pulse.t_stop + interface.envelope_padding(),
                          frequency=frequency_IQ,
                          amplitude=1,
                          phase=0,
                          connection_requirements={
                              'input_instrument': interface.instrument_name(),
                              'input_channel': 'I'}),
                SinePulse(name='sideband_Q',
                          t_start=self.pulse.t_start - interface.envelope_padding(),
                          t_stop=self.pulse.t_stop + interface.envelope_padding(),
                          frequency=frequency_IQ,
                          phase=-90,
                          amplitude=1,
                          connection_requirements={
                              'input_instrument': interface.instrument_name(),
                              'input_channel': 'Q'})])
        elif frequency_IQ_start is not None:
            additional_pulses.extend([
                FrequencyRampPulse(name='sideband_I',
                                   t_start=self.pulse.t_start,
                                   t_stop=self.pulse.t_stop,
                                   frequency_start=frequency_IQ_start,
                                   frequency_stop=frequency_IQ_stop,
                                   amplitude=1,
                                   phase=0,
                                   connection_requirements={
                                       'input_instrument': interface.instrument_name(),
                                       'input_channel': 'I'}),
                FrequencyRampPulse(name='sideband_Q',
                                   t_start=self.pulse.t_start,
                                   t_stop=self.pulse.t_stop,
                                   frequency_start=frequency_IQ_start,
                                   frequency_stop=frequency_IQ_stop,
                                   amplitude=1,
                                   phase=-90,
                                   connection_requirements={
                                       'input_instrument': interface.instrument_name(),
                                       'input_channel': 'Q'})])

        if frequency_offset is not None:  # Add a DC ramp pulse for FM
            amplitude_start = (self.pulse.frequency_start - frequency_offset) \
                              / abs(frequency_deviation)
            amplitude_stop = (self.pulse.frequency_stop - frequency_offset) \
                             / abs(frequency_deviation)
            additional_pulses.append(
                DCRampPulse(t_start=self.pulse.t_start,
                            t_stop=self.pulse.t_stop,
                            amplitude_start=amplitude_start,
                            amplitude_stop=amplitude_stop,
                            connection_requirements={
                                'input_instrument': interface.instrument_name(),
                                'input_channel': interface.modulation_channel()}))

            if interface.envelope_padding() > 0:  # Add padding DC pulses at start and end
                additional_pulses.extend((
                    DCPulse(t_start=self.pulse.t_start - interface.envelope_padding(),
                            t_stop=self.pulse.t_start,
                            amplitude=amplitude_start,
                            connection_requirements={
                                'input_instrument': interface.instrument_name(),
                                'input_channel': interface.modulation_channel()}),
                    DCPulse(t_start=self.pulse.t_stop,
                            t_stop=self.pulse.t_stop+interface.envelope_padding(),
                            amplitude=amplitude_stop,
                            connection_requirements={
                                'input_instrument': interface.instrument_name(),
                                'input_channel': interface.modulation_channel()})))
        return additional_pulses<|MERGE_RESOLUTION|>--- conflicted
+++ resolved
@@ -166,14 +166,6 @@
         if None in frequency_sidebands:
             frequency_sidebands.remove(None)
 
-<<<<<<< HEAD
-        if frequency_sidebands or self.FM_mode() == 'IQ':
-            settings['IQ_modulation'] = 'on'
-        else:
-            settings['IQ_modulation'] = 'off'
-
-=======
->>>>>>> 8a40feac
         # Find minimum and maximum frequency
         min_frequency = max_frequency = None
         for pulse in self.pulse_sequence:
@@ -208,13 +200,6 @@
                 frequency_carrier = int(round((min_frequency + max_frequency) / 2))
                 frequency_carrier += self.frequency_carrier_choice()
             settings['frequency'] = frequency_carrier
-<<<<<<< HEAD
-
-        if not self.fix_frequency_deviation():
-            settings['frequency_deviation'] = (
-                int(round(max([max_frequency - self.frequency(),
-                               self.frequency() - min_frequency]))))
-=======
         else:
             settings['frequency'] = self.frequency()
 
@@ -224,14 +209,11 @@
                                settings['frequency'] - min_frequency]))))
         else:
             settings['frequency_deviation'] = self.frequency_deviation()
->>>>>>> 8a40feac
 
         assert settings['frequency_deviation'] < 80e6 or self.FM_mode() == 'IQ', \
             "Maximum FM frequency deviation is 80 MHz if FM_mode == 'ramp'. " \
             f"Current frequency deviation: {self.frequency_deviation()/1e6} MHz"
 
-<<<<<<< HEAD
-=======
         if frequency_sidebands or (self.FM_mode() == 'IQ'
                                    and min_frequency != max_frequency):
             settings['IQ_modulation'] = 'on'
@@ -239,7 +221,6 @@
             settings['IQ_modulation'] = 'off'
 
 
->>>>>>> 8a40feac
         if update:
             self.frequency(settings['frequency'])
             self.frequency_deviation(settings['frequency_deviation'])
