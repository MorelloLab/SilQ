from typing import List
from time import sleep

from silq.instrument_interfaces import InstrumentInterface, Channel
from silq.pulses import Pulse, DCPulse, DCRampPulse, SinePulse, \
    FrequencyRampPulse, MarkerPulse, PulseImplementation

from qcodes.utils import validators as vals

class E8267DInterface(InstrumentInterface):
    """ Interface for the Keysight E8267D

    When a `PulseSequence` is targeted in the `Layout`, the
    pulses are directed to the appropriate interface. Each interface is
    responsible for translating all pulses directed to it into instrument
    commands. During the actual measurement, the instrument's operations will
    correspond to that required by the pulse sequence.

    Args:
        instrument_name: name of instrument for which this is an interface

    Note:
        For a given instrument, its associated interface can be found using
            `get_instrument_interface`
    """
    def __init__(self, instrument_name, **kwargs):
        super().__init__(instrument_name, **kwargs)

        # Initialize channels
        self._input_channels = {
            'ext1': Channel(instrument_name=self.instrument_name(),
                            name='ext1', input=True),
            'ext2': Channel(instrument_name=self.instrument_name(),
                            name='ext2', input=True),
            'I': Channel(instrument_name=self.instrument_name(),
                            name='I', input=True),
            'Q': Channel(instrument_name=self.instrument_name(),
                            name='Q', input=True)
        }
        self._output_channels = {
            'RF_out': Channel(instrument_name=self.instrument_name(),
                              name='RF_out', output=True),
        }

        self._channels = {
            **self._input_channels,
            **self._output_channels,
            'trig_in': Channel(instrument_name=self.instrument_name(),
                               name='trig_in', input=True),
            'pattern_trig_in': Channel(instrument_name=self.instrument_name(),
                                       name='pattern_trig_in', input=True)
        }

        self.pulse_implementations = [
            SinePulseImplementation(
                pulse_requirements=[('frequency', {'min': 250e3, 'max': 44e9})]
            ),
            FrequencyRampPulseImplementation(
                pulse_requirements=[
                    ('frequency_start', {'min': 250e3, 'max': 44e9}),
                    ('frequency_stop', {'min': 250e3, 'max': 44e9})]
            )
        ]

        self.add_parameter('envelope_padding',
                           unit='s',
                           set_cmd=None,
                           initial_value=0,
                           vals=vals.Numbers(min_value=0, max_value=10e-3),
                           docstring="Padding for any pulses that use either "
                                     "IQ and/or FM modulation. This is to "
                                     "ensure that any such pulses start before "
                                     "the gate marker pulse, and end afterwards. "
                                     "This is ignored for chirp pulses where "
                                     "FM_mode = 'IQ'.")
        self.add_parameter('marker_amplitude',
                           unit='V',
                           set_cmd=None,
                           initial_value=1.5,
                           docstring="Amplitude of marker pulse used for gating")
        self.add_parameter('modulation_channel',
                           set_cmd=None,
                           initial_value='ext1',
                           vals=vals.Enum(*self._input_channels),
                           docstring="Channel to use for FM.")
        self.add_parameter('fix_frequency',
                           set_cmd=None,
                           initial_value=False,
                           vals=vals.Bool(),
                           docstring="Whether to fix frequency to current "
                                     "value, or to dynamically choose frequency"
                                     " during setup")
        self.add_parameter('fix_frequency_deviation',
                           set_cmd=None,
                           initial_value=False,
                           vals=vals.Bool(),
                           docstring="Whether to fix frequency_deviation to "
                                     "current value, or to dynamically choose "
                                     "deviation during setup")
        self.add_parameter('frequency_carrier_choice',
                           set_cmd=None,
                           initial_value='center',
                           vals=vals.MultiType(vals.Enum('min', 'center', 'max'),
                                           vals.Numbers()),
                           docstring='The choice for the microwave frequency, '
                                     'This is used if pulses with multiple '
                                     'frequencies are used, or if frequency '
                                     'modulation is needed. Ignored if '
                                     'fix_frequency = True. Can be either "max",'
                                     '"min", or "center", or a number which is '
                                     'the offset from the center')
        self.add_parameter('frequency',
                           unit='Hz',
                           set_cmd=None,
                           initial_value=None)
        self.add_parameter('frequency_deviation',
                           unit='Hz',
                           set_cmd=None,
                           initial_value=None)
        self.add_parameter('IQ_modulation',
                           initial_value=None,
                           vals=vals.Enum('on', 'off'),
                           docstring='Whether to use IQ modulation. This '
                                     'cannot be directly set, but is determined '
                                     'by FM_mode and whether pulses have '
                                     'frequency_sideband not None')
        self.add_parameter('FM_mode',
                           set_cmd=None,
                           initial_value='ramp',
                           vals=vals.Enum('ramp', 'IQ'),
                           docstring="Type of frequency modulation used. "
                                     "Can be either 'ramp' in which case the "
                                     "internal FM is used by converting a DC "
                                     "amplitude from an ext port, or 'IQ', in "
                                     "which case the internal FM is turned off.")

    def determine_instrument_settings(self, update: bool = False) -> dict:
        """Determine the frequency settings from parameters and  pulse sequence

        Used to determine additional pulses and during setup

        Args:
            update: Update the interface parameters

        Returns:
            Dictionary with three items:
            - ``IQ_modulation``: Use IQ modulation
            - ``frequency``: carrier frequency
            - ``frequency_deviation``: frequency deviation
        """
        settings = {}

        frequency_sidebands = {int(round(pulse.frequency_sideband))
                               if pulse.frequency_sideband is not None else None
                               for pulse in self.pulse_sequence}

        if self.FM_mode() == 'IQ':
            assert frequency_sidebands == {None}, \
                "pulse.frequency_sideband must be None when FM_mode is 'IQ'"
        else:
            assert frequency_sidebands == {None} or None not in frequency_sidebands, \
                f'Sideband frequencies must either all be None, or all not ' \
                f'None when FM_mode is "ramp" (0 Hz is allowed). ' \
                f'frequency_sidebands: {frequency_sidebands}'

        if None in frequency_sidebands:
            frequency_sidebands.remove(None)

        # Find minimum and maximum frequency
        min_frequency = max_frequency = None
        for pulse in self.pulse_sequence:
            frequency_deviation = getattr(pulse, 'frequency_deviation', None)
            frequency_sideband = pulse.frequency_sideband

            pulse_min_frequency = pulse_max_frequency = pulse.frequency
            if frequency_deviation is not None:
                pulse_min_frequency -= pulse.frequency_deviation
                pulse_max_frequency += pulse.frequency_deviation
            if frequency_sideband is not None:
                pulse_min_frequency -= pulse.frequency_sideband
                pulse_max_frequency -= pulse.frequency_sideband

            if min_frequency is None or pulse_min_frequency < min_frequency:
                min_frequency = pulse_min_frequency
            if max_frequency is None or pulse_max_frequency > max_frequency:
                max_frequency = pulse_max_frequency

        min_frequency = int(round(min_frequency))
        max_frequency = int(round(max_frequency))

        if not self.fix_frequency():
            # Choose center frequency
            if self.frequency_carrier_choice() == 'center':
                frequency_carrier = int(round((min_frequency + max_frequency) / 2))
            elif self.frequency_carrier_choice() == 'min':
                frequency_carrier = min_frequency
            elif self.frequency_carrier_choice() == 'max':
                frequency_carrier = max_frequency
            else:  # value away from center
                frequency_carrier = int(round((min_frequency + max_frequency) / 2))
                frequency_carrier += self.frequency_carrier_choice()
            settings['frequency'] = frequency_carrier
<<<<<<< HEAD

        if not self.fix_frequency_deviation():
            settings['frequency_deviation'] = (
                int(round(max([max_frequency - self.frequency(),
                               self.frequency() - min_frequency]))))
=======
        else:
            settings['frequency'] = self.frequency()

        if not self.fix_frequency_deviation():
            settings['frequency_deviation'] = (
                int(round(max([max_frequency - settings['frequency'],
                               settings['frequency'] - min_frequency]))))
        else:
            settings['frequency_deviation'] = self.frequency_deviation()
>>>>>>> a9d22418

        assert settings['frequency_deviation'] < 80e6 or self.FM_mode() == 'IQ', \
            "Maximum FM frequency deviation is 80 MHz if FM_mode == 'ramp'. " \
            f"Current frequency deviation: {self.frequency_deviation()/1e6} MHz"

        if frequency_sidebands or (self.FM_mode() == 'IQ'
                                   and min_frequency != max_frequency):
            settings['IQ_modulation'] = 'on'
        else:
            settings['IQ_modulation'] = 'off'


        if update:
            self.frequency(settings['frequency'])
            self.frequency_deviation(settings['frequency_deviation'])
            self.IQ_modulation._latest["raw_value"] = settings["IQ_modulation"]
            self.IQ_modulation.get()

        return settings

    def get_additional_pulses(self, connections) -> List[Pulse]:
        """Additional pulses needed by instrument after targeting of main pulses

        Args:
            connections: List of all connections in the layout

        Returns:
            List of additional pulses, such as IQ modulation pulses
        """
        if not self.pulse_sequence:
            return []

        powers = list({pulse.power for pulse in self.pulse_sequence})
        assert len(powers) == 1, "Cannot handle multiple pulse powers"

        frequency_settings = self.determine_instrument_settings()

        additional_pulses = []
        for pulse in self.pulse_sequence:
            additional_pulses += pulse.implementation.get_additional_pulses(
                interface=self, **frequency_settings
            )

        return additional_pulses

    def setup(self, **kwargs):
        """Set up instrument after layout has been targeted by pulse sequence.

        Args:
            **kwargs: Unused setup kwargs provided from Layout
        """
        self.instrument.RF_output('off')
        self.instrument.phase_modulation('off')

        powers = list({pulse.power for pulse in self.pulse_sequence})
        assert len(powers) == 1, "Cannot handle multiple pulse powers"

        # Determine frequency, frequency_deviation, and IQ_modulation
        self.determine_instrument_settings(update=True)

        self.instrument.frequency(self.frequency())
        self.instrument.power(powers[0])

        if self.frequency_deviation() > 0 and self.FM_mode() == 'ramp':
            self.instrument.frequency_modulation('on')
            self.instrument.frequency_deviation(self.frequency_deviation())
            self.instrument.frequency_modulation_source(self.modulation_channel())
        else:
            self.instrument.frequency_modulation('off')

        self.instrument.pulse_modulation('on')
        self.instrument.pulse_modulation_source('ext')
        self.instrument.output_modulation('on')

        if self.IQ_modulation() == 'on':
            self.instrument.internal_IQ_modulation('on')
        else:
            self.instrument.internal_IQ_modulation('off')

        # targeted_pulse_sequence is the pulse sequence that is currently setup
        self.targeted_pulse_sequence = self.pulse_sequence
        self.targeted_input_pulse_sequence = self.input_pulse_sequence

    def start(self):
        """Start instrument"""
        self.instrument.RF_output('on')
        sleep(0.4)  # Sleep a short while for the RF to output

    def stop(self):
        """Stop instrument"""
        self.instrument.RF_output('off')


class SinePulseImplementation(PulseImplementation):
    pulse_class = SinePulse

    def target_pulse(self, pulse, interface, **kwargs):
        assert pulse.power is not None, "Pulse must have power defined"
        return super().target_pulse(pulse, interface, **kwargs)

    def get_additional_pulses(
            self,
            interface: InstrumentInterface,
            IQ_modulation,
            frequency,
            frequency_deviation,
            **kwargs
    ):
        # Add an envelope pulse
        additional_pulses = [
            MarkerPulse(t_start=self.pulse.t_start, t_stop=self.pulse.t_stop,
                        amplitude=interface.marker_amplitude(),
                        connection_requirements={
                            'input_instrument': interface.instrument_name(),
                            'input_channel': 'trig_in'})]

        if IQ_modulation == 'off':
            if frequency_deviation == 0:  # No IQ modulation nor FM
                amplitude_FM = None
                frequency_IQ = None
                pass
            else:  # No IQ modulation, but FM
                frequency_difference = self.pulse.frequency - frequency
                amplitude_FM = frequency_difference / frequency_deviation
                frequency_IQ = None
        else:  # IQ_modulation == 'on'
            if interface.FM_mode() == 'ramp':
                assert self.pulse.frequency_sideband is not None, \
                    "Pulse.frequency_sideband must be defined when " \
                    "FM_mode = 'ramp' and IQ_modulation = 'on'"

                frequency = self.pulse.frequency + self.pulse.frequency_sideband
                frequency_difference = frequency - frequency
                amplitude_FM = frequency_difference / frequency_deviation
                frequency_IQ = self.pulse.frequency_sideband
            else:  # interface.FM_mode() == 'IQ'
                amplitude_FM = None
                frequency_IQ = self.pulse.frequency - frequency

        if frequency_IQ is not None:
            additional_pulses.extend([
                SinePulse(name='sideband_I',
                          t_start=self.pulse.t_start - interface.envelope_padding(),
                          t_stop=self.pulse.t_stop + interface.envelope_padding(),
                          frequency=frequency_IQ,
                          amplitude=1,
                          phase=self.pulse.phase,
                          connection_requirements={
                              'input_instrument': interface.instrument_name(),
                              'input_channel': 'I'}),
                SinePulse(name='sideband_Q',
                          t_start=self.pulse.t_start - interface.envelope_padding(),
                          t_stop=self.pulse.t_stop + interface.envelope_padding(),
                          frequency=frequency_IQ,
                          phase=self.pulse.phase-90,
                          amplitude=1,
                          connection_requirements={
                              'input_instrument': interface.instrument_name(),
                              'input_channel': 'Q'})])

        if amplitude_FM is not None:
            assert abs(amplitude_FM) <= 1 + 1e-13, \
                f'abs(amplitude) {amplitude_FM} cannot be higher than 1'

            additional_pulses.append(
                DCPulse(t_start=self.pulse.t_start - interface.envelope_padding(),
                        t_stop=self.pulse.t_stop + interface.envelope_padding(),
                        amplitude=amplitude_FM,
                        connection_requirements={
                            'input_instrument': interface.instrument_name(),
                            'input_channel': interface.modulation_channel()}))
        return additional_pulses


class FrequencyRampPulseImplementation(PulseImplementation):
    pulse_class = FrequencyRampPulse

    def target_pulse(self, pulse, interface, **kwargs):
        assert pulse.power is not None, f"Pulse must have power defined {pulse}"
        assert pulse.frequency_start != pulse.frequency_stop, \
            f"Pulse frequency_start must differ from frequency_stop {pulse}"
        return super().target_pulse(pulse, interface, **kwargs)

    def get_additional_pulses(
            self,
            interface: InstrumentInterface,
            IQ_modulation,
            frequency,
            frequency_deviation,
            **kwargs
    ):
        assert self.pulse.t_start >= interface.envelope_padding(), \
            f"Keysight E8267D uses envelope padding " \
            f"{interface.envelope_padding()} s before and after pulse for FM "\
            f"and IQ modulation, so this is the minimum pulse.t_start."

        # Add an envelope pulse
        additional_pulses = [
            MarkerPulse(t_start=self.pulse.t_start, t_stop=self.pulse.t_stop,
                        amplitude=interface.marker_amplitude(),
                        connection_requirements={
                            'input_instrument': interface.instrument_name(),
                            'input_channel': 'trig_in'},
                        name=f'{self.pulse.name}_marker')]

        if IQ_modulation == 'off':
            frequency_IQ = None
            frequency_IQ_start = None
            frequency_IQ_stop = None
            frequency_offset = frequency
        elif interface.FM_mode() == 'ramp':  # interface.IQ_modulation() == 'on'
            assert self.pulse.frequency_sideband is not None, \
                "Pulse.frequency_sideband must be defined when " \
                "FM_mode = 'ramp' and IQ_modulation = 'on'"
            frequency_IQ = self.pulse.frequency_sideband
            frequency_IQ_start = None
            frequency_IQ_stop = None
            frequency_offset = self.pulse.frequency + self.pulse.frequency_sideband
        else:  # interface.FM_mode() == 'IQ'
            frequency_IQ = None
            frequency_IQ_start = self.pulse.frequency_start - frequency
            frequency_IQ_stop = self.pulse.frequency_stop - frequency
            frequency_offset = None

        if frequency_IQ is not None:
            additional_pulses.extend([
                SinePulse(name='sideband_I',
                          t_start=self.pulse.t_start - interface.envelope_padding(),
                          t_stop=self.pulse.t_stop + interface.envelope_padding(),
                          frequency=frequency_IQ,
                          amplitude=1,
                          phase=0,
                          connection_requirements={
                              'input_instrument': interface.instrument_name(),
                              'input_channel': 'I'}),
                SinePulse(name='sideband_Q',
                          t_start=self.pulse.t_start - interface.envelope_padding(),
                          t_stop=self.pulse.t_stop + interface.envelope_padding(),
                          frequency=frequency_IQ,
                          phase=-90,
                          amplitude=1,
                          connection_requirements={
                              'input_instrument': interface.instrument_name(),
                              'input_channel': 'Q'})])
        elif frequency_IQ_start is not None:
            additional_pulses.extend([
                FrequencyRampPulse(name='sideband_I',
                                   t_start=self.pulse.t_start,
                                   t_stop=self.pulse.t_stop,
                                   frequency_start=frequency_IQ_start,
                                   frequency_stop=frequency_IQ_stop,
                                   amplitude=1,
                                   phase=0,
                                   connection_requirements={
                                       'input_instrument': interface.instrument_name(),
                                       'input_channel': 'I'}),
                FrequencyRampPulse(name='sideband_Q',
                                   t_start=self.pulse.t_start,
                                   t_stop=self.pulse.t_stop,
                                   frequency_start=frequency_IQ_start,
                                   frequency_stop=frequency_IQ_stop,
                                   amplitude=1,
                                   phase=-90,
                                   connection_requirements={
                                       'input_instrument': interface.instrument_name(),
                                       'input_channel': 'Q'})])

        if frequency_offset is not None:  # Add a DC ramp pulse for FM
            amplitude_start = (self.pulse.frequency_start - frequency_offset) \
                              / abs(frequency_deviation)
            amplitude_stop = (self.pulse.frequency_stop - frequency_offset) \
                             / abs(frequency_deviation)
            additional_pulses.append(
                DCRampPulse(t_start=self.pulse.t_start,
                            t_stop=self.pulse.t_stop,
                            amplitude_start=amplitude_start,
                            amplitude_stop=amplitude_stop,
                            connection_requirements={
                                'input_instrument': interface.instrument_name(),
                                'input_channel': interface.modulation_channel()}))

            if interface.envelope_padding() > 0:  # Add padding DC pulses at start and end
                additional_pulses.extend((
                    DCPulse(t_start=self.pulse.t_start - interface.envelope_padding(),
                            t_stop=self.pulse.t_start,
                            amplitude=amplitude_start,
                            connection_requirements={
                                'input_instrument': interface.instrument_name(),
                                'input_channel': interface.modulation_channel()}),
                    DCPulse(t_start=self.pulse.t_stop,
                            t_stop=self.pulse.t_stop+interface.envelope_padding(),
                            amplitude=amplitude_stop,
                            connection_requirements={
                                'input_instrument': interface.instrument_name(),
                                'input_channel': interface.modulation_channel()})))
        return additional_pulses<|MERGE_RESOLUTION|>--- conflicted
+++ resolved
@@ -200,13 +200,6 @@
                 frequency_carrier = int(round((min_frequency + max_frequency) / 2))
                 frequency_carrier += self.frequency_carrier_choice()
             settings['frequency'] = frequency_carrier
-<<<<<<< HEAD
-
-        if not self.fix_frequency_deviation():
-            settings['frequency_deviation'] = (
-                int(round(max([max_frequency - self.frequency(),
-                               self.frequency() - min_frequency]))))
-=======
         else:
             settings['frequency'] = self.frequency()
 
@@ -216,7 +209,6 @@
                                settings['frequency'] - min_frequency]))))
         else:
             settings['frequency_deviation'] = self.frequency_deviation()
->>>>>>> a9d22418
 
         assert settings['frequency_deviation'] < 80e6 or self.FM_mode() == 'IQ', \
             "Maximum FM frequency deviation is 80 MHz if FM_mode == 'ramp'. " \
