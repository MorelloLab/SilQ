from typing import List, Union
import sys
import os
import warnings
import logging
import json
import h5py
import pickle
from pathlib import Path
from datetime import timedelta
from datetime import datetime

from .tools.config import DictConfig, ListConfig
from .tools.parameter_tools import SweepDependentValues
from .tools.general_tools import SettingsClass

import qcodes as qc
from qcodes.utils.helpers import using_ipython

# Initially set the environment to None. Changing this will affect all
# environment config listeners (see `DictConfig`)
environment = None

# Initially set the experiments_folder to None.
experiments_folder = None

logger = logging.getLogger(__name__)

# Dictionary of SilQ subconfigs
config = DictConfig(name='config', save_as_dir=True, config={'properties': {}})
# Set qcodes.config.user.silq_config to the silq config
qc.config.user.update({'silq_config': config})

silq_env_var = 'SILQ_EXP_FOLDER'

if 'ipykernel' in sys.modules and using_ipython():
    # Load iPython magic (configured via qc.config.core.register_magic)
    from qcodes.utils.magic import register_magic_class

    register_magic = qc.config.core.get('register_magic', False)
    if register_magic is not False:
        from silq.tools.notebook_tools import SilQMagics

        register_magic_class(cls=SilQMagics,
                             magic_commands=register_magic)

from .instrument_interfaces import get_instrument_interface

experiment = None
experiment_folder = None

def get_silq_folder() -> str:
    """Get root folder of silq source code."""
    return os.path.split(__file__)[0]


def get_SilQ_folder() -> str:
    """Get root folder of SilQ (containing source code)"""
    silq_folder = get_silq_folder()
    return os.path.join(silq_folder, r"../")


def set_experiments_folder(folder: str):
    """Sets experiments folder, used by `silq.initialize`.

    Setting the experiments should only be done once, as it creates the file
    ``experiments_folder.txt`` in the SilQ folder, which contains the
    experiments folder.

    The Experiments folder should contain one folder for each experiment.
    An Experiment folder contains startup scripts, configuration, and usually
    scripts and notebooks.
    An experiment folder contains the following folders:

    * **init**: Initialization .py scripts, executed in ascending order.
      Each file is should have form ``{idx}_{name}``, where ``idx`` is a
      zero-based that defines execution order, and ``name`` is the filename.
    * **config**: SilQ config folder, wherein each item is either a .JSON file
      or a folder containing .jSON files.

    Args:
        folder: Experiments folder
    """
    experiments_filepath = os.path.join(get_SilQ_folder(),
                                        'experiments_folder.txt')
    with open(experiments_filepath, 'w') as f:
        f.write(folder)


def get_experiments_folder():
    """Gets experiments folder

    Returns:
        experiments folder

    Raises:
        FileNotFoundError: No experiments_folder configured.
    """
    try:
        import silq
        experiments_folder = silq.experiments_folder
    except:
        experiments_folder = None

    if silq.experiments_folder is not None:
        return silq.experiments_folder
    else:
        experiments_folder = os.getenv(silq_env_var, None)
        if experiments_folder is not None:
            return experiments_folder
        else:
            logger.debug("Could not find experiments folder in system "
                         "environment variable 'SILQ_EXP_FOLDER'.")
            experiment_filepath = os.path.join(get_SilQ_folder(),
                                               'experiments_folder.txt')
            if os.path.exists(experiment_filepath):
                with open(experiment_filepath, 'r')as f:
                    experiments_folder = f.readline()
                return experiments_folder
            else:
                raise FileNotFoundError('No file "Silq/experiments_folder.txt" '
                                        'exists. Can be set via '
                                        'silq.set_experiments_folder()')


def get_experiment_configuration(
        name: str,
        experiments_folder: Path = None
) -> (Path, dict):
    """Retrieves experiment folder and configuration from experiments folder.
    This contains all configurations that can be used by `silq.initialize`.

    Args:
        name: Case-insensitive experiment name. Can be either a relative
              folder path, or defined in configurations.json
        experiments_folder: Optional path for experiments_folder

    Returns: experiment folder and configuration if found.
             If not found, returns (False, {})

    Configuration file `configurations.json` can be either in experiment_folder
    or global experiments_folder/configurations.json

    Returns:
        dict of configurations
    """
    if experiments_folder is None:
        # Determine base folder by looking at the silq package
        experiments_folder = get_experiments_folder()
    if isinstance(experiments_folder, str):  # Convert to Path
        experiments_folder = Path(experiments_folder)

    experiment_folder = (experiments_folder / name).resolve()
    if experiment_folder.exists():
        # Check if there is a configuration file
        configuration_filepath = experiment_folder / 'configurations.json'
        if configuration_filepath.exists():
            configuration = json.load(configuration_filepath.open('r'))
        else:
            configuration = {}

    if not experiment_folder.exists() or not configuration:
        # Check if the configuration is specified in global configurations.json
        configurations_filepath = experiments_folder / 'configurations.json'
        try:
            configurations = json.load(configurations_filepath.open('r'))
            configuration = next(val for key, val in configurations.items()
                                 if key.lower() == name.lower())
            experiment_folder = experiments_folder / configuration['folder']
        except (FileNotFoundError, StopIteration):
            configuration = {}

    if not experiment_folder.exists():
        experiment_folder = False

    return experiment_folder, configuration


def execute_file(filepath: (str, Path), mode=None, globals=None, locals=None):
    if isinstance(filepath, str):
        filepath = Path(filepath)

    assert filepath.suffix == '.py'

    try:
        if using_ipython():
            from IPython import get_ipython
            shell = get_ipython()
            shell.safe_execfile(filepath, shell.user_ns, raise_exceptions=True)
        else:
            if globals is None and locals is None:
                # Register globals and locals of the above frame for code execution
                globals = sys._getframe(1).f_globals
                locals = sys._getframe(1).f_locals

            exec(execution_code, globals, locals)
    except Exception as e:
        e.args = (
            e.args[0] + f"\nSilQ initialization error in {filepath}", *e.args[1:]
        )
        raise e


def run_script(
        script_name: str,
        folder: Union[Path, str] = 'scripts',
        silent: bool = False,
        mode: str = None,
        globals: dict = None,
        locals: dict = None
):
    """Run a single script, by default from the experiment scripts folder

    Args:
        script_name: Name of script. Can contain slashes (/) for a script in a folder
        folder: Script folder. Can be either absolute or relative path.
            If relative, the folder is w.r.t. the experiment folder.
        silent: Whether to print the execution of the script
        mode: Whether a specific initialize mode is used.
            script files can start with '#ignore_mode: {mode}'.
            If 'ignore_mode' matches the specified mode, the script is not executed.
        globals: Optional global variables
        locals: Optional local variables

    Returns:
        None
    """
    if globals is None and locals is None:
        # Register globals and locals of the above frame (for code execution)
        globals = sys._getframe(1).f_globals
        locals = sys._getframe(1).f_locals

    if isinstance(folder, str):
        folder = Path(folder)

    if not folder.is_absolute():
        import silq
        folder = silq.experiment_folder / folder

    file = folder / script_name
    file = file.with_suffix('.py')
    if not file.exists():
        raise FileNotFoundError(f'Script file {file} not found')

    if mode is not None:
        execution_code = file.read_text() + "\n"
        for line in execution_code.split('\n'):
            if not line.startswith('# '):
                break
            else:
                line = line.lstrip('# ')
                if line.startswith('ignore_mode: '):
                    ignore_mode = line.split('ignore_mode: ')[1]
                    if mode == ignore_mode:
                        if not silent:
                            print(f'Ignoring script {file.stem}')
                        return

    if not silent:
        print(f'Running script {file.stem}')
    execute_file(file, globals=globals, locals=locals)


def run_scripts(path: Union[str, Path] = None,
                mode: str = None,
                silent: bool = False,
                max_relative_parents: int = 4,
                globals: dict = None,
                locals: dict = None):
    if globals is None and locals is None:
        # Register globals and locals of the above frame (for code execution)
        globals = sys._getframe(1).f_globals
        locals = sys._getframe(1).f_locals

    if path is None:
        path = Path('../' * max_relative_parents)
    elif isinstance(path, str):
        experiment_folder, _ = get_experiment_configuration(path)
        path = experiment_folder / 'scripts'
    elif isinstance(path, Path):
        assert path.exists(), f'Script path does not exist: {path}'
        assert path.is_dir(), f'Script path is not a folder: {path}'
        path = path.absolute()

    for elem in path.iterdir():
        if elem.is_dir():
<<<<<<< HEAD
            run_scripts(
                path=elem,
                mode=mode,
                silent=silent,
                max_relative_parents=max_relative_parents,
                globals=globals,
                locals=locals
            )
=======
            if elem.stem == '.ipynb_checkpoints':
                continue
            else:
                run_scripts(
                    path=elem,
                    mode=mode,
                    silent=silent,
                    max_relative_parents=max_relative_parents,
                    globals=globals,
                    locals=locals
                )
>>>>>>> 7d6a9ab5
        elif elem.suffix != '.py':
            logger.warning(f"Skipping non-python script: {elem.stem}")
        else:
            run_script(
                script_name=elem.stem,
                folder=path,
                mode=mode,
                globals=globals,
                locals=locals,
                silent=silent
            )


def initialize(name: str,
               mode: str = None,
               select: List[str] = [],
               ignore: List[str] = [],
               scripts=True,
               silent=False):
    """Runs experiment initialization .py scripts.

    The initialization scripts should be in the ``init`` folder in the
    experiment folder.
    Possible configurations are taken from the dictionary _configurations in
    the file configurations.py.

    Args:
        name: name of the configuration, used to find the folder
            from which to execute all init files.
        mode: mode that determines which subset of files should
            be executed. Possible modes can be specified in _configurations.
        select: Files to select, all others will be ignored.
        ignore: Files to ignore, all others will be selected.

    Notes:
        Scripts are run in the global namespace
    """
    # Register globals and locals of the above frame (for code execution)
    globals = sys._getframe(1).f_globals
    locals = sys._getframe(1).f_locals

    experiment_folder, configuration = get_experiment_configuration(name)
    assert experiment_folder, f"Could not find experiment '{name}', make sure " \
                              f"its a folder in the experiments_folder"

    if mode is not None:
        select += configuration["modes"][mode].get("select", [])
        ignore += configuration["modes"][mode].get("ignore", [])

    # Update global experiment name and folder
    import silq
    silq.experiment = name
    silq.experiment_folder = experiment_folder

    # TODO check if original config['folder'] had any weird double
    # experiments_folder
    config.__dict__['folder'] = str(experiment_folder.absolute())
    if (experiment_folder / 'config').is_dir():
        config.load()

    # Run initialization files in ./init
    init_folder = experiment_folder / 'init'
    if init_folder.exists():
        init_files = sorted([f for f in init_folder.iterdir() if f.is_file()])

        for init_file in init_files:
            # Remove prefix
            filename_no_prefix = init_file.stem.split('_', 1)[1]
            if select and filename_no_prefix not in select:
                continue
            elif ignore and filename_no_prefix in ignore:
                continue
            else:
                if not init_file.suffix == ".py":
                    if not silent:
                        logger.warning(
                            f"Skipping ./{experiment_folder.parts[-1]}/init/"
                            f"{init_file.parts[-1]}")
                else:
                    if not silent:
                        print(f"Initializing {filename_no_prefix}")
                    execute_file(init_file, globals=globals, locals=locals)

    if scripts:
        run_scripts(name, mode=mode, globals=globals, locals=locals, silent=silent)

    if 'data_folder' in config["environment:properties"]:
        data_folder = config["environment:properties.data_folder"]
        logger.debug(f'using config data folder: {data_folder}')
        qc.set_data_root_folder(data_folder)

        location_provider = qc.data.data_set.DataSet.location_provider
        if os.path.split(data_folder)[-1] == 'data' and \
                (location_provider.fmt == 'data/{date}/#{counter}_{name}_{time}'):
            logger.debug('Removing duplicate "data" from location provider')
            location_provider.fmt = '{date}/#{counter}_{name}_{time}'

    if not silent:
        print("Initialization complete")


### Override QCoDeS functions

# Add saving of config to qcodes DataSet
def _save_config(self, location=None):
    try:
        if location is None:
            location = self.location
        if not location and hasattr(self, '_location'):
            # Location is False, dataset created in qc.Measure, ignore
            return

        if not os.path.isabs(location):
            location = os.path.join(
                qc.DataSet.default_io.base_location, location
            )
        config.save(location)
    except Exception as e:
        logger.error(f'Datasaving error: {e.args}')

qc.DataSet.save_config = _save_config

from silq.tools.trace_tools import load_traces as _load_traces

qc.DataSet.load_traces = _load_traces


# Add loading of config to dataset
def _load_config(self):
    """Load dataset config from config subdirectory.

    The config can be accessed via ``dataset.config``
    """
    config_path = self.filepath / 'config'
    if not config_path.exists():
        raise FileNotFoundError('No config directory exists')

    self.config = DictConfig('config', folder=self.filepath)

qc.DataSet.load_config = _load_config


def _get_pulse_sequence(self, idx=0, pulse_name=None, silent=False):
    """Load pulse sequence after measurement started

    Args:
        idx: index of pulse sequence after measurement started

    Returns:
        Pulse sequence
    """

    def get_next_pulse_sequence(date_time, max_date_delta=1):
        current_date = date_time
        while current_date <= date_time + timedelta(days=max_date_delta):
            date_str = date_time.strftime("%Y-%m-%d")
            pulse_sequence_path = os.path.join(
                self.default_io.base_location, r'pulse_sequences', 'data',
                date_str
            )
            pulse_sequence_files = os.listdir(pulse_sequence_path)
            # Sort by their idx (i.e. #095 at start of filename)
            pulse_sequence_files = sorted(
                pulse_sequence_files, key=lambda file: int(file.split('_')[0][1:])
            )
            for k, pulse_sequence_file in enumerate(pulse_sequence_files):
                pulse_sequence_date_time = datetime.strptime(
                    f'{date_str}:{pulse_sequence_file[-15:-7]}',
                    '%Y-%m-%d:%H-%M-%S'
                )
                if pulse_sequence_date_time > current_date:
                    pulse_sequence_filepath = os.path.join(pulse_sequence_path,
                                                           pulse_sequence_file)

                    try:
                        with open(pulse_sequence_filepath, 'rb') as f:
                            pulse_sequence = pickle.load(f)

                        # Pulse sequence duration needs to be reset
                        try:
                            duration = pulse_sequence['duration']._latest['raw_value']
                            pulse_sequence['duration']._latest['value'] = duration
                        except:
                            pass

                        current_date = pulse_sequence_date_time
                        yield pulse_sequence, f"{date_str}/{pulse_sequence_file}"

                    except EOFError:
                        logger.warning(f'Could not load pulse sequence {f}')
            else:
                # Goto next date
                current_date = datetime.combine(
                    current_date.date() + timedelta(days=1),
                    datetime.min.time()
                )

    date, measurement_name = self.location.split('\\')
    measurement_date_time = datetime.strptime(
        f'{date}:{measurement_name[-8:]}', '%Y-%m-%d:%H-%M-%S'
    )

    try:
        next_pulse_sequence = get_next_pulse_sequence(measurement_date_time)
        pulse_sequence_iterator = (
            pulse_sequence for pulse_sequence in next_pulse_sequence
            if (not pulse_name or pulse_name in pulse_sequence[0])
        )
        for k in range(idx + 1):
            pulse_sequence, pulse_sequence_filename = next(pulse_sequence_iterator)
    except StopIteration:
        raise StopIteration('No pulse sequences found')

    if not silent:
        print(f'Pulse sequence file: {pulse_sequence_filename}')
    return pulse_sequence

qc.DataSet.get_pulse_sequence = _get_pulse_sequence


# parameter.sweep
def _sweep(self, start=None, stop=None, step=None, num=None,
           step_percentage=None, window=None, fix=True):
    if step_percentage is None and window is None:
        if start is None or stop is None:
            raise RuntimeError('Must provide start and stop')
        from qcodes.instrument.sweep_values import SweepFixedValues
        return SweepFixedValues(self, start=start, stop=stop,
                                step=step, num=num)
    else:
        return SweepDependentValues(parameter=self, step=step,
                                    step_percentage=step_percentage, num=num,
                                    window=window, fix=fix)
qc.Parameter.sweep = _sweep


def _stop_layout(close_trace_file=True):
    try:
        layout = qc.Instrument.find_instrument('layout')
        layout.stop()
        logger.info('End-of-measurement: stopped layout')
        if close_trace_file:
            layout.close_trace_files()
    except (KeyError, TypeError):
        logger.warning(f'No layout found to stop')


def _clear_all_acquisition_parameter_settings(measurement=None):
    if measurement is None:
        measurement = qc.active_measurement()

    if isinstance(measurement, qc.loops.ActiveLoop):
        for action in measurement:
            if isinstance(action, qc.loops.ActiveLoop):
                _clear_all_acquisition_parameter_settings(action)
            elif isinstance(action, SettingsClass):
                logger.info(f'End-of-measurement: clearing settings for {action}')
                action.clear_settings()
    else:
        for action_indices, action in measurement.actions.items():
            if isinstance(action, SettingsClass):
                logger.info(f'End-of-measurement: clearing settings for {action}')
                action.clear_settings()

qc.Measurement.final_actions = [
    _stop_layout,
]


# Override ActiveLoop._run_wrapper to stop the layout and clear settings of
# any accquisition parameters in the loop after the loop has completed.
_qc_run_wrapper = qc.loops.ActiveLoop._run_wrapper
def _run_wrapper(self, set_active=True, stop=True, *args, **kwargs):
    try:
        _qc_run_wrapper(self, set_active=set_active, *args, **kwargs)
    finally:
        if stop:
            _stop_layout(close_trace_file=set_active)

        # Clear all settings for any acquisition parameters in the loop
        _clear_all_acquisition_parameter_settings(self)
qc.loops.ActiveLoop._run_wrapper = _run_wrapper<|MERGE_RESOLUTION|>--- conflicted
+++ resolved
@@ -284,16 +284,6 @@
 
     for elem in path.iterdir():
         if elem.is_dir():
-<<<<<<< HEAD
-            run_scripts(
-                path=elem,
-                mode=mode,
-                silent=silent,
-                max_relative_parents=max_relative_parents,
-                globals=globals,
-                locals=locals
-            )
-=======
             if elem.stem == '.ipynb_checkpoints':
                 continue
             else:
@@ -305,7 +295,6 @@
                     globals=globals,
                     locals=locals
                 )
->>>>>>> 7d6a9ab5
         elif elem.suffix != '.py':
             logger.warning(f"Skipping non-python script: {elem.stem}")
         else:
