--- conflicted
+++ resolved
@@ -81,13 +81,8 @@
 
     def analyse(self, **kwargs):
         raise NotImplementedError("Analysis must be implemented in a subclass")
-<<<<<<< HEAD
-
-
-=======
-
-
->>>>>>> 47d056a9
+
+
 def find_high_low(
     traces: Union[np.ndarray, list, dict],
     plot: bool = False,
@@ -454,11 +449,8 @@
 
             if next_idx == 0:  # Reached end of trace
                 if not ignore_final:
-<<<<<<< HEAD
                     next_idx = len(trace) - idx
                     blip_list.append(next_idx)
-=======
->>>>>>> 47d056a9
                     blip_events[k].append(
                         (int(trace[idx] >= threshold_voltage), next_idx)
                     )
@@ -496,10 +488,7 @@
 def analyse_traces(
     traces: np.ndarray,
     sample_rate: float,
-<<<<<<< HEAD
-=======
     filtered_shots: np.ndarray = None,
->>>>>>> 47d056a9
     filter: Union[str, None] = None,
     min_filter_proportion: float = 0.5,
     t_skip: float = 0,
@@ -588,10 +577,7 @@
     # Initialize all results to None
     results = {
         "up_proportion": 0,
-<<<<<<< HEAD
-=======
         "up_proportion_idxs": np.nan * np.zeros(len(traces)),
->>>>>>> 47d056a9
         "end_high": 0,
         "end_low": 0,
         "num_traces": 0,
@@ -687,12 +673,9 @@
     else:  # Do not filter traces
         filtered_traces_idx = np.ones(len(traces), dtype=bool)
 
-<<<<<<< HEAD
-=======
     if filtered_shots is not None:
         filtered_traces_idx = filtered_traces_idx & filtered_shots
 
->>>>>>> 47d056a9
     results["filtered_traces_idx"] = filtered_traces_idx
     filtered_traces = traces[filtered_traces_idx]
     results["num_traces"] = len(filtered_traces)
@@ -749,10 +732,7 @@
         up_proportion = sum(up_proportion_idxs) / len(traces)
         if k == len(t_read_vals):
             results["up_proportion"] = up_proportion
-<<<<<<< HEAD
-=======
             results["up_proportion_idxs"][filtered_traces_idx] = up_proportion_idxs
->>>>>>> 47d056a9
         else:
             up_proportions.append(up_proportion)
 
@@ -822,10 +802,7 @@
     t_read: float,
     min_filter_proportion: float = 0.5,
     threshold_voltage: Union[float, None] = None,
-<<<<<<< HEAD
-=======
     threshold_method='config',
->>>>>>> 47d056a9
     filter_traces=True,
     plot: bool = False,
 ):
@@ -883,10 +860,7 @@
         filter="low" if filter_traces else None,
         min_filter_proportion=min_filter_proportion,
         threshold_voltage=threshold_voltage,
-<<<<<<< HEAD
-=======
         threshold_method=threshold_method,
->>>>>>> 47d056a9
         t_skip=t_skip,
         plot=plot[0],
     )
@@ -898,10 +872,7 @@
         filter="high" if filter_traces else None,
         min_filter_proportion=min_filter_proportion,
         threshold_voltage=threshold_voltage,
-<<<<<<< HEAD
-=======
         threshold_method=threshold_method,
->>>>>>> 47d056a9
         t_skip=t_skip,
         plot=plot[1],
     )
@@ -913,10 +884,7 @@
         filter="low" if filter_traces else None,
         min_filter_proportion=min_filter_proportion,
         threshold_voltage=threshold_voltage,
-<<<<<<< HEAD
-=======
         threshold_method=threshold_method,
->>>>>>> 47d056a9
         t_skip=t_skip,
     )
     results_read_begin = analyse_traces(
@@ -925,10 +893,7 @@
         filter="low" if filter_traces else None,
         min_filter_proportion=min_filter_proportion,
         threshold_voltage=threshold_voltage,
-<<<<<<< HEAD
-=======
         threshold_method=threshold_method,
->>>>>>> 47d056a9
         t_read=t_read,
         segment="begin",
         t_skip=t_skip,
@@ -939,10 +904,7 @@
         sample_rate=sample_rate,
         t_read=t_read,
         threshold_voltage=threshold_voltage,
-<<<<<<< HEAD
-=======
         threshold_method=threshold_method,
->>>>>>> 47d056a9
         segment="end",
         t_skip=t_skip,
         plot=plot[2],
@@ -998,15 +960,12 @@
             config_link="analysis.threshold_voltage",
             update_from_config=True,
         )
-<<<<<<< HEAD
-=======
         self.settings.threshold_method = Parameter(
             initial_value=None,
             set_cmd=None,
             config_link="analysis.threshold_method",
             update_from_config=True,
         )
->>>>>>> 47d056a9
         self.settings.filter_traces = Parameter(
             initial_value=True,
             set_cmd=None,
@@ -1051,10 +1010,7 @@
 def analyse_electron_readout(
     traces: dict,
     sample_rate: float,
-<<<<<<< HEAD
-=======
     filtered_shots: np.ndarray = None,
->>>>>>> 47d056a9
     shots_per_frequency: int = 1,
     labels: List[str] = None,
     t_skip: float = 0,
@@ -1074,12 +1030,8 @@
         )
     num_frequencies = int(len(traces) / shots_per_frequency)
 
-<<<<<<< HEAD
-    results = {"read_results": [[] for _ in range(num_frequencies)]}
-=======
     results = {}
     read_results = [[] for _ in range(num_frequencies)]
->>>>>>> 47d056a9
 
     # Extract samples and points per shot
     first_trace = next(iter(traces.values()))
@@ -1098,11 +1050,7 @@
     )
     if threshold_voltage is None or np.isnan(threshold_voltage):
         threshold_voltage = high_low["threshold_voltage"]
-<<<<<<< HEAD
-    results["threshold_voltage"] = high_low["threshold_voltage"]
-=======
     results["threshold_voltage"] = threshold_voltage
->>>>>>> 47d056a9
     results["voltage_difference"] = high_low["voltage_difference"]
 
     if shots_per_frequency == 1:
@@ -1121,15 +1069,6 @@
                 read_traces[f_idx][sample_idx][shot_idx] = read_trace
 
     # Iterate through traces and extract data
-<<<<<<< HEAD
-    up_proportions = np.zeros((num_frequencies, samples))
-    num_traces = np.zeros((num_frequencies, samples))
-    for f_idx, read_traces_single_frequency in enumerate(read_traces):
-        for sample_idx, read_traces_arr in enumerate(read_traces_single_frequency):
-            read_result = analyse_traces(
-                traces=read_traces_arr,
-                sample_rate=sample_rate,
-=======
     if shots_per_frequency == 1:
         up_proportions = np.zeros((num_frequencies, shots_per_frequency))
         up_proportions_idxs = np.nan * np.zeros((num_frequencies, shots_per_frequency, samples))
@@ -1145,7 +1084,6 @@
                 traces=read_traces_arr,
                 sample_rate=sample_rate,
                 filtered_shots=filtered_shots,
->>>>>>> 47d056a9
                 t_read=t_read,
                 t_skip=t_skip,
                 t_read_vals=t_read_vals,
@@ -1153,15 +1091,6 @@
                 min_filter_proportion=min_filter_proportion,
                 plot=plot,
             )
-<<<<<<< HEAD
-            results["read_results"][f_idx].append(read_result)
-
-            up_proportions[f_idx, sample_idx] = read_result["up_proportion"]
-            num_traces[f_idx, sample_idx] = read_result["num_traces"]
-
-    # Add all up proportions as measurement results
-    for k, up_proportion_arr in enumerate(up_proportions):
-=======
             read_results[f_idx].append(read_result)
 
             up_proportions[f_idx, sample_idx] = read_result["up_proportion"]
@@ -1170,7 +1099,6 @@
 
     # Add all up proportions as measurement results
     for k, (up_proportion_arr, up_proportion_idxs_arr) in enumerate(zip(up_proportions, up_proportions_idxs)):
->>>>>>> 47d056a9
         # Determine the right up_proportion label
         label = "up_proportion" if shots_per_frequency == 1 else "up_proportions"
         if labels is not None:
@@ -1182,15 +1110,10 @@
 
         if shots_per_frequency == 1:  # Remove outer dimension
             up_proportion_arr = up_proportion_arr[0]
-<<<<<<< HEAD
-
-        results[label + suffix] = up_proportion_arr
-=======
             up_proportion_idxs_arr = up_proportion_idxs_arr[0]
 
         results[f"{label}{suffix}"] = up_proportion_arr
         results[f"{label}_idxs{suffix}"] = up_proportion_idxs_arr
->>>>>>> 47d056a9
 
         if threshold_up_proportion:
             results["filtered_shots" + suffix] = up_proportion_arr > threshold_up_proportion
@@ -1199,12 +1122,9 @@
             results["contrast" + suffix] = up_proportion_arr - dark_counts
 
         results["num_traces" + suffix] = sum(num_traces[k])
-<<<<<<< HEAD
-=======
 
     results["read_results"] = read_results
 
->>>>>>> 47d056a9
     return results
 
 
@@ -1280,18 +1200,13 @@
         self.outputs.filtered_shots = Parameter(
             initial_value=False, set_cmd=None
         )
-<<<<<<< HEAD
-=======
         self.outputs.up_proportion_idxs = Parameter(
             initial_value=False, set_cmd=None
         )
->>>>>>> 47d056a9
 
     @property
     def result_parameters(self):
         parameters = []
-<<<<<<< HEAD
-=======
 
         if self.settings.labels is not None:
             suffixes = [f"_{label}" for label in self.settings.labels]
@@ -1301,7 +1216,6 @@
         else:
             suffixes = [""] * self.settings.num_frequencies
 
->>>>>>> 47d056a9
         for name, output in self.outputs.parameters.items():
             if not output():
                 continue
@@ -1309,31 +1223,13 @@
             if name in ["up_proportion", "contrast", "num_traces", "filtered_shots"]:
                 # Add a label for each frequency
                 for k in range(self.settings.num_frequencies):
-<<<<<<< HEAD
-                    if self.settings.labels is not None:
-                        suffix = f"_{self.settings.labels[k]}"
-                    elif self.settings.num_frequencies > 1:
-                        suffix = str(k)  # Note that we avoid an underscore
-                    else:
-                        suffix = ""
-
-                    output_copy = copy(output)
-                    output_copy.name = name + suffix
-=======
                     output_copy = copy(output)
                     output_copy.name = name + suffixes[k]
->>>>>>> 47d056a9
 
                     if (
                         name == "up_proportion"
                         and self.settings.shots_per_frequency > 1
                     ):
-<<<<<<< HEAD
-                        output_copy.name = "up_proportions" + suffix
-                        output_copy.shape = (self.settings.samples,)
-
-                    parameters.append(output_copy)
-=======
                         output_copy.name = "up_proportions" + suffixes[k]
                         output_copy.shape = (self.settings.samples,)
 
@@ -1351,7 +1247,6 @@
                         output_copy.shape = (self.settings.samples, )
 
                     parameters.append(output_copy)
->>>>>>> 47d056a9
             else:
                 output_copy = copy(output)
                 parameters.append(output_copy)
