--- conflicted
+++ resolved
@@ -445,11 +445,8 @@
 
             if next_idx == 0:  # Reached end of trace
                 if not ignore_final:
-<<<<<<< HEAD
-=======
                     next_idx = len(trace) - idx
                     blip_list.append(next_idx)
->>>>>>> 8f33111d
                     blip_events[k].append(
                         (int(trace[idx] >= threshold_voltage), next_idx)
                     )
