--- conflicted
+++ resolved
@@ -311,16 +311,8 @@
         else:
             contrast = up_proportion - dark_counts
 
-<<<<<<< HEAD
-        return {'contrast': contrast,
-                'dark_counts': dark_counts,
-                'voltage_difference': voltage_difference,
-                'fidelity_empty': fidelity_empty,
-                'fidelity_load': fidelity_load}
-=======
         blips = count_blips(traces, threshold_voltage=threshold_voltage,
                             sample_rate=sample_rate, t_skip=t_skip)
->>>>>>> 89a0f08a
 
     return {'contrast': contrast,
             'dark_counts': dark_counts,
