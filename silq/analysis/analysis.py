import numpy as np
import matplotlib
import peakutils
import logging
from typing import Union, Dict, List, Sequence, Union
import collections
from matplotlib import pyplot as plt
from scipy.stats import gaussian_kde

from silq import config

from qcodes import MatPlot

__all__ = ['find_high_low', 'edge_voltage', 'find_up_proportion',
           'count_blips', 'analyse_traces', 'analyse_EPR',
<<<<<<< HEAD
           'analyse_threshold_up_proportion', 'analyse_flips']
=======
           'determine_threshold_up_proportion_single_state', 'analyse_flips']
>>>>>>> 852c8510

logger = logging.getLogger(__name__)


def find_high_low(traces: np.ndarray,
                  plot: bool = False,
                  threshold_peak: float = 0.02,
                  attempts: int = 8,
                  threshold_method: str = 'config',
                  min_voltage_difference: Union[float, str] = 'config',
                  threshold_requires_high_low: Union[bool, str] = 'config',
                  min_SNR: Union[float, None] = None):
    """ Find high and low voltages of traces using histograms

    This function determines the high and low voltages of traces by binning them
    into 30 bins, and trying to discern two peaks.
    Useful for determining the threshold value for measuring a blip.

    If no two peaks can be discerned after all attempts, None is returned for
    each of the returned dict keys except DC_voltage.

    Args:
        traces: 2D array of acquisition traces
        plot: Whether to plot the histograms
        threshold_peak: Threshold for discerning a peak. Will be varied if too
            many/few peaks are found
        attempts: Maximum number of attempts for discerning two peaks.
            Each attempt the threshold_peak is decreased/increased depending on
            if too many/few peaks were found
        threshold_method: Method used to determine the threshold voltage.
            Allowed methods are:

            * **mean**: average of high and low voltage.
            * **{n}\*std_low**: n standard deviations above mean low voltage,
              where n is a float (ignore slash in raw docstring).
            * **{n}\*std_high**: n standard deviations below mean high voltage,
              where n is a float (ignore slash in raw docstring).
            * **config**: Use threshold method provided in
              ``config.analysis.threshold_method`` (``mean`` if not specified)

        min_voltage_difference: minimum difference between high and low voltage.
            If not satisfied, all results are None.
            Will try to retrieve from config.analysis.min_voltage_difference,
            else defaults to 0.3V
        threshold_requires_high_low: Whether or not both a high and low voltage
            must be discerned before returning a threshold voltage.
            If set to False and threshold_method is not ``mean``, a threshold
            voltage is always determined, even if no two voltage peaks can be
            discerned. In this situation, there usually aren't any blips, or the
            blips are too short-lived to have a proper high current.
            When the threshold_method is ``std_low`` (``std_high``), the top
            (bottom) 20% of voltages are scrapped to ensure any short-lived blips
            with a high (low) current aren't included.
            The average is then taken over the remaining 80% of voltages, which
            is then the average low (high) voltage.
            Default is True.
            Can be set by config.analysis.threshold_requires_high_low
        min_SNR: Minimum SNR between high and low voltages required to determine
            a threshold voltage (default None).

    Returns:
        Dict[str, Any]:
        * **low** (float): Mean low voltage, ``None`` if two peaks cannot be
          discerned
        * **high** (float): Mean high voltage, ``None`` if no two peaks cannot
          be discerned
        * **threshold_voltage** (float): Threshold voltage for a blip. If SNR is
          below ``min_SNR`` or no two peaks can be discerned, returns ``None``.
        * **voltage_difference** (float): Difference between low and high
          voltage. If not two peaks can be discerned, returns ``None``.
        * **DC_voltage** (float): Average voltage of traces.
    """
    if attempts < 1:
        raise ValueError(
            f'Attempts {attempts} to find high and low voltage must be at least 1'
        )

    # Retrieve properties from config.analysis
    analysis_config = config.get('analysis', {})
    if threshold_method == 'config':
        threshold_method = analysis_config.get('threshold_method', 'mean')
    if min_voltage_difference == 'config':
        min_voltage_difference = analysis_config.get('min_voltage_difference', 0.3)
    if threshold_requires_high_low == 'config':
        threshold_requires_high_low = analysis_config.get('threshold_requires_high_low', True)
    if min_SNR is None:
        min_SNR = analysis_config.get('min_SNR', None)

    # Calculate DC (mean) voltage
    DC_voltage = np.mean(traces)

    # Perform a histogram over all voltages in all traces. These bins will be
    # used to determine two peaks, corresponding to low/high voltage
    hist, bin_edges = np.histogram(np.ravel(traces), bins=30)

    # Determine minimum number of bins between successive histogram peaks
    if min_voltage_difference is not None:
        min_dist = int(np.ceil(min_voltage_difference / np.diff(bin_edges)[0]))
    else:
        min_dist = 5

    # Find two peaks by changing the threshold dependent on the number of peaks foudn
    for k in range(attempts):
        peaks_idx = np.sort(peakutils.indexes(hist, thres=threshold_peak,
                                              min_dist=min_dist))
        if len(peaks_idx) == 2:
            break
        elif len(peaks_idx) == 1:
            # print('One peak found instead of two, lowering threshold')
            threshold_peak /= 1.5
        elif len(peaks_idx) > 2:
            # print(f'Found {len(peaks_idx)} peaks instead of two, '
            #        'increasing threshold')
            threshold_peak *= 1.5
    else:  # Could not identify two peaks after all attempts
        results = {
            'low': None,
            'high': None,
            'threshold_voltage': None,
            'voltage_difference': None,
            'DC_voltage': DC_voltage
        }

        if not threshold_requires_high_low and threshold_method != 'mean':
            # Still return threshold voltage even though no two peaks were observed
            # Use {factor}*std_low/high to determine threshold voltage
            factor = float(threshold_method.split('*')[0])
            voltages = sorted(traces.flatten())
            if threshold_method.endswith('std_low'):
                # Remove top 20 percent (high voltage)
                cutoff_slice = slice(None, int(0.8 * len(voltages)))
            else:
                factor *= -1  # standard deviations should be subtracted from mean
                # Remove bottom 20 percent of voltages (low voltage)
                cutoff_slice = slice(int(0.8 * len(voltages)), None)
            voltages_cutoff = voltages[cutoff_slice]
            voltage_mean = np.mean(voltages_cutoff)
            voltage_std = np.std(voltages_cutoff)
            threshold_voltage = voltage_mean + factor * voltage_std
            results['threshold_voltage'] = threshold_voltage

        return results

    # Find mean voltage, used to determine which points are low/high
    # Note that this is slightly odd, since we might use another threshold_method
    # later on to distinguish between high and low voltage
    mean_voltage_idx = int(np.round(np.mean(peaks_idx)))
    mean_voltage = bin_edges[mean_voltage_idx]

    # Create dictionaries containing information about the low, high state
    low, high = {}, {}
    low['traces'] = traces[traces < mean_voltage]
    high['traces'] = traces[traces > mean_voltage]
    for signal in [low, high]:
        signal['mean'] = np.mean(signal['traces'])
        signal['std'] = np.std(signal['traces'])
    voltage_difference = (high['mean'] - low['mean'])

    if threshold_method == 'mean':
        # Threshold_method is midway between low and high mean
        threshold_voltage = (high['mean'] + low['mean']) / 2
    elif threshold_method.endswith('std_low'):
        # Threshold_method is {factor} standard deviations above low mean
        factor = float(threshold_method.split('*')[0])
        threshold_voltage = low['mean'] + factor * low['std']
    elif threshold_method.endswith('std_high'):
        # Threshold_method is {factor} standard deviations below high mean
        factor = float(threshold_method.split('*')[0])
        threshold_voltage = high['mean'] - factor * high['std']
    else:
        raise RuntimeError(f'Threshold method {threshold_method} not understood')

    SNR = voltage_difference / np.sqrt(high['std'] ** 2 + low['std'] ** 2)

    if min_SNR is not None and SNR < min_SNR:
        logger.info(f'Signal to noise ratio {SNR} is too low')
        threshold_voltage = None

    # Plotting
    if plot is not False:
        if plot is True:
            plt.figure()
        else:
            plt.sca(plot)
        for k, signal in enumerate([low, high]):
            sub_hist, sub_bin_edges = np.histogram(np.ravel(signal['traces']), bins=10)
            plt.bar(sub_bin_edges[:-1], sub_hist, width=0.05, color='bg'[k])
            if k < len(peaks_idx):
                plt.plot(signal['mean'], hist[peaks_idx[k]], 'or', ms=12)

    return {'low': low,
            'high': high,
            'threshold_voltage': threshold_voltage,
            'voltage_difference': voltage_difference,
            'SNR': SNR,
            'DC_voltage': DC_voltage}


def edge_voltage(traces: np.ndarray,
                 edge: str,
                 state: str,
                 threshold_voltage: Union[float, None] = None,
                 points: int = 5,
                 start_idx: int = 0) -> np.ndarray:
    """ Test traces for having a high/low voltage at begin/end

    Args:
        traces: 2D array of acquisition traces
        edge: which side of traces to test, either ``begin`` or ``end``
        state: voltage that the edge must have, either ``low`` or ``high``
        threshold_voltage: threshold voltage for a ``high`` voltage (blip).
            If not specified, ``find_high_low`` is used to determine threshold
        points: Number of data points to average over to determine state
        start_idx: index of first point to use. Useful if there is some
            capacitive voltage spike occuring at the start.
            Only used if edge is ``begin``.

    Returns:
        1D boolean array, True if the trace has the correct state at the edge
    """
    assert edge in ['begin', 'end'], f'Edge {edge} must be `begin` or `end`'
    assert state in ['low', 'high'], f'State {state} must be `low` or `high`'

    if edge == 'begin':
        if start_idx > 0:
            idx_list = slice(start_idx, start_idx + points)
        else:
            idx_list = slice(None, points)
    else:
        idx_list = slice(-points, None)

    # Determine threshold voltage if not provided
    if threshold_voltage is None:
        threshold_voltage = find_high_low(traces)['threshold_voltage']

    if threshold_voltage is None:
        # print('Could not find two peaks for empty and load state')
        success = np.array([False] * len(traces))
    elif state == 'low':
        success = [np.mean(trace[idx_list]) < threshold_voltage
                   for trace in traces]
    else:
        success = [np.mean(trace[idx_list]) > threshold_voltage
                   for trace in traces]
    return np.array(success)


def find_up_proportion(traces: np.ndarray,
                       threshold_voltage: Union[float, None] = None,
                       return_array: bool = False,
                       start_idx: int = 0,
                       filter_window: int = 0) -> Union[float, np.ndarray]:
    """ Determine the up proportion of traces (traces that have blips)

    Args:
        traces: 2D array of acquisition traces
        threshold_voltage: threshold voltage for a ``high`` voltage (blip).
            If not specified, ``find_high_low`` is used to determine threshold
        return_array: whether to return the boolean array or the up proportion
        start_idx: index of first point to use. Useful if there is some
            capacitive voltage spike occuring at the start.
            Only used if edge is ``begin``
        filter_window: number of points of smoothing (0 means no smoothing)

    Returns:

        if return_array is False
            (float) The proportion of traces with a blip
        else
            Boolean array, True if the trace has a blip

    """
    # trace has to contain read stage only
    # TODO Change start point to start time (sampling rate independent)
    if threshold_voltage is None:
        threshold_voltage = find_high_low(traces)['threshold_voltage']

    if threshold_voltage is None:
        return 0

    if filter_window > 0:
        traces = [np.convolve(trace, np.ones(filter_window) / filter_window,
                              mode='valid')
                  for trace in traces]

    # Filter out the traces that contain one or more peaks
    traces_up_electron = np.array([np.any(trace[start_idx:] > threshold_voltage)
                                   for trace in traces])

    if not return_array:
        return sum(traces_up_electron) / len(traces)
    else:
        return traces_up_electron


def count_blips(traces: np.ndarray,
                threshold_voltage: float,
                sample_rate: float,
                t_skip: float,
                ignore_final: bool = False):
    """ Count number of blips and durations in high/low state.

    Args:
        traces: 2D array of acquisition traces.
        threshold_voltage: Threshold voltage for a ``high`` voltage (blip).
        sample_rate: Acquisition sample rate (per second).
        t_skip: Initial time to skip for each trace (ms).

    Returns:
        Dict[str, Any]:
        * **blips** (float): Number of blips per trace.
        * **blips_per_second** (float): Number of blips per second.
        * **low_blip_duration** (np.ndarray): Durations in low-voltage state.
        * **high_blip_duration** (np.ndarray): Durations in high-voltage state.
        * **mean_low_blip_duration** (float): Average duration in low state.
        * **mean_high_blip_duration** (float): Average duration in high state.
    """
    low_blip_pts, high_blip_pts = [], []
    start_idx = round(t_skip * sample_rate)

    blip_events = [[] for _ in range(len(traces))]
    for k, trace in enumerate(traces):
        idx = start_idx
        trace_above_threshold = trace > threshold_voltage
        trace_below_threshold = ~trace_above_threshold
        while idx < len(trace):
            if trace[idx] < threshold_voltage:
                next_idx = np.argmax(trace_above_threshold[idx:])
                blip_list = low_blip_pts
            else:
                next_idx = np.argmax(trace_below_threshold[idx:])
                blip_list = high_blip_pts

            if next_idx == 0:  # Reached end of trace
                next_idx = len(trace) - idx
                blip_list.append(next_idx)
                if not ignore_final:
                    blip_events[k].append((int(trace[idx] >= threshold_voltage), next_idx))
                break
            else:
                blip_list.append(next_idx)
                blip_events[k].append((int(trace[idx] >= threshold_voltage), next_idx))
                idx += next_idx

    low_blip_durations = np.array(low_blip_pts) / sample_rate
    high_blip_durations = np.array(high_blip_pts) / sample_rate

    mean_low_blip_duration = np.NaN if not len(low_blip_durations) \
        else np.mean(low_blip_durations)
    mean_high_blip_duration = np.NaN if not len(high_blip_durations) \
        else np.mean(high_blip_durations)

    blips = len(low_blip_durations) / len(traces)

    duration = len(traces[0]) / sample_rate
    return {'blips': blips,
            'blip_events': blip_events,
            'blips_per_second': blips / duration,
            'low_blip_durations': low_blip_durations,
            'high_blip_durations': high_blip_durations,
            'mean_low_blip_duration': mean_low_blip_duration,
            'mean_high_blip_duration': mean_high_blip_duration}


def analyse_traces(traces: np.ndarray,
                   sample_rate: float,
                   filter: Union[str, None] = None,
                   min_filter_proportion: float = 0.5,
                   t_skip: float = 0,
                   t_read: Union[float, None] = None,
                   segment: str = 'begin',
                   threshold_voltage: Union[float, None] = None,
                   threshold_method: str = 'config',
                   plot: Union[bool, matplotlib.axis.Axis] = False,
                   plot_high_low: Union[bool, matplotlib.axis.Axis] = False):
    """ Analyse voltage, up proportions, and blips of acquisition traces

    Args:
        traces: 2D array of acquisition traces.
        sample_rate: acquisition sample rate (per second).
        filter: only use traces that begin in low or high voltage.
            Allowed values are ``low``, ``high`` or ``None`` (do not filter).
        min_filter_proportion: minimum proportion of traces that satisfy filter.
            If below this value, up_proportion etc. are not calculated.
        t_skip: initial time to skip for each trace (ms).
        t_read: duration of each trace to use for calculating up_proportion etc.
            e.g. for a long trace, you want to compare up proportion of start
            and end segments.
        segment: Use beginning or end of trace for ``t_read``.
            Allowed values are ``begin`` and ``end``.
        threshold_voltage: threshold voltage for a ``high`` voltage (blip).
            If not specified, ``find_high_low`` is used to determine threshold.
        threshold_method: Method used to determine the threshold voltage.
            Allowed methods are:

            * **mean**: average of high and low voltage.
            * **{n}\*std_low**: n standard deviations above mean low voltage,
              where n is a float (ignore slash in raw docstring).
            * **{n}\*std_high**: n standard deviations below mean high voltage,
              where n is a float (ignore slash in raw docstring).
            * **config**: Use threshold method provided in
              ``config.analysis.threshold_method`` (``mean`` if not specified)

        plot: Whether to plot traces with results.
            If True, will create a MatPlot object and add results.
            Can also pass a MatPlot axis, in which case that will be used.
            Each trace is preceded by a block that can be green (measured blip
            during start), red (no blip measured), or white (trace was filtered
            out).

    Returns:
        Dict[str, Any]:
        * **up_proportion** (float): proportion of traces that has a blip
        * **end_high** (float): proportion of traces that end with high voltage
        * **end_low** (float): proportion of traces that end with low voltage
        * **num_traces** (int): Number of traces that satisfy filter
        * **filtered_traces_idx** (np.ndarray): 1D bool array,
          True if that trace satisfies filter
        * **voltage_difference** (float): voltage difference between high and
          low voltages
        * **average_voltage** (float): average voltage over all traces
        * **threshold_voltage** (float): threshold voltage for counting a blip
          (high voltage). Is calculated if not provided as input arg.
        * **blips** (float): average blips per trace.
        * **mean_low_blip_duration** (float): average duration in low state
        * **mean_high_blip_duration** (float): average duration in high state

    Note:
        If no threshold voltage is provided, and no two peaks can be discerned,
            all results except average_voltage are set to an initial value
            (either 0 or undefined)
        If the filtered trace proportion is less than min_filter_proportion,
            the results ``up_proportion``, ``end_low``, ``end_high`` are set to an
            initial value
    """
    assert filter in [None, 'low',
                      'high'], 'filter must be None, `low`, or `high`'

    assert segment in ['begin',
                       'end'], 'segment must be either `begin` or `end`'

    # Initialize all results to None
    results = {'up_proportion': 0,
               'end_high': 0,
               'end_low': 0,
               'num_traces': 0,
               'filtered_traces_idx': None,
               'voltage_difference': None,
               'average_voltage': np.mean(traces),
               'threshold_voltage': None,
               'blips': None,
               'mean_low_blip_duration': None,
               'mean_high_blip_duration': None}

    # minimum trace idx to include (to discard initial capacitor spike)
    start_idx = round(t_skip * sample_rate)

    if plot is not False:  # Create plot for traces
        ax = MatPlot()[0] if plot is True else plot
        t_list = np.linspace(0, len(traces[0]) / sample_rate, len(traces[0]))
        print(ax.get_xlim())
        ax.add(traces, x=t_list, y=np.arange(len(traces), dtype=float),
               cmap='seismic')
        print(ax.get_xlim())
        # Modify x-limits to add blips information
        xlim = ax.get_xlim()
        xpadding = 0.05 * (xlim[1] - xlim[0])
        if segment == 'begin':
            xpadding_range = [-xpadding + xlim[0], xlim[0]]
            ax.set_xlim(-xpadding + xlim[0], xlim[1])
        else:
            xpadding_range = [xlim[1], xlim[1] + xpadding]
            ax.set_xlim(xlim[0], xlim[1] + xpadding)

    if threshold_voltage is None:  # Calculate threshold voltage if not provided
        # Histogram trace voltages to find two peaks corresponding to high and low
        high_low_results = find_high_low(traces[:, start_idx:],
                                         threshold_method=threshold_method,
                                         plot=plot_high_low)
        results['high_low_results'] = high_low_results
        results['voltage_difference'] = high_low_results['voltage_difference']
        # Use threshold voltage from high_low_results
        threshold_voltage = high_low_results['threshold_voltage']

        results['threshold_voltage'] = threshold_voltage

        if threshold_voltage is None:
            logger.debug('Could not determine threshold voltage')
            if plot is not False:
                ax.text(np.mean(xlim), len(traces) + 0.5,
                        'Unknown threshold voltage',
                        horizontalalignment='center')
            return results
    else:
        # We don't know voltage difference since we skip a high_low measure.
        results['voltage_difference'] = None

    # Analyse blips (disabled because it's very slow)
    # blips_results = count_blips(traces=traces,
    #                             sample_rate=sample_rate,
    #                             threshold_voltage=threshold_voltage,
    #                             t_skip=t_skip)
    # results['blips'] = blips_results['blips']
    # results['mean_low_blip_duration'] = blips_results['mean_low_blip_duration']
    # results['mean_high_blip_duration'] = blips_results['mean_high_blip_duration']

    if filter == 'low':  # Filter all traces that do not start with low voltage
        filtered_traces_idx = edge_voltage(traces, edge='begin', state='low',
                                           start_idx=start_idx,
                                           threshold_voltage=threshold_voltage)
    elif filter == 'high':  # Filter all traces that do not start with high voltage
        filtered_traces_idx = edge_voltage(traces, edge='begin', state='high',
                                           start_idx=start_idx,
                                           threshold_voltage=threshold_voltage)
    else:  # Do not filter traces
        filtered_traces_idx = np.ones(len(traces), dtype=bool)

    results['filtered_traces_idx'] = filtered_traces_idx
    filtered_traces = traces[filtered_traces_idx]
    results['num_traces'] = len(filtered_traces)

    if len(filtered_traces) / len(traces) < min_filter_proportion:
        logger.debug(f'Not enough traces start {filter}')

        if plot is not False:
            ax.pcolormesh(xpadding_range, np.arange(len(traces) + 1) - 0.5,
                          filtered_traces.reshape(1, -1), cmap='RdYlGn')
            ax.text(np.mean(xlim), len(traces) + 0.5,
                    f'filtered traces: {len(filtered_traces)} / {len(traces)} = '
                    f'{len(filtered_traces) / len(traces):.2f} < {min_filter_proportion}',
                    horizontalalignment='center')
        return results

    if t_read is not None:  # Only use a time segment of each trace
        read_pts = int(round(t_read * sample_rate))
        if segment == 'begin':
            segmented_filtered_traces = filtered_traces[:, :read_pts]
        else:
            segmented_filtered_traces = filtered_traces[:, -read_pts:]
    else:
        segmented_filtered_traces = filtered_traces

    # Calculate up proportion of traces
    up_proportion_idxs = find_up_proportion(segmented_filtered_traces,
                                            start_idx=start_idx,
                                            threshold_voltage=threshold_voltage,
                                            return_array=True)
    results['up_proportion'] = sum(up_proportion_idxs) / len(traces)

    # Calculate ratio of traces that end up with low voltage
    idx_end_low = edge_voltage(segmented_filtered_traces,
                               edge='end',
                               state='low',
                               threshold_voltage=threshold_voltage)
    results['end_low'] = np.sum(idx_end_low) / len(segmented_filtered_traces)

    # Calculate ratio of traces that end up with high voltage
    idx_end_high = edge_voltage(segmented_filtered_traces,
                                edge='end',
                                state='high',
                                threshold_voltage=threshold_voltage)
    results['end_high'] = np.sum(idx_end_high) / len(segmented_filtered_traces)

    if plot is not False:
        # Plot information on up proportion
        up_proportion_arr = 2 * up_proportion_idxs - 1
        up_proportion_arr[~filtered_traces_idx] = 0
        up_proportion_arr = up_proportion_arr.reshape(-1, 1)  # Make array 2D

        mesh = ax.pcolormesh(xpadding_range, np.arange(len(traces) + 1) - 0.5,
                             up_proportion_arr, cmap='RdYlGn')
        mesh.set_clim(-1, 1)

        # Add vertical line for t_read
        ax.vlines(t_read, -0.5, len(traces + 0.5), lw=2, linestyle='--',
                  color='orange')
        ax.text(t_read, len(traces) + 0.5, f't_read={t_read*1e3} ms',
                horizontalalignment='center', verticalalignment='bottom')
        ax.text(t_skip, len(traces) + 0.5, f't_skip={t_skip*1e3} ms',
                horizontalalignment='center', verticalalignment='bottom')

    return results


def analyse_EPR(empty_traces: np.ndarray,
                plunge_traces: np.ndarray,
                read_traces: np.ndarray,
                sample_rate: float,
                t_skip: float,
                t_read: float,
                min_filter_proportion: float = 0.5,
                threshold_voltage: Union[float, None] = None,
                filter_traces=True,
                plot: bool = False):
    """ Analyse an empty-plunge-read sequence

    Args:
        empty_traces: 2D array of acquisition traces in empty (ionized) state
        plunge_traces: 2D array of acquisition traces in plunge (neutral) state
        read_traces: 2D array of acquisition traces in read state
        sample_rate: acquisition sample rate (per second).
        t_skip: initial time to skip for each trace (ms).
        t_read: duration of each trace to use for calculating up_proportion etc.
            e.g. for a long trace, you want to compare up proportion of start
            and end segments.
        min_filter_proportion: minimum proportion of traces that satisfy filter.
            If below this value, up_proportion etc. are not calculated.
        threshold_voltage: threshold voltage for a ``high`` voltage (blip).
            If not specified, ``find_high_low`` is used to determine threshold.

    Returns:
        Dict[str, float]:
        * **fidelity_empty** (float): proportion of empty traces that end
          ionized (high voltage). Traces are filtered out that do not start
          neutral (low voltage).
        * **voltage_difference_empty** (float): voltage difference between high
          and low state in empty traces
        * **fidelity_load** (float): proportion of plunge traces that end
          neutral (low voltage). Traces are filtered out that do not start
          ionized (high voltage).
        * **voltage_difference_load** (float): voltage difference between high
          and low state in plunge traces
        * **up_proportion** (float): proportion of read traces that have blips
          For each trace, only up to t_read is considered.
        * **dark_counts** (float): proportion of read traces that have dark
          counts. For each trace, only the final t_read is considered.
        * **contrast** (float): =up_proportion - dark_counts
        * **voltage_difference_read** (float): voltage difference between high
          and low state in read traces
        * **blips** (float): average blips per trace in read traces.
        * **mean_low_blip_duration** (float): average duration in low state.
        * **mean_high_blip_duration** (float): average duration in high state.
    """
    if plot is True:
        plot = MatPlot(subplots=3)
        plot[0].set_title('Empty')
        plot[1].set_title('Plunge')
        plot[2].set_title('Read long')
    elif plot is False:
        plot = [False] * 3

    # Analyse empty stage
    results_empty = analyse_traces(traces=empty_traces,
                                   sample_rate=sample_rate,
                                   filter='low' if filter_traces else None,
                                   min_filter_proportion=min_filter_proportion,
                                   threshold_voltage=threshold_voltage,
                                   t_skip=t_skip,
                                   plot=plot[0])

    # Analyse plunge stage
    results_load = analyse_traces(traces=plunge_traces,
                                  sample_rate=sample_rate,
                                  filter='high' if filter_traces else None,
                                  min_filter_proportion=min_filter_proportion,
                                  threshold_voltage=threshold_voltage,
                                  t_skip=t_skip,
                                  plot=plot[1])

    # Analyse read stage
    results_read = analyse_traces(traces=read_traces,
                                  sample_rate=sample_rate,
                                  filter='low' if filter_traces else None,
                                  min_filter_proportion=min_filter_proportion,
                                  threshold_voltage=threshold_voltage,
                                  t_skip=t_skip)
    results_read_begin = analyse_traces(traces=read_traces,
                                        sample_rate=sample_rate,
                                        filter='low' if filter_traces else None,
                                        min_filter_proportion=min_filter_proportion,
                                        threshold_voltage=threshold_voltage,
                                        t_read=t_read,
                                        segment='begin',
                                        t_skip=t_skip,
                                        plot=plot[2])
    results_read_end = analyse_traces(traces=read_traces,
                                      sample_rate=sample_rate,
                                      t_read=t_read,
                                      threshold_voltage=threshold_voltage,
                                      segment='end',
                                      t_skip=t_skip,
                                      plot=plot[2])

    return {'fidelity_empty': results_empty['end_high'],
            'voltage_difference_empty': results_empty['voltage_difference'],

            'fidelity_load': results_load['end_low'],
            'voltage_difference_load': results_load['voltage_difference'],

            'up_proportion': results_read_begin['up_proportion'],
            'contrast': (results_read_begin['up_proportion'] -
                         results_read_end['up_proportion']),
            'dark_counts': results_read_end['up_proportion'],

            'voltage_difference_read': results_read['voltage_difference'],
            'voltage_average_read': results_read['average_voltage'],
            'num_traces': results_read['num_traces'],
            'filtered_traces_idx': results_read['filtered_traces_idx'],
            'blips': results_read['blips'],
            'mean_low_blip_duration': results_read['mean_low_blip_duration'],
            'mean_high_blip_duration': results_read['mean_high_blip_duration']}


<<<<<<< HEAD
def analyse_threshold_up_proportion(up_proportions_arrs: np.ndarray,
                                    shots_per_frequency: int):
    if shots_per_frequency < 25:
        num_shots = 25   # to make sure algorithm works
    else:
        num_shots = shots_per_frequency
    proportion_space = np.linspace(0, 1, num=num_shots + 1, endpoint=True)
    up_proportions_arrs = up_proportions_arrs.reshape(1, -1)
    kernel = gaussian_kde(up_proportions_arrs)
    gaussian_up_proportions = kernel(proportion_space)
    peak_idxs = peakutils.peak.indexes(gaussian_up_proportions,
                                       thres=0.5/up_proportions_arrs.shape[-1],
                                       min_dist=num_shots/5)
    if len(peak_idxs) == 0:
        logger.debug(f'Adaptive thresholding routine: 0 peaks were '
                     f'found, using threshold 0.5')
        trough_idx = (num_shots + 1) // 2
    elif len(peak_idxs) == 1:
        if (len(proportion_space) - peak_idxs[0]) / len(proportion_space) > 0.5:
            trough_slice = slice(*[peak_idxs[0], len(proportion_space)])
            trough_idx = np.argmin(np.round(gaussian_up_proportions[trough_slice], 4)) + peak_idxs[0]
        else:
            trough_slice = slice(*[0, peak_idxs[0]])
            trough_idx = np.argmin(np.round(gaussian_up_proportions[trough_slice], 4))
    else:
        trough_slice = slice(*[min(peak_idxs), max(peak_idxs)])
        trough_idx = np.argmin(np.round(gaussian_up_proportions[trough_slice], 4)) + peak_idxs[0]
=======
def determine_threshold_up_proportion_single_state(up_proportions_arr: np.ndarray,
                                                   shots_per_frequency: int):
    """ Determine threshold up-proportion for single nuclear state readout using
        single up proportion array of samples

    Using kernel density estimation, 'determine_threshold_up_proportion_single_state'
    function determines the probability density distribution of measured electron spin-up
    proportions within the 0 to 1 up proportion space in the form of a Gaussian function.
    It is later analysed for the peaks in the density distribution and based on their
    relative position within 0 to 1 up proportion space, the density minimum is found,
    which is considered to be the threshold for determining the nuclear spin state.

    Args:
        up_proportions_arr: 1D Array of up proportions, calculated from
            `analyse_traces`. Up proportion is the proportion of traces that
            contain blips. The length is number of samples.
        shots_per_frequency: Integer number of ESR shots/traces, which are
            used to determine the up proportion.

    Returns:
        (float) threshold up-proportion
    """
    assert isinstance(up_proportions_arr, np.ndarray), 'Up proportions must be a 1D array, not a list.'

    num_shots = max(shots_per_frequency, 25)
    logger.warning("Number of shots is < 25, 25 shots is used for threshold analysis.")
    # Algorithm fails if the number of shots is less than 25 (not exact number, can still be adjusted).
    # The reason for this is that in the following division of up_proportion space by the number of shots
    # there are too few points to perform kernel density estimation.

    samples = len(up_proportions_arr)
    proportion_space = np.linspace(0, 1, num=num_shots + 1, endpoint=True)
    kernel = gaussian_kde(up_proportions_arr)
    gaussian_up_proportions = kernel(proportion_space)
    # 'gaussian_up_proportions' is a 1D array of spin-up proportions' density distribution within
    # up_proportion space, i.e. has length of proportion_space.

    # Finding indexes of density distribution peaks. Might still require some fine adjustments in
    # 'thres' and 'min_dist' parameters.
    peak_idxs = peakutils.peak.indexes(gaussian_up_proportions,
                                       thres=0.5/samples,
                                       min_dist=num_shots/5)
    # If no peaks are detected (something failed), by default we set threshold to 0.5.
    middle_point = (num_shots + 1) // 2
    if len(peak_idxs) == 0:
        logger.debug('Adaptive thresholding routine: 0 peaks were found, using threshold 0.5')
        trough_idx = middle_point
    # If only one peak is detected (nuclear spin did not flip), depending on whether
    # it is in the lower (<0.5) or the upper (>=0.5) half of proportion space,
    # the minimum index of density distribution is found respectively above or below
    # this peak's index.
    # Since the density distribution values reach 1e-20 at the edges of the
    # proportion space (i.e. at 0 or 1), to smooth a bit the threshold jumps between
    # the measurement points, rounding to the 4th digit is implemented.
    elif len(peak_idxs) == 1:
        if peak_idxs[0] < middle_point:
            trough_slice = slice(peak_idxs[0], num_shots + 1)
            search_space = np.round(gaussian_up_proportions[trough_slice], 4)
            trough_idx = peak_idxs[0] + np.argmin(search_space)
        else:
            trough_slice = slice(0, peak_idxs[0])
            search_space = np.round(gaussian_up_proportions[trough_slice], 4)
            trough_idx = np.argmin(search_space)
    # If more than one peak is detected, then minimum is found between the lowest and the highest peak.
    else:
        trough_slice = slice(min(peak_idxs), max(peak_idxs))
        search_space = np.round(gaussian_up_proportions[trough_slice], 4)
        trough_idx = peak_idxs[0] + np.argmin(search_space)
>>>>>>> 852c8510

    threshold_up_proportion = proportion_space[trough_idx]

    return threshold_up_proportion


def analyse_flips(
        up_proportions_arrs: List[np.ndarray],
        threshold_up_proportion: Union[Sequence, float, None],
        shots_per_frequency: int
):
    """ Analyse flipping between NMR states

    For each up_proportion array, it will count the number of flips
    (transition between high/low up proportion) for each sample.

    If more than one up_proportion array is passed, combined flipping events
    between each pair of states is also considered (i.e. one goes from low to
    high up proportion, the other from high to low). Furthermore, filtering is
    also performed where flips are only counted if the nuclear state remains in
    the subspace spanned by the pair of states for all samples.

    Args:
        up_proportions_arrs: 3D Arrays of up proportions, calculated from
            `analyse_traces`. Up proportion is the proportion of traces that
            contain blips. First and second dimensions are arbitrary (can be a
            singleton), third dimension is samples.
        threshold_up_proportion: Threshold for when an up_proportion is high
            enough to count the nucleus as being in that state (consistently
            able to flip the electron). Can also be a tuple with two elements,
            in which case the first is a lower threshold, below which we can
            say the nucleus is not in the state, and the second is an upper
            threshold . If any up proportion is not in that state, it is in an
            undefined state, and not counted for flipping. For any filtering
            on up_proportion pairs, the whole row is considered invalid (NaN).

    Returns:
        Dict[str, Any]:
        * **flips(_{idx})** (int): Flips between high/low up_proportion.
          If more than one up_proportion_arr is provided, a zero-based index is
          added to specify the up_proportion_array. If an up_proportion is
          between the lower and upper threshold, it is not counted.
        * **flip_probability(_{idx})** (float): proportion of flips compared to
          maximum flips (samples - 1). If more than one up_proportion_arr is
          provided, a zero-based index is added to specify the
          up_proportion_array.

        The following results are between neighbouring pairs of
        up_proportion_arrs (idx1-idx2\ == +-1), and are only returned if more
        than one up_proportion_arr is given:

        * **combined_flips_{idx1}{idx2}**: combined flipping events between
          up_proportion_arrs idx1 and idx2, where one of the
          up_proportions switches from high to low, and the other from
          low to high.
        * **combined_flip_probability_{idx1}{idx2}**: Flipping probability
          of the combined flipping events.

        Additionally, each of the above results will have another result with
        the same name, but prepended with ``filtered_``, and appended with
        ``_{idx1}{idx2}`` if not already present. Here, all the values are
        filtered out where the corresponding pair of up_proportion samples do
        not have exactly one high and one low for each sample. The values that
        do not satisfy the filter are set to np.nan.

        * **filtered_scans_{idx1}{idx2}**: 2D bool array, True if pair of
          up_proportion rows remain in subspace
    """
    if (len(up_proportions_arrs) == 1) and (threshold_up_proportion is None):
<<<<<<< HEAD
        threshold_up_proportion = analyse_threshold_up_proportion(
            up_proportions_arrs=up_proportions_arrs,
=======
        threshold_up_proportion = determine_threshold_up_proportion_single_state(
            up_proportions_arr=up_proportions_arrs,
>>>>>>> 852c8510
            shots_per_frequency=shots_per_frequency)
        threshold_up_proportion_low = threshold_up_proportion
        threshold_up_proportion_high = threshold_up_proportion
    elif isinstance(threshold_up_proportion, collections.Sequence):
        if len(threshold_up_proportion) != 2:
            raise SyntaxError(f'threshold_up_proportion must be either single '
                              'value, or two values (low and high threshold)')
        threshold_up_proportion_low = threshold_up_proportion[0]
        threshold_up_proportion_high = threshold_up_proportion[1]
    else:
        threshold_up_proportion_low = threshold_up_proportion
        threshold_up_proportion_high = threshold_up_proportion

    if not isinstance(up_proportions_arrs, np.ndarray):
        # Convert to numpy array to allow
        up_proportions_arrs = np.array(up_proportions_arrs)

    max_flips = up_proportions_arrs.shape[-1] - 1  # number of samples - 1

    results = {}

    # Boolean arrs equal to True if up proportion is above/below threshold
    with np.errstate(invalid='ignore'):
        # errstate used because up_proportions may contain NaN
        up_proportions_high = up_proportions_arrs > threshold_up_proportion_high
        up_proportions_low = up_proportions_arrs < threshold_up_proportion_low

    # State of up proportions by threshold (above: 1, below: -1, between: 0)
    state_arrs = np.zeros(up_proportions_arrs.shape)
    state_arrs[up_proportions_high] = 1
    state_arrs[up_proportions_low] = -1
    # results['state_arrs'] = state_arrs

    for f_idx, state_arr in enumerate(state_arrs):
        # TODO verify that sum is over correct axis
        flips = np.sum(np.abs(np.diff(state_arr)) == 2, axis=-1, dtype=float)
        # Flip probability by dividing flips by number of samples - 1
        flip_probability = flips / max_flips

        # Add suffix if more than one up_proportion array is provided
        suffix = f'_{f_idx}' if len(up_proportions_arrs) > 1 else ''
        results['flips' + suffix] = flips
        results['flip_probability' + suffix] = flip_probability

        # Only do this if more than one up_proportions is provided
        for f_idx2 in range(f_idx + 1, len(up_proportions_arrs)):
            state_arr2 = state_arrs[f_idx2]

            # Calculate relative states (default zero)
            relative_state_arr = np.zeros(state_arr.shape)
            # state1 low, state2 high: 1
            relative_state_arr[(state_arr2 - state_arr) == 2] = 1
            # state1 high, state2 low: -1
            relative_state_arr[(state_arr2 - state_arr) == -2] = -1
            # results[f'relative_state_arr_{f_idx}{f_idx2}'] = relative_state_arr

            # Combined flips, happens if relative_state_arr changes by 2
            # (high, low) -> (low, high) and (low, high) -> (high, low) equal 1
            combined_flips_arr = np.sum(
                np.abs(np.diff(relative_state_arr)) == 2,
                axis=-1, dtype=float)
            results[f'combined_flips_{f_idx}{f_idx2}'] = combined_flips_arr
            combined_flip_probability = combined_flips_arr / max_flips
            results[f'combined_flip_probability_{f_idx}{f_idx2}'] = \
                combined_flip_probability

            # Filter out scans that are not entirely in subspace i.e. not all
            # up proportion combinations have exactly one high, one low state
            # For this, the multiplied states must equal -1 (one +1, one -1)
            filtered_scans = np.all(state_arr * state_arr2 == -1, axis=-1)
            results[f'filtered_scans_{f_idx}{f_idx2}'] = filtered_scans

            # Add filtered version of combined flips
            for arr_name in [f'combined_flips_{f_idx}{f_idx2}',
                             f'combined_flip_probability_{f_idx}{f_idx2}']:
                filtered_arr = results[arr_name].copy()
                filtered_arr[~filtered_scans] = np.nan
                results['filtered_' + arr_name] = filtered_arr

        # Also filter flips and flip_probability
        # This is done afterwards since otherwise these arrays may not exist
        # e.g. flips_1 does not exist when filtered_scans_01 is created
        for arr_name in [f'flips_{f_idx}', f'flip_probability_{f_idx}']:
            # Only loop over nearest indices
            for f_idx2 in [f_idx - 1, f_idx + 1]:
                if f_idx2 < 0 or f_idx2 == len(up_proportions_arrs):
                    # f_idx is either first or last element
                    continue
                suffix = f'_{min(f_idx,f_idx2)}{max(f_idx, f_idx2)}'
                filtered_scans = results[f'filtered_scans' + suffix]
                filtered_arr = results[arr_name].copy()
                filtered_arr[~filtered_scans] = np.nan
                results[f'filtered_{arr_name}' + suffix] = filtered_arr

    return results<|MERGE_RESOLUTION|>--- conflicted
+++ resolved
@@ -13,11 +13,7 @@
 
 __all__ = ['find_high_low', 'edge_voltage', 'find_up_proportion',
            'count_blips', 'analyse_traces', 'analyse_EPR',
-<<<<<<< HEAD
-           'analyse_threshold_up_proportion', 'analyse_flips']
-=======
            'determine_threshold_up_proportion_single_state', 'analyse_flips']
->>>>>>> 852c8510
 
 logger = logging.getLogger(__name__)
 
@@ -721,35 +717,6 @@
             'mean_high_blip_duration': results_read['mean_high_blip_duration']}
 
 
-<<<<<<< HEAD
-def analyse_threshold_up_proportion(up_proportions_arrs: np.ndarray,
-                                    shots_per_frequency: int):
-    if shots_per_frequency < 25:
-        num_shots = 25   # to make sure algorithm works
-    else:
-        num_shots = shots_per_frequency
-    proportion_space = np.linspace(0, 1, num=num_shots + 1, endpoint=True)
-    up_proportions_arrs = up_proportions_arrs.reshape(1, -1)
-    kernel = gaussian_kde(up_proportions_arrs)
-    gaussian_up_proportions = kernel(proportion_space)
-    peak_idxs = peakutils.peak.indexes(gaussian_up_proportions,
-                                       thres=0.5/up_proportions_arrs.shape[-1],
-                                       min_dist=num_shots/5)
-    if len(peak_idxs) == 0:
-        logger.debug(f'Adaptive thresholding routine: 0 peaks were '
-                     f'found, using threshold 0.5')
-        trough_idx = (num_shots + 1) // 2
-    elif len(peak_idxs) == 1:
-        if (len(proportion_space) - peak_idxs[0]) / len(proportion_space) > 0.5:
-            trough_slice = slice(*[peak_idxs[0], len(proportion_space)])
-            trough_idx = np.argmin(np.round(gaussian_up_proportions[trough_slice], 4)) + peak_idxs[0]
-        else:
-            trough_slice = slice(*[0, peak_idxs[0]])
-            trough_idx = np.argmin(np.round(gaussian_up_proportions[trough_slice], 4))
-    else:
-        trough_slice = slice(*[min(peak_idxs), max(peak_idxs)])
-        trough_idx = np.argmin(np.round(gaussian_up_proportions[trough_slice], 4)) + peak_idxs[0]
-=======
 def determine_threshold_up_proportion_single_state(up_proportions_arr: np.ndarray,
                                                    shots_per_frequency: int):
     """ Determine threshold up-proportion for single nuclear state readout using
@@ -818,7 +785,6 @@
         trough_slice = slice(min(peak_idxs), max(peak_idxs))
         search_space = np.round(gaussian_up_proportions[trough_slice], 4)
         trough_idx = peak_idxs[0] + np.argmin(search_space)
->>>>>>> 852c8510
 
     threshold_up_proportion = proportion_space[trough_idx]
 
@@ -888,13 +854,8 @@
           up_proportion rows remain in subspace
     """
     if (len(up_proportions_arrs) == 1) and (threshold_up_proportion is None):
-<<<<<<< HEAD
-        threshold_up_proportion = analyse_threshold_up_proportion(
-            up_proportions_arrs=up_proportions_arrs,
-=======
         threshold_up_proportion = determine_threshold_up_proportion_single_state(
             up_proportions_arr=up_proportions_arrs,
->>>>>>> 852c8510
             shots_per_frequency=shots_per_frequency)
         threshold_up_proportion_low = threshold_up_proportion
         threshold_up_proportion_high = threshold_up_proportion
