import numpy as np
import functools
import itertools
from matplotlib.axis import Axis
import peakutils
import logging
from typing import Union, Dict, Any, List, Sequence, Iterable, Tuple
from copy import copy
import collections
from matplotlib import pyplot as plt

from silq.tools.general_tools import property_ignore_setter

from qcodes import MatPlot
from qcodes.instrument.parameter_node import ParameterNode, parameter
from qcodes.instrument.parameter import Parameter
from qcodes.utils import validators as vals

__all__ = [
    "find_high_low",
    "edge_voltage",
    "find_up_proportion",
    "count_blips",
    "analyse_traces",
    "analyse_EPR",
    "determine_threshold_up_proportion",
    "analyse_flips",
    "Analysis",
    "AnalyseEPR",
    "AnalyseElectronReadout",
    "AnalyseMultiStateReadout",
]

logger = logging.getLogger(__name__)

from silq import config

if "analysis" not in config:
    config["analysis"] = {}
analysis_config = config["analysis"]


class Analysis(ParameterNode):
    def __init__(self, name):
        super().__init__(name=name, use_as_attributes=True)
        self.settings = ParameterNode(use_as_attributes=True)
        self.outputs = ParameterNode(use_as_attributes=True)
        self.results = {}

        self.enabled = Parameter(set_cmd=None, initial_value=True)

    @property_ignore_setter
    def result_parameters(self):
        parameters = []
        for name, output in self.outputs.parameters.items():
            if not output():
                continue

            output_copy = copy(output)
            parameters.append(output_copy)
        return parameters

    @property_ignore_setter
    def names(self):
        return tuple([parameter.name for parameter in self.result_parameters])

    @property_ignore_setter
    def units(self):
        return tuple([parameter.unit for parameter in self.result_parameters])

    @property_ignore_setter
    def shapes(self):
        return tuple(
            [getattr(parameter, "shape", ()) for parameter in self.result_parameters]
        )

    def analyse(self, **kwargs):
        raise NotImplementedError("Analysis must be implemented in a subclass")


def find_high_low(
    traces: Union[np.ndarray, list, dict],
    plot: bool = False,
    threshold_peak: float = 0.02,
    attempts: int = 8,
    threshold_method: str = "config",
    min_voltage_difference: Union[float, str] = "config",
    threshold_requires_high_low: Union[bool, str] = "config",
    min_SNR: Union[float, None] = None,
    skip_pts=0
):
    """ Find high and low voltages of traces using histograms

    This function determines the high and low voltages of traces by binning them
    into 30 bins, and trying to discern two peaks.
    Useful for determining the threshold value for measuring a blip.

    If no two peaks can be discerned after all attempts, None is returned for
    each of the returned dict keys except DC_voltage.

    Args:
        traces: 2D array of acquisition traces
        plot: Whether to plot the histograms
        threshold_peak: Threshold for discerning a peak. Will be varied if too
            many/few peaks are found
        attempts: Maximum number of attempts for discerning two peaks.
            Each attempt the threshold_peak is decreased/increased depending on
            if too many/few peaks were found
        threshold_method: Method used to determine the threshold voltage.
            Allowed methods are:

            * **mean**: average of high and low voltage.
            * **{n}\*std_low**: n standard deviations above mean low voltage,
              where n is a float (ignore slash in raw docstring).
            * **{n}\*std_high**: n standard deviations below mean high voltage,
              where n is a float (ignore slash in raw docstring).
            * **config**: Use threshold method provided in
              ``config.analysis.threshold_method`` (``mean`` if not specified)

        min_voltage_difference: minimum difference between high and low voltage.
            If not satisfied, all results are None.
            Will try to retrieve from config.analysis.min_voltage_difference,
            else defaults to 0.3V
        threshold_requires_high_low: Whether or not both a high and low voltage
            must be discerned before returning a threshold voltage.
            If set to False and threshold_method is not ``mean``, a threshold
            voltage is always determined, even if no two voltage peaks can be
            discerned. In this situation, there usually aren't any blips, or the
            blips are too short-lived to have a proper high current.
            When the threshold_method is ``std_low`` (``std_high``), the top
            (bottom) 20% of voltages are scrapped to ensure any short-lived blips
            with a high (low) current aren't included.
            The average is then taken over the remaining 80% of voltages, which
            is then the average low (high) voltage.
            Default is True.
            Can be set by config.analysis.threshold_requires_high_low
        min_SNR: Minimum SNR between high and low voltages required to determine
            a threshold voltage (default None).
        skip_pts: Optional number of points to skip at the start of each trace

    Returns:
        Dict[str, Any]:
        * **low** (float): Mean low voltage, ``None`` if two peaks cannot be
          discerned
        * **high** (float): Mean high voltage, ``None`` if no two peaks cannot
          be discerned
        * **threshold_voltage** (float): Threshold voltage for a blip. If SNR is
          below ``min_SNR`` or no two peaks can be discerned, returns ``None``.
        * **voltage_difference** (float): Difference between low and high
          voltage. If not two peaks can be discerned, returns ``None``.
        * **DC_voltage** (float): Average voltage of traces.
    """
    if attempts < 1:
        raise ValueError(
            f"Attempts {attempts} to find high and low voltage must be at least 1"
        )

    # Convert traces to list of traces, as traces may contain multiple 2D arrays
    if isinstance(traces, np.ndarray):
        traces = [traces]
    elif isinstance(traces, dict):
        traces = list(traces.values())
        assert isinstance(traces[0], np.ndarray)
    elif isinstance(traces, list):
        pass

    # Optionally remove the first points of each trace
    if skip_pts > 0:
        traces = [trace[:, skip_pts:] for trace in traces]

    # Turn list of 2D traces into a single 2D array
    traces = np.ravel(traces)

    # Retrieve properties from config.analysis
    analysis_config = config.get("analysis", {})
    if threshold_method == "config":
        threshold_method = analysis_config.get("threshold_method", "mean")
    if min_voltage_difference == "config":
        min_voltage_difference = analysis_config.get("min_voltage_difference", 0.3)
    if threshold_requires_high_low == "config":
        threshold_requires_high_low = analysis_config.get(
            "threshold_requires_high_low", True
        )
    if min_SNR is None:
        min_SNR = analysis_config.get("min_SNR", None)

    # Calculate DC (mean) voltage
    DC_voltage = np.mean(traces)

    # Perform a histogram over all voltages in all traces. These bins will be
    # used to determine two peaks, corresponding to low/high voltage
    hist, bin_edges = np.histogram(np.ravel(traces), bins=30)

    # Determine minimum number of bins between successive histogram peaks
    if min_voltage_difference is not None:
        min_dist = int(np.ceil(min_voltage_difference / np.diff(bin_edges)[0]))
    else:
        min_dist = 5

    # Find two peaks by changing the threshold dependent on the number of peaks foudn
    for k in range(attempts):
        peaks_idx = np.sort(
            peakutils.indexes(hist, thres=threshold_peak, min_dist=min_dist)
        )
        if len(peaks_idx) == 2:
            break
        elif len(peaks_idx) == 1:
            # print('One peak found instead of two, lowering threshold')
            threshold_peak /= 1.5
        elif len(peaks_idx) > 2:
            # print(f'Found {len(peaks_idx)} peaks instead of two, '
            #        'increasing threshold')
            threshold_peak *= 1.5
    else:  # Could not identify two peaks after all attempts
        results = {
            "low": None,
            "high": None,
            "threshold_voltage": np.nan,
            "voltage_difference": np.nan,
            "DC_voltage": DC_voltage,
        }

        if not threshold_requires_high_low and threshold_method != "mean":
            # Still return threshold voltage even though no two peaks were observed
            low_or_high, equation = threshold_method.split(':')
            assert low_or_high in ['low', 'high']

            voltages = sorted(traces.flatten())
            if low_or_high == 'low':
                # Remove top 20 percent (high voltage)
                cutoff_slice = slice(None, int(0.8 * len(voltages)))
                voltages_cutoff = voltages[cutoff_slice]
                mean = results['low'] = np.mean(voltages_cutoff)
            else:
                # Remove bottom 20 percent of voltages (low voltage)
                cutoff_slice = slice(int(0.8 * len(voltages)), None)
                voltages_cutoff = voltages[cutoff_slice]
                mean = results['high'] = np.mean(voltages_cutoff)
            # Mean and std are used when evaluating the equation
            std = results['std'] = np.std(voltages_cutoff)

            threshold_voltage = eval(equation)
            results["threshold_voltage"] = threshold_voltage

        return results

    # Find mean voltage, used to determine which points are low/high
    # Note that this is slightly odd, since we might use another threshold_method
    # later on to distinguish between high and low voltage
    mean_voltage_idx = int(np.round(np.mean(peaks_idx)))
    mean_voltage = bin_edges[mean_voltage_idx]

    # Create dictionaries containing information about the low, high state
    low, high = {}, {}
    low["traces"] = traces[traces < mean_voltage]
    high["traces"] = traces[traces > mean_voltage]
    for signal in [low, high]:
        signal["mean"] = np.mean(signal["traces"])
        signal["std"] = np.std(signal["traces"])
    voltage_difference = high["mean"] - low["mean"]

    if threshold_method == "mean":
        # Threshold_method is midway between low and high mean
        threshold_voltage = (high["mean"] + low["mean"]) / 2
    elif ':' in threshold_method:
        low_or_high, equation = threshold_method.split(':')
        assert low_or_high in ['low', 'high']
        signal = {'low': low, 'high': high}[low_or_high]
        mean = signal["mean"]
        std = signal["std"]
        threshold_voltage = eval(equation)
    else:
        raise RuntimeError(f"Threshold method {threshold_method} not understood")

    SNR = voltage_difference / np.sqrt(high["std"] ** 2 + low["std"] ** 2)

    if min_SNR is not None and SNR < min_SNR:
        logger.info(f"Signal to noise ratio {SNR} is too low")
        threshold_voltage = np.nan

    # Plotting
    if plot is not False:
        if plot is True:
            plt.figure()
        else:
            plt.sca(plot)
        for k, signal in enumerate([low, high]):
            sub_hist, sub_bin_edges = np.histogram(np.ravel(signal["traces"]), bins=10)
            plt.bar(sub_bin_edges[:-1], sub_hist, width=0.05, color="bg"[k])
            if k < len(peaks_idx):
                plt.plot(signal["mean"], hist[peaks_idx[k]], "or", ms=12)

    return {
        "low": low,
        "high": high,
        "threshold_voltage": threshold_voltage,
        "voltage_difference": voltage_difference,
        "SNR": SNR,
        "DC_voltage": DC_voltage,
    }


def edge_voltage(
    traces: np.ndarray,
    edge: str,
    state: str,
    threshold_voltage: Union[float, None] = None,
    points: int = 5,
    start_idx: int = 0,
) -> np.ndarray:
    """ Test traces for having a high/low voltage at begin/end

    Args:
        traces: 2D array of acquisition traces
        edge: which side of traces to test, either ``begin`` or ``end``
        state: voltage that the edge must have, either ``low`` or ``high``
        threshold_voltage: threshold voltage for a ``high`` voltage (blip).
            If not specified, ``find_high_low`` is used to determine threshold
        points: Number of data points to average over to determine state
        start_idx: index of first point to use. Useful if there is some
            capacitive voltage spike occuring at the start.
            Only used if edge is ``begin``.

    Returns:
        1D boolean array, True if the trace has the correct state at the edge
    """
    assert edge in ["begin", "end"], f"Edge {edge} must be `begin` or `end`"
    assert state in ["low", "high"], f"State {state} must be `low` or `high`"

    if edge == "begin":
        if start_idx > 0:
            idx_list = slice(start_idx, start_idx + points)
        else:
            idx_list = slice(None, points)
    else:
        idx_list = slice(-points, None)

    # Determine threshold voltage if not provided
    if threshold_voltage is None or np.isnan(threshold_voltage):
        threshold_voltage = find_high_low(traces)["threshold_voltage"]

    if threshold_voltage is None or np.isnan(threshold_voltage):
        # print('Could not find two peaks for empty and load state')
        success = np.array([False] * len(traces))
    elif state == "low":
        success = [np.mean(trace[idx_list]) < threshold_voltage for trace in traces]
    else:
        success = [np.mean(trace[idx_list]) > threshold_voltage for trace in traces]
    return np.array(success)


def find_up_proportion(
    traces: np.ndarray,
    threshold_voltage: Union[float, None] = None,
    return_array: bool = False,
    start_idx: int = 0,
    filter_window: int = 0,
) -> Union[float, np.ndarray]:
    """ Determine the up proportion of traces (traces that have blips)

    Args:
        traces: 2D array of acquisition traces
        threshold_voltage: threshold voltage for a ``high`` voltage (blip).
            If not specified, ``find_high_low`` is used to determine threshold
        return_array: whether to return the boolean array or the up proportion
        start_idx: index of first point to use. Useful if there is some
            capacitive voltage spike occuring at the start.
            Only used if edge is ``begin``
        filter_window: number of points of smoothing (0 means no smoothing)

    Returns:

        if return_array is False
            (float) The proportion of traces with a blip
        else
            Boolean array, True if the trace has a blip

    """
    # trace has to contain read stage only
    # TODO Change start point to start time (sampling rate independent)
    if threshold_voltage is None or np.isnan(threshold_voltage):
        threshold_voltage = find_high_low(traces)["threshold_voltage"]

    if threshold_voltage is None or np.isnan(threshold_voltage):
        return 0

    if filter_window > 0:
        traces = [
            np.convolve(trace, np.ones(filter_window) / filter_window, mode="valid")
            for trace in traces
        ]

    # Filter out the traces that contain one or more peaks
    traces_up_electron = np.array(
        [np.any(trace[start_idx:] > threshold_voltage) for trace in traces]
    )

    if not return_array:
        return sum(traces_up_electron) / len(traces)
    else:
        return traces_up_electron


def count_blips(
    traces: np.ndarray,
    threshold_voltage: float,
    sample_rate: float,
    t_skip: float,
    t_read: float = None,
    ignore_final: bool = False,
):
    """ Count number of blips and durations in high/low state.

    Args:
        traces: 2D array of acquisition traces.
        threshold_voltage: Threshold voltage for a ``high`` voltage (blip).
        sample_rate: Acquisition sample rate (per second).
        t_skip: Initial time to skip for each trace (ms).
        t_read: Optional read time. If passed, dark count will be determined by
            segmenting the trace into chunks of t_read and checking how many
            of the segments have a blip.

    Returns:
        Dict[str, Any]:
        * **blips** (float): Number of blips per trace.
        * **blips_per_second** (float): Number of blips per second.
        * **low_blip_duration** (np.ndarray): Durations in low-voltage state.
        * **high_blip_duration** (np.ndarray): Durations in high-voltage state.
        * **mean_low_blip_duration** (float): Average duration in low state.
        * **mean_high_blip_duration** (float): Average duration in high state.
        ***dark_counts** (float): Portion of trace segments that have blips,
            after segmenting the traces into chunks of t_read.
            None is returned if t_read is passed.
    """
    low_blip_pts, high_blip_pts = [], []
    start_idx = int(round(t_skip * sample_rate))

    blip_events = [[] for _ in range(len(traces))]
    for k, trace in enumerate(traces):
        idx = start_idx
        trace_above_threshold = trace > threshold_voltage
        trace_below_threshold = ~trace_above_threshold
        while idx < len(trace):
            if trace[idx] < threshold_voltage:
                next_idx = np.argmax(trace_above_threshold[idx:])
                blip_list = low_blip_pts
            else:
                next_idx = np.argmax(trace_below_threshold[idx:])
                blip_list = high_blip_pts

            if next_idx == 0:  # Reached end of trace
                if not ignore_final:
<<<<<<< HEAD
=======
                    next_idx = len(trace) - idx
                    blip_list.append(next_idx)
>>>>>>> 9e5157ef
                    blip_events[k].append(
                        (int(trace[idx] >= threshold_voltage), next_idx)
                    )
                break
            else:
                blip_list.append(next_idx)
                blip_events[k].append((int(trace[idx] >= threshold_voltage), next_idx))
                idx += next_idx

    low_blip_durations = np.array(low_blip_pts) / sample_rate
    high_blip_durations = np.array(high_blip_pts) / sample_rate

    mean_low_blip_duration = (
        np.NaN if not len(low_blip_durations) else np.mean(low_blip_durations)
    )
    mean_high_blip_duration = (
        np.NaN if not len(high_blip_durations) else np.mean(high_blip_durations)
    )

    blips = len(low_blip_durations) / len(traces)

    duration = len(traces[0]) / sample_rate

    if t_read is not None:
        read_points = int(t_read * sample_rate)

    return {
        "blips": blips,
        "blip_events": blip_events,
        "blips_per_second": blips / duration,
        "low_blip_durations": low_blip_durations,
        "high_blip_durations": high_blip_durations,
        "mean_low_blip_duration": mean_low_blip_duration,
        "mean_high_blip_duration": mean_high_blip_duration,
    }


def analyse_traces(
    traces: np.ndarray,
    sample_rate: float,
    filter: Union[str, None] = None,
    min_filter_proportion: float = 0.5,
    t_skip: float = 0,
    t_read: Union[float, None] = None,
    segment: str = "begin",
    threshold_voltage: Union[float, None] = None,
    threshold_method: str = "config",
    plot: Union[bool, Axis] = False,
    plot_high_low: Union[bool, Axis] = False,
):
    """ Analyse voltage, up proportions, and blips of acquisition traces

    Args:
        traces: 2D array of acquisition traces.
        sample_rate: acquisition sample rate (per second).
        filter: only use traces that begin in low or high voltage.
            Allowed values are ``low``, ``high`` or ``None`` (do not filter).
        min_filter_proportion: minimum proportion of traces that satisfy filter.
            If below this value, up_proportion etc. are not calculated.
        t_skip: initial time to skip for each trace (ms).
        t_read: duration of each trace to use for calculating up_proportion etc.
            e.g. for a long trace, you want to compare up proportion of start
            and end segments.
        segment: Use beginning or end of trace for ``t_read``.
            Allowed values are ``begin`` and ``end``.
        threshold_voltage: threshold voltage for a ``high`` voltage (blip).
            If not specified, ``find_high_low`` is used to determine threshold.
        threshold_method: Method used to determine the threshold voltage.
            Allowed methods are:

            * **mean**: average of high and low voltage.
            * **{n}\*std_low**: n standard deviations above mean low voltage,
              where n is a float (ignore slash in raw docstring).
            * **{n}\*std_high**: n standard deviations below mean high voltage,
              where n is a float (ignore slash in raw docstring).
            * **config**: Use threshold method provided in
              ``config.analysis.threshold_method`` (``mean`` if not specified)

        plot: Whether to plot traces with results.
            If True, will create a MatPlot object and add results.
            Can also pass a MatPlot axis, in which case that will be used.
            Each trace is preceded by a block that can be green (measured blip
            during start), red (no blip measured), or white (trace was filtered
            out).

    Returns:
        Dict[str, Any]:
        * **up_proportion** (float): proportion of traces that has a blip
        * **end_high** (float): proportion of traces that end with high voltage
        * **end_low** (float): proportion of traces that end with low voltage
        * **num_traces** (int): Number of traces that satisfy filter
        * **filtered_traces_idx** (np.ndarray): 1D bool array,
          True if that trace satisfies filter
        * **voltage_difference** (float): voltage difference between high and
          low voltages
        * **average_voltage** (float): average voltage over all traces
        * **threshold_voltage** (float): threshold voltage for counting a blip
          (high voltage). Is calculated if not provided as input arg.
        * **blips** (float): average blips per trace.
        * **mean_low_blip_duration** (float): average duration in low state
        * **mean_high_blip_duration** (float): average duration in high state

    Note:
        If no threshold voltage is provided, and no two peaks can be discerned,
            all results except average_voltage are set to an initial value
            (either 0 or undefined)
        If the filtered trace proportion is less than min_filter_proportion,
            the results ``up_proportion``, ``end_low``, ``end_high`` are set to an
            initial value
    """
    assert filter in [None, "low", "high"], "filter must be None, `low`, or `high`"

    assert segment in ["begin", "end"], "segment must be either `begin` or `end`"

    # Initialize all results to None
    results = {
        "up_proportion": 0,
        "end_high": 0,
        "end_low": 0,
        "num_traces": 0,
        "filtered_traces_idx": None,
        "voltage_difference": np.nan,
        "average_voltage": np.mean(traces),
        "threshold_voltage": np.nan,
        "blips": None,
        "mean_low_blip_duration": None,
        "mean_high_blip_duration": None,
    }

    # minimum trace idx to include (to discard initial capacitor spike)
    start_idx = int(round(t_skip * sample_rate))

    if plot is not False:  # Create plot for traces
        ax = MatPlot()[0] if plot is True else plot
        t_list = np.linspace(0, len(traces[0]) / sample_rate, len(traces[0]))
        print(ax.get_xlim())
        ax.add(traces, x=t_list, y=np.arange(len(traces), dtype=float), cmap="seismic")
        print(ax.get_xlim())
        # Modify x-limits to add blips information
        xlim = ax.get_xlim()
        xpadding = 0.05 * (xlim[1] - xlim[0])
        if segment == "begin":
            xpadding_range = [-xpadding + xlim[0], xlim[0]]
            ax.set_xlim(-xpadding + xlim[0], xlim[1])
        else:
            xpadding_range = [xlim[1], xlim[1] + xpadding]
            ax.set_xlim(xlim[0], xlim[1] + xpadding)

    # Calculate threshold voltage if not provided
    if threshold_voltage is None or np.isnan(threshold_voltage):
        # Histogram trace voltages to find two peaks corresponding to high and low
        high_low_results = find_high_low(
            traces[:, start_idx:], threshold_method=threshold_method, plot=plot_high_low
        )
        results["high_low_results"] = high_low_results
        results["voltage_difference"] = high_low_results["voltage_difference"]
        # Use threshold voltage from high_low_results
        threshold_voltage = high_low_results["threshold_voltage"]

        results["threshold_voltage"] = threshold_voltage

        if threshold_voltage is None or np.isnan(threshold_voltage):
            logger.debug("Could not determine threshold voltage")
            if plot is not False:
                ax.text(
                    np.mean(xlim),
                    len(traces) + 0.5,
                    "Unknown threshold voltage",
                    horizontalalignment="center",
                )
            return results
    else:
        # We don't know voltage difference since we skip a high_low measure.
        results["voltage_difference"] = np.nan

    # Analyse blips (disabled because it's very slow)
    # blips_results = count_blips(traces=traces,
    #                             sample_rate=sample_rate,
    #                             threshold_voltage=threshold_voltage,
    #                             t_skip=t_skip)
    # results['blips'] = blips_results['blips']
    # results['mean_low_blip_duration'] = blips_results['mean_low_blip_duration']
    # results['mean_high_blip_duration'] = blips_results['mean_high_blip_duration']

    if filter == "low":  # Filter all traces that do not start with low voltage
        filtered_traces_idx = edge_voltage(
            traces,
            edge="begin",
            state="low",
            start_idx=start_idx,
            threshold_voltage=threshold_voltage,
        )
    elif filter == "high":  # Filter all traces that do not start with high voltage
        filtered_traces_idx = edge_voltage(
            traces,
            edge="begin",
            state="high",
            start_idx=start_idx,
            threshold_voltage=threshold_voltage,
        )
    else:  # Do not filter traces
        filtered_traces_idx = np.ones(len(traces), dtype=bool)

    results["filtered_traces_idx"] = filtered_traces_idx
    filtered_traces = traces[filtered_traces_idx]
    results["num_traces"] = len(filtered_traces)

    if len(filtered_traces) / len(traces) < min_filter_proportion:
        logger.debug(f"Not enough traces start {filter}")

        if plot is not False:
            ax.pcolormesh(
                xpadding_range,
                np.arange(len(traces) + 1) - 0.5,
                filtered_traces.reshape(1, -1),
                cmap="RdYlGn",
            )
            ax.text(
                np.mean(xlim),
                len(traces) + 0.5,
                f"filtered traces: {len(filtered_traces)} / {len(traces)} = "
                f"{len(filtered_traces) / len(traces):.2f} < {min_filter_proportion}",
                horizontalalignment="center",
            )
        return results

    if t_read is not None:  # Only use a time segment of each trace
        read_pts = int(round(t_read * sample_rate))
        if segment == "begin":
            segmented_filtered_traces = filtered_traces[:, :read_pts]
        else:
            segmented_filtered_traces = filtered_traces[:, -read_pts:]
    else:
        segmented_filtered_traces = filtered_traces

    # Calculate up proportion of traces
    up_proportion_idxs = find_up_proportion(
        segmented_filtered_traces,
        start_idx=start_idx,
        threshold_voltage=threshold_voltage,
        return_array=True,
    )
    results["up_proportion"] = sum(up_proportion_idxs) / len(traces)

    # Calculate ratio of traces that end up with low voltage
    idx_end_low = edge_voltage(
        segmented_filtered_traces,
        edge="end",
        state="low",
        threshold_voltage=threshold_voltage,
    )
    results["end_low"] = np.sum(idx_end_low) / len(segmented_filtered_traces)

    # Calculate ratio of traces that end up with high voltage
    idx_end_high = edge_voltage(
        segmented_filtered_traces,
        edge="end",
        state="high",
        threshold_voltage=threshold_voltage,
    )
    results["end_high"] = np.sum(idx_end_high) / len(segmented_filtered_traces)

    if plot is not False:
        # Plot information on up proportion
        up_proportion_arr = 2 * up_proportion_idxs - 1
        up_proportion_arr[~filtered_traces_idx] = 0
        up_proportion_arr = up_proportion_arr.reshape(-1, 1)  # Make array 2D

        mesh = ax.pcolormesh(
            xpadding_range,
            np.arange(len(traces) + 1) - 0.5,
            up_proportion_arr,
            cmap="RdYlGn",
        )
        mesh.set_clim(-1, 1)

        # Add vertical line for t_read
        if t_read is not None:
            ax.vlines(t_read, -0.5, len(traces + 0.5), lw=2, linestyle="--", color="orange")
            ax.text(
                t_read,
                len(traces) + 0.5,
                f"t_read={t_read*1e3} ms",
                horizontalalignment="center",
                verticalalignment="bottom",
            )
            ax.text(
                t_skip,
                len(traces) + 0.5,
                f"t_skip={t_skip*1e3} ms",
                horizontalalignment="center",
                verticalalignment="bottom",
            )

    return results


def analyse_EPR(
    empty_traces: np.ndarray,
    plunge_traces: np.ndarray,
    read_traces: np.ndarray,
    sample_rate: float,
    t_skip: float,
    t_read: float,
    min_filter_proportion: float = 0.5,
    threshold_voltage: Union[float, None] = None,
    filter_traces=True,
    plot: bool = False,
):
    """ Analyse an empty-plunge-read sequence

    Args:
        empty_traces: 2D array of acquisition traces in empty (ionized) state
        plunge_traces: 2D array of acquisition traces in plunge (neutral) state
        read_traces: 2D array of acquisition traces in read state
        sample_rate: acquisition sample rate (per second).
        t_skip: initial time to skip for each trace (ms).
        t_read: duration of each trace to use for calculating up_proportion etc.
            e.g. for a long trace, you want to compare up proportion of start
            and end segments.
        min_filter_proportion: minimum proportion of traces that satisfy filter.
            If below this value, up_proportion etc. are not calculated.
        threshold_voltage: threshold voltage for a ``high`` voltage (blip).
            If not specified, ``find_high_low`` is used to determine threshold.

    Returns:
        Dict[str, float]:
        * **fidelity_empty** (float): proportion of empty traces that end
          ionized (high voltage). Traces are filtered out that do not start
          neutral (low voltage).
        * **voltage_difference_empty** (float): voltage difference between high
          and low state in empty traces
        * **fidelity_load** (float): proportion of plunge traces that end
          neutral (low voltage). Traces are filtered out that do not start
          ionized (high voltage).
        * **voltage_difference_load** (float): voltage difference between high
          and low state in plunge traces
        * **up_proportion** (float): proportion of read traces that have blips
          For each trace, only up to t_read is considered.
        * **dark_counts** (float): proportion of read traces that have dark
          counts. For each trace, only the final t_read is considered.
        * **contrast** (float): =up_proportion - dark_counts
        * **voltage_difference_read** (float): voltage difference between high
          and low state in read traces
        * **blips** (float): average blips per trace in read traces.
        * **mean_low_blip_duration** (float): average duration in low state.
        * **mean_high_blip_duration** (float): average duration in high state.
    """
    if plot is True:
        plot = MatPlot(subplots=3)
        plot[0].set_title("Empty")
        plot[1].set_title("Plunge")
        plot[2].set_title("Read long")
    elif plot is False:
        plot = [False] * 3

    # Analyse empty stage
    results_empty = analyse_traces(
        traces=empty_traces,
        sample_rate=sample_rate,
        filter="low" if filter_traces else None,
        min_filter_proportion=min_filter_proportion,
        threshold_voltage=threshold_voltage,
        t_skip=t_skip,
        plot=plot[0],
    )

    # Analyse plunge stage
    results_load = analyse_traces(
        traces=plunge_traces,
        sample_rate=sample_rate,
        filter="high" if filter_traces else None,
        min_filter_proportion=min_filter_proportion,
        threshold_voltage=threshold_voltage,
        t_skip=t_skip,
        plot=plot[1],
    )

    # Analyse read stage
    results_read = analyse_traces(
        traces=read_traces,
        sample_rate=sample_rate,
        filter="low" if filter_traces else None,
        min_filter_proportion=min_filter_proportion,
        threshold_voltage=threshold_voltage,
        t_skip=t_skip,
    )
    results_read_begin = analyse_traces(
        traces=read_traces,
        sample_rate=sample_rate,
        filter="low" if filter_traces else None,
        min_filter_proportion=min_filter_proportion,
        threshold_voltage=threshold_voltage,
        t_read=t_read,
        segment="begin",
        t_skip=t_skip,
        plot=plot[2],
    )
    results_read_end = analyse_traces(
        traces=read_traces,
        sample_rate=sample_rate,
        t_read=t_read,
        threshold_voltage=threshold_voltage,
        segment="end",
        t_skip=t_skip,
        plot=plot[2],
    )

    return {
        "fidelity_empty": results_empty["end_high"],
        "voltage_difference_empty": results_empty["voltage_difference"],
        "fidelity_load": results_load["end_low"],
        "voltage_difference_load": results_load["voltage_difference"],
        "up_proportion": results_read_begin["up_proportion"],
        "contrast": (
            results_read_begin["up_proportion"] - results_read_end["up_proportion"]
        ),
        "dark_counts": results_read_end["up_proportion"],
        "voltage_difference_read": results_read["voltage_difference"],
        "voltage_average_read": results_read["average_voltage"],
        "num_traces": results_read["num_traces"],
        "filtered_traces_idx": results_read["filtered_traces_idx"],
        "blips": results_read["blips"],
        "mean_low_blip_duration": results_read["mean_low_blip_duration"],
        "mean_high_blip_duration": results_read["mean_high_blip_duration"],
        "threshold_voltage": results_read["threshold_voltage"]

    }


class AnalyseEPR(Analysis):
    def __init__(self, name):
        super().__init__(name=name)
        self.settings.sample_rate = Parameter(set_cmd=None)
        self.settings.t_skip = Parameter(
            initial_value=4e-5,
            set_cmd=None,
            config_link="properties.t_skip",
            update_from_config=True,
        )
        self.settings.t_read = Parameter(
            initial_value=None,
            set_cmd=None,
            config_link="properties.t_read",
            update_from_config=True,
        )
        self.settings.min_filter_proportion = Parameter(
            initial_value=0.5,
            set_cmd=None,
            config_link="analysis.min_filter_proportion",
            update_from_config=True,
        )
        self.settings.threshold_voltage = Parameter(
            initial_value=None,
            set_cmd=None,
            config_link="analysis.threshold_voltage",
            update_from_config=True,
        )
        self.settings.filter_traces = Parameter(
            initial_value=True,
            set_cmd=None,
            config_link="analysis.filter_traces",
            update_from_config=True,
        )

        self.outputs.fidelity_empty = Parameter(initial_value=False, set_cmd=None)
        self.outputs.voltage_difference_empty = Parameter(
            initial_value=False, unit="V", set_cmd=None
        )
        self.outputs.fidelity_load = Parameter(initial_value=False, set_cmd=None)
        self.outputs.voltage_difference_load = Parameter(
            initial_value=False, unit="V", set_cmd=None
        )
        self.outputs.up_proportion = Parameter(initial_value=True, set_cmd=None)
        self.outputs.contrast = Parameter(initial_value=True, set_cmd=None)
        self.outputs.dark_counts = Parameter(initial_value=True, set_cmd=None)
        self.outputs.voltage_difference_read = Parameter(
            initial_value=True, unit="V", set_cmd=None
        )
        self.outputs.voltage_average_read = Parameter(
            initial_value=False, unit="V", set_cmd=None
        )
        self.outputs.num_traces = Parameter(initial_value=False, set_cmd=None)
        self.outputs.blips = Parameter(initial_value=False, set_cmd=None)
        self.outputs.mean_low_blip_duration = Parameter(
            initial_value=False, unit="s", set_cmd=None
        )
        self.outputs.mean_high_blip_duration = Parameter(
            initial_value=False, unit="s", set_cmd=None
        )

    @functools.wraps(analyse_EPR)
    def analyse(self, **kwargs):
        settings = self.settings.to_dict(get_latest=False)
        settings.update(**kwargs)
        self.results = analyse_EPR(**settings)
        return self.results


def analyse_electron_readout(
    traces: dict,
    sample_rate: float,
    shots_per_frequency: int = 1,
    labels: List[str] = None,
    t_skip: float = 0,
    t_read: Union[float, None] = None,
    threshold_voltage: Union[float, None] = None,
    threshold_method: str = "config",
    min_filter_proportion: float = 0.5,
    dark_counts: float = None,
    plot: Union[bool, Axis] = False,
    plot_high_low: Union[bool, Axis] = False,
    threshold_up_proportion: float = None
):
    if len(traces) % shots_per_frequency:
        raise RuntimeError(
            "Number of electron readout traces is not a multiple of shots_per_frequency"
        )
    num_frequencies = int(len(traces) / shots_per_frequency)

    results = {"read_results": [[] for _ in range(num_frequencies)]}

    # Extract samples and points per shot
    first_trace = next(iter(traces.values()))
    if isinstance(first_trace, dict):
        # All trace values are dictinoaries for each channel, select output channel
        traces = {key: trace_arr["output"] for key, trace_arr in traces.items()}
        first_trace = first_trace["output"]
    samples, points_per_shot = first_trace.shape

    # Calculate threshold voltages from combined read traces
    results['high_low'] = high_low = find_high_low(
        traces=traces,
        plot=plot_high_low,
        threshold_method=threshold_method,
        skip_pts = round(sample_rate * t_skip)
    )
    if threshold_voltage is None or np.isnan(threshold_voltage):
        threshold_voltage = high_low["threshold_voltage"]
    results["threshold_voltage"] = high_low["threshold_voltage"]
    results["voltage_difference"] = high_low["voltage_difference"]

    if shots_per_frequency == 1:
        read_traces = [[traces_arr] for traces_arr in traces.values()]
    else:
        # Shuffle traces if shots_per_frequency > 1
        read_traces = [
            [np.zeros((shots_per_frequency, points_per_shot)) for _ in range(samples)]
            for _ in range(num_frequencies)
        ]
        for k, read_traces_arr in enumerate(traces.values()):
            for sample_idx, read_trace in enumerate(read_traces_arr):
                f_idx = k % num_frequencies
                shot_idx = k // num_frequencies

                read_traces[f_idx][sample_idx][shot_idx] = read_trace

    # Iterate through traces and extract data
    up_proportions = np.zeros((num_frequencies, samples))
    num_traces = np.zeros((num_frequencies, samples))
    for f_idx, read_traces_single_frequency in enumerate(read_traces):
        for sample_idx, read_traces_arr in enumerate(read_traces_single_frequency):
            read_result = analyse_traces(
                traces=read_traces_arr,
                sample_rate=sample_rate,
                t_read=t_read,
                t_skip=t_skip,
                threshold_voltage=threshold_voltage,
                min_filter_proportion=min_filter_proportion,
                plot=plot,
            )
            results["read_results"][f_idx].append(read_result)

            up_proportions[f_idx, sample_idx] = read_result["up_proportion"]
            num_traces[f_idx, sample_idx] = read_result["num_traces"]

    # Add all up proportions as measurement results
    for k, up_proportion_arr in enumerate(up_proportions):
        # Determine the right up_proportion label
        label = "up_proportion" if shots_per_frequency == 1 else "up_proportions"
        if labels is not None:
            suffix = f"_{labels[k]}"
        elif num_frequencies > 1:
            suffix = str(k)  # Note that we avoid an underscore
        else:
            suffix = ""

        if shots_per_frequency == 1:  # Remove outer dimension
            up_proportion_arr = up_proportion_arr[0]

        results[label + suffix] = up_proportion_arr

        if threshold_up_proportion:
            results["filtered_shots" + suffix] = up_proportion_arr > threshold_up_proportion

        if dark_counts is not None:
            results["contrast" + suffix] = up_proportion_arr - dark_counts

        results["num_traces" + suffix] = sum(num_traces[k])
    return results


class AnalyseElectronReadout(Analysis):
    def __init__(self, name):
        super().__init__(name=name)
        self.settings.sample_rate = Parameter(set_cmd=None)
        self.settings.num_frequencies = Parameter(initial_value=1, set_cmd=None,)
        self.settings.samples = Parameter(
            initial_value=1,
            set_cmd=None,
            docstring=(
                "Number of samples (pulse sequence repetitions). Only relevant "
                "when shots_per_frequency > 1, in which case the shape of each "
                "up_proportions is equal to the number of samples"
            ),  # TODO get rid of this parameter once the new Measurement is used
        )
        self.settings.shots_per_frequency = Parameter(initial_value=1, set_cmd=None,)
        self.settings.labels = Parameter(
            initial_value=None, set_cmd=None, vals=vals.Lists(allow_none=True)
        )
        self.settings.t_skip = Parameter(
            initial_value=4e-5,
            set_cmd=None,
            config_link="properties.t_skip",
            update_from_config=True,
        )
        self.settings.t_read = Parameter(
            initial_value=None,
            set_cmd=None,
            config_link="properties.t_read",
            update_from_config=True,
        )
        self.settings.threshold_voltage = Parameter(
            initial_value=None,
            set_cmd=None,
            config_link="analysis.threshold_voltage",
            update_from_config=True,
        )
        self.settings.threshold_method = Parameter(
            initial_value="mean",
            set_cmd=None,
            config_link="analysis.threshold_method",
            update_from_config=True,
        )
        self.settings.min_filter_proportion = Parameter(
            initial_value=0.5,
            set_cmd=None,
            config_link="analysis.min_filter_proportion",
            update_from_config=True,
        )
        self.settings.threshold_up_proportion = Parameter(
            initial_value=None,
            set_cmd=None,
            docstring="Optional up proportion threshold, used to generate " \
                      "filtered_shots"
        )

        self.outputs.read_results = Parameter(initial_value=False, set_cmd=False)
        self.outputs.up_proportion = Parameter(initial_value=True, set_cmd=None)
        self.outputs.contrast = Parameter(initial_value=False, set_cmd=None)
        self.outputs.num_traces = Parameter(initial_value=True, set_cmd=None)
        self.outputs.voltage_difference = Parameter(
            initial_value=True, unit="V", set_cmd=None
        )
        self.outputs.threshold_voltage = Parameter(
            initial_value=True, unit="V", set_cmd=None
        )
        self.outputs.filtered_shots = Parameter(
            initial_value=False, set_cmd=None
        )

    @property
    def result_parameters(self):
        parameters = []
        for name, output in self.outputs.parameters.items():
            if not output():
                continue

            if name in ["up_proportion", "contrast", "num_traces", "filtered_shots"]:
                # Add a label for each frequency
                for k in range(self.settings.num_frequencies):
                    if self.settings.labels is not None:
                        suffix = f"_{self.settings.labels[k]}"
                    elif self.settings.num_frequencies > 1:
                        suffix = str(k)  # Note that we avoid an underscore
                    else:
                        suffix = ""

                    output_copy = copy(output)
                    output_copy.name = name + suffix

                    if (
                        name == "up_proportion"
                        and self.settings.shots_per_frequency > 1
                    ):
                        output_copy.name = "up_proportions" + suffix
                        output_copy.shape = (self.settings.samples,)

                    parameters.append(output_copy)
            else:
                output_copy = copy(output)
                parameters.append(output_copy)
        return parameters

    @functools.wraps(analyse_electron_readout)
    def analyse(self, **kwargs):
        settings = self.settings.to_dict(get_latest=False)
        settings.update(**kwargs)
        settings.pop("num_frequencies", None)  # Not needed
        settings.pop("samples", None)  # Not needed
        self.results = analyse_electron_readout(**settings)
        return self.results


def determine_threshold_up_proportion(
    up_proportions_arrs: np.ndarray,
    threshold_up_proportion: Union[float, Tuple[float, float]] = None,
    filtered_shots: np.ndarray = None,
) -> dict:
    """Extract the threshold_up_proportion from up proportion arrays

    For each column of up proportions, exactly one should have a high
    up proportion and the rest a low up proportion.

    The threshold is chosen that maximizes the number of columns that have
    exactly one up proportion above threshold

    Args:
        up_proportions_arrs: 2D array of up proportions.
            Each column corresponds to a single readout, and the rows correspond
            to the different possible states
        threshold_up_proportion: Optional preset threshold_up_proportion.
            Can be either a single value, or (threshold_low, threshold_high) pair.
            If provided, will simply return the value.
        filtered_shots: Optional 1D boolean array, where True indicates that the
            corresponding column in up_proportions_arrs should be used in this
            analysis to calculate the threshold.

    Returns:
        Dict containing

        - ``threshold_up_proportion``: up_proportion threshold that maximizes
            the number of up proportion pairs where one up proportion is above
            and one below the threshold.
        - ``threshold_high`` highest threshold value for which the above
            condition holds
        - ``threshold_low`` lowest threshold value for which the above
            condition holds
        - ``filtered_fraction`` fraction of up proportion pairs that have one
            up proportion above threshold_high and one below threshold_low
        - ``N_filtered_shots`` number of up proportion pairs that have one
            up proportion above threshold_high and one below threshold_low
        - ``filtered_shots`` numpy boolean 1D array, an element is True if one
            up proportion is above threshold_high and the rest below threshold_low.
            If filtered_shots is also provided as an arg, the two are combined
            using a logical ``and``.
        - ``all_filtered``: Bool whether all shots have one above threshold and
            the rest below threshold. This is used later to determine
             ``filtered_flip_probability``. Note that if filtered shots is also
             explicitly passed as a kwarg, those False values do not make
             ``all_filtered`` False. In other words, ``all_filtered`` is only
             False if there are shots that do not have exactly one above
             threshold high, the rest below threshold_low, and where the
             corresponding element in the filtered_shots kwarg is not False.

    Raises:
        AssertionError if up_proportion arrays are not 1D

    TODO:
        - Handle when up_proportions contain NaN
        - Think about greater than vs greater than or equal to w.r.t. thresholds
    """
    assert up_proportions_arrs.ndim == 2

    results = {
        "threshold_up_proportion": None,
        "threshold_high": None,
        "threshold_low": None,
        "filtered_fraction": 0,
        "N_filtered_shots": 0,
        "filtered_shots": np.zeros(up_proportions_arrs.shape[1], dtype=bool),
        "all_filtered": False
    }

    unique_up_proportions = sorted({*up_proportions_arrs.ravel()})
    if len(unique_up_proportions) == 1 and threshold_up_proportion is None:
        # No distinct up proportions provided, system is likely out of tune
        return results

    # Calculate minimum and maximum up proportions
    up_max = np.nanmax(up_proportions_arrs, axis=0)
    if np.any(np.isnan(up_proportions_arrs)):
        # Not sure what the best approach is here. up proportions can be NaN if
        # a voltage threshold cannot be determined.
        up_min = np.nanmin(up_proportions_arrs, axis=0)
    else:
        up_min = np.sort(up_proportions_arrs, axis=0)[:,-2]

    if threshold_up_proportion is not None:
        # Threshold already provided
        if isinstance(threshold_up_proportion, float):
            # Single threshold provided => equal low and high thresholds
            results["threshold_low"] = threshold_up_proportion
            results["threshold_high"] = threshold_up_proportion
            results["threshold_up_proportion"] = threshold_up_proportion
        elif isinstance(threshold_up_proportion, Sequence):
            # A separate low and high threshold is provided
            assert len(threshold_up_proportion) == 2

            results["threshold_low"] = threshold_up_proportion[0]
            results["threshold_high"] = threshold_up_proportion[1]
            results["threshold_up_proportion"] = np.mean(threshold_up_proportion)
        else:
            raise RuntimeError("Threshold_up_proportion must be float or float pair")
    elif max(up_min) < min(up_max):
        results["threshold_low"] = max(up_min)
        results["threshold_high"] = min(up_max)
        results["threshold_up_proportion"] = np.mean([min(up_max), max(up_min)])
    else:
        # No threshold can be determined for which one up proportion is above
        # and one below. We find the best threshold.
        # Possible thresholds are averages between successive up proportions
        up_proportion_differences = np.diff(unique_up_proportions)
        up_proportion_inter = unique_up_proportions[:-1] + up_proportion_differences / 2

        # Calculate threshold results for each possible threshold
        threshold_results = [
            determine_threshold_up_proportion(
                up_proportions_arrs=up_proportions_arrs,
                threshold_up_proportion=threshold,
            )
            for threshold in up_proportion_inter
        ]
        # The best threshold is the one with the highest filtered_fraction
        optimal_idx = np.argmax(
            [result["filtered_fraction"] for result in threshold_results]
        )
        optimal_threshold = up_proportion_inter[optimal_idx]
        threshold_difference = up_proportion_differences[optimal_idx]
        results["threshold_up_proportion"] = optimal_threshold
        results["threshold_high"] = optimal_threshold + threshold_difference / 2
        results["threshold_low"] = optimal_threshold - threshold_difference / 2

    # Determine the fraction of up proportion pairs that have one
    # up proportion above threshold_high and one below threshold_low
    # Note 1e-11 for machine precision errors
    above_threshold = np.nansum(up_proportions_arrs >= results["threshold_high"]-1e-11, axis=0)
    below_threshold = np.nansum(up_proportions_arrs <= results["threshold_low"]+1e-11, axis=0)

    # Each column should have one up proportion above threshold, and the
    # remaining should be below threshold
    results["filtered_shots"] = np.logical_and(
        above_threshold == 1, below_threshold == up_proportions_arrs.shape[0] - 1
    )
    if filtered_shots is not None:
        # An explicit filtered_shots is also provided. In this case, all_filtered
        # is False if there are elements that do not satisfy the filter (one
        # up proportion above threshold_high, the rest below threshold low) but
        # additionally the corresponding explicit filtered_shots element must be
        # True
        filtered_shots_copy = results["filtered_shots"].copy()
        filtered_shots_copy[~filtered_shots] = True
        results["all_filtered"] = np.all(filtered_shots_copy)

        results["filtered_shots"] = np.logical_and(
            filtered_shots, results["filtered_shots"]
        )
    else:
        results["all_filtered"] = np.all(results["filtered_shots"])

    results["N_filtered_shots"] = sum(results["filtered_shots"])
    results["filtered_fraction"] = results["N_filtered_shots"] / len(
        results["filtered_shots"]
    )

    return results


def parse_flip_pairs(
        flip_pairs: Union[str, List[Tuple[int, int]]],
        num_states: int = None,
        labels: List[str] = None
) -> Tuple[list, list]:
    """

    Args:
        flip_pairs: Pairs of states between which to compare flips.
            Can either be specific strings, or a list of pair tuples.
            The following strings are allowed:

            - ``all``: Compare flipping between all states
            - ``neighbouring``: Only compare flipping between neighbouring states

            Additionally, tuple pairs of states are allowed.
            The states can either be integers, or strings
        num_states: Total number of states. If not provided, ``labels`` must be
            provided, and num_states will equal ``len(labels)``.
        labels: Labels for each of the states. If not provided, num_states must
            be provided and the state labels are simply the state indices

    Returns:
        flip_pairs: Parsed pairs of states between which to consider flipping
            events. If ``flip_pairs`` is a str, it will be converted to the
            corresponding pairs of states. States are also converted to their
            corresponding labels.
        flip_pairs_indices: Indices of the flip pairs

    """
    if num_states is None and labels is None:
        raise SyntaxError('Either num_states or labels must be provided')
    elif num_states is None:
        num_states = len(labels)

    # Ensure each flip pair contains ints.
    if isinstance(flip_pairs, str):
        # Flip pairs is a string specifying the different combinations
        if flip_pairs == "neighbouring":
            flip_pair_indices = list(zip(range(num_states - 1), range(1, num_states)))
        elif flip_pairs == "all":
            flip_pair_indices = itertools.combinations(range(num_states), r=2)
        else:
            raise RuntimeError(f"Flip pairs {flip_pairs} not understood")

        if labels is None:
            flip_pairs = flip_pair_indices
        else:
            flip_pairs = [(labels[k1], labels[k2]) for (k1, k2) in flip_pair_indices]
    elif isinstance(flip_pairs[0][0], str):
        # Flip pairs use state labels, convert to state indices
        assert labels is not None
        flip_pair_indices = [map(labels.index, flip_pair) for flip_pair in flip_pairs]
    else:
        flip_pair_indices = flip_pairs
    # Ensure flip_pairs_int are tuples and sorted
    flip_pair_indices = [tuple(sorted(flip_pair)) for flip_pair in flip_pair_indices]

    return flip_pairs, flip_pair_indices


def analyse_flips(
        states: np.ndarray,
        flip_pairs: Union[str, List[Tuple[int, int]]] = None,
        num_states: int = None,
        all_filtered: bool = None
) -> Dict[str, Dict[Tuple, Union[int, float]]]:
    """Analyse flipping between pairs of states. Used for nuclear spin readout

    Args:
        states: 1D array where each element is the index (int) of a measured state.
            If successive elements are x1 and x2, a flip has occurred between
            x1 and x2.
            When an element is NaN, the state could not be determined and is
            therefore not considered for flipping
        flip_pairs: Optionally provided pairs of states to measure flipping
            events for. If not provided, flipping events are measured between
            all possible pairs of states.
            Note that if num_states is not provided and a state with high index
            is not in the sequence of states, it will not be included in the
            possible pairs of states between which flipping can occur
        num_states: Optionally provided number of states. Only necessary
            if flip_pairs is not provided. See comment in flip_pairs.
        all_filtered: Whether all up_proportion tuples have satisfied the filter
            criteria (see `determine_threshold_up_proportion` for details).
            If set to None (default), the number of possible flips must equal the
            length of the states array minus one.
            If False, filtered_flip_probability will be NaN.


    Returns:
        Dict where each item is a dict with state pair tuples as keys.
        Dict items are:

        - ``possible_flips``: Number of possible flips for each pair of states.
        - ``flips``: Number of flips between each pair of states.
        - ``flip_probability``: flips / possible_flips for each state pair.
            If possible_flips == 0, flip_probability is NaN
        - ``filtered_flip_probability`` Flip probability if all states are valid,
            else NaN. See ``all_filtered`` for details
    """
    results = {
        "possible_flips": {},
        "flips": {},
        "flip_probabilities": {},
        "filtered_flip_probabilities": {}
    }

    if flip_pairs is not None:
        # Ensure flip_pairs are valid
        for flip_pair in flip_pairs:
            assert len(flip_pair) == 2
            assert isinstance(flip_pair[0], int)
            assert isinstance(flip_pair[1], int)
    else:
        if num_states is None:
            if np.all(np.isnan(states)):
                logger.warning("All states in analyse_flips are NaN")
                return results

            # Set the number of states based on the maximum state index
            num_states = np.nanmax(states) + 1

        # Choose all possible pairs of states.
        # Note that each element is a list, not a tuple
        flip_pairs = itertools.combinations(range(num_states), r=2)

    # Sort each flip pair in ascending order
    flip_pairs = [tuple(sorted(flip_pair)) for flip_pair in flip_pairs]

    # Iterate through successive states and record the flips
    possible_flips = {flip_pair: 0 for flip_pair in flip_pairs}
    flips = {flip_pair: 0 for flip_pair in flip_pairs}
    for k, (state1, state2) in enumerate(zip(states[:-1], states[1:])):
        if np.isnan(state1) or np.isnan(state2):
            # State could not be determined or is filtered out for another reason
            continue

        for flip_pair in flip_pairs:
            if state1 not in flip_pair:
                # first state does not belong to the flip pair
                continue

            if state2 != state1 and state2 in flip_pair:
                # Flip occurred between the two states
                flips[flip_pair] += 1

            possible_flips[flip_pair] += 1

    flip_probabilities = {
        flip_pair: flips[flip_pair] / possible_flips[flip_pair]
        if possible_flips[flip_pair]
        else np.nan
        for flip_pair in flip_pairs
    }

    filtered_flip_probabilities = {
        flip_pair: flip_probability if all_filtered else np.nan
        for flip_pair, flip_probability in flip_probabilities.items()
    }

    return {
        "possible_flips": possible_flips,
        "flips": flips,
        "flip_probabilities": flip_probabilities,
        "filtered_flip_probabilities": filtered_flip_probabilities
    }


def analyse_multi_state_readout(
    up_proportions_arrs: np.ndarray,
    threshold_up_proportion: Union[float, Tuple[float, float]] = None,
    filtered_shots: np.ndarray = None,
    labels: Tuple[str, str] = None,
    flip_pairs: List[Tuple[Union[int, str], Union[int, str, None]]] = None,
):
    """

    Args:
        up_proportions_arrs:
        threshold_up_proportion:
        filtered_shots:
        labels:
        flip_pairs:

    Returns:

    TODO:
        determine flip probability if only one array is provided
    """
    results = {}
    num_states = len(up_proportions_arrs)

    # Determine threshold_up_proportion. If already provided, it will simply
    # return the threshold, while otherwise it will determine the best threshold
    threshold_results = determine_threshold_up_proportion(
        up_proportions_arrs=up_proportions_arrs,
        threshold_up_proportion=threshold_up_proportion,
        filtered_shots=filtered_shots,
    )
    results.update(**threshold_results)
    filtered_shots = threshold_results["filtered_shots"]
    N_filtered_shots = threshold_results["N_filtered_shots"]

    if threshold_results["threshold_up_proportion"] is None:
        logger.warning(
            'No threshold up proportion could be determined. This probably means '
            'the system is out of tune (all up proportions are 1 or all are zero)'
        )
        results['state_sequence'] = np.nan * np.ones(up_proportions_arrs.shape[1])
        results['states'] = np.nan * np.ones(up_proportions_arrs.shape[0])
        results['state_probabilities'] = np.nan * np.ones(up_proportions_arrs.shape[0])
        if flip_pairs is not None:
            flip_pairs, flip_pairs_indices = parse_flip_pairs(
                flip_pairs, labels=labels, num_states=num_states
            )
            for label1, label2 in flip_pairs:
                results[f"possible_flips_{label1}_{label2}"] = 0
                results[f"flips_{label1}_{label2}"] = 0
                results[f"flip_probability_{label1}_{label2}"] = np.nan
                results[f"filtered_flip_probability_{label1}_{label2}"] = np.nan

        return results

    if N_filtered_shots == 0:
        results['state_sequence'] = np.nan * np.ones(up_proportions_arrs.shape[1])
        results['states'] = np.nan * np.ones(up_proportions_arrs.shape[0])
        results['state_probabilities'] = np.nan * np.ones(up_proportions_arrs.shape[0])
    else:
        # Determine the state for each column
        # Each index is the corresponding state index for the given column
        state_sequence = np.nanargmax(up_proportions_arrs, axis=0).astype(float)
        # state is NaN if it cannot be uniquely determined, i.e. is filtered out
        state_sequence[~filtered_shots] = np.nan
        results['state_sequence'] = state_sequence
        results['states'] = np.array([sum((state_sequence == k)) for k in range(num_states)])
        results["state_probabilities"] = results['states'] / N_filtered_shots

    # Determine flip probabilities
    if flip_pairs is not None:
        flip_pairs, flip_pairs_indices = parse_flip_pairs(
            flip_pairs, labels=labels, num_states=num_states
        )
        flip_results = analyse_flips(
            states=results["state_sequence"],
            flip_pairs=flip_pairs_indices,
            all_filtered=threshold_results["all_filtered"]
        )

        for (label1, label2), flip_pair_int in zip(flip_pairs, flip_pairs_indices):
            for key, val in flip_results.items():
                key = key.replace("probabilities", "probability")

                results[f"{key}_{label1}_{label2}"] = val[flip_pair_int]

    return results


class AnalyseMultiStateReadout(Analysis):
    def __init__(self, name):
        super().__init__(name=name)
        self.settings.threshold_up_proportion = Parameter(
            initial_value=None,
            set_cmd=None,
            config_link="analysis.threshold_up_proportion",
            update_from_config=True,
        )
        self.settings.num_frequencies = Parameter(
            initial_value=None, set_cmd=None, vals=vals.Ints()
        )
        self.settings.labels = Parameter(
            initial_value=None, set_cmd=None, vals=vals.Lists(allow_none=True)
        )
        self.settings.flip_pairs = Parameter(
            initial_value="neighbouring",
            set_cmd=None,
            vals=vals.MultiType(vals.Enum("neighbouring", "all"), vals.Lists(), allow_none=True),
        )

        self.outputs.threshold_up_proportion = Parameter(
            initial_value=False, set_cmd=None
        )
        self.outputs.threshold_low = Parameter(initial_value=False, set_cmd=None)
        self.outputs.threshold_high = Parameter(initial_value=False, set_cmd=None)

        self.outputs.filtered_fraction = Parameter(initial_value=False, set_cmd=None)
        self.outputs.N_filtered_shots = Parameter(initial_value=False, set_cmd=None)
        self.outputs.filtered_shots = Parameter(initial_value=False, set_cmd=None)
        self.outputs.all_filtered = Parameter(initial_value=True, set_cmd=None)
        self.outputs.state_sequence = Parameter(initial_value=True, set_cmd=None)
        self.outputs.states = Parameter(initial_value=False, set_cmd=None)
        self.outputs.state_probabilities = Parameter(initial_value=False, set_cmd=None)

        self.outputs.flips = Parameter(initial_value=True, set_cmd=None)
        self.outputs.flip_probability = Parameter(initial_value=True, set_cmd=None)
        self.outputs.filtered_flip_probability = Parameter(initial_value=True, set_cmd=None)
        self.outputs.possible_flips = Parameter(initial_value=True, set_cmd=None)

    @property
    def labels(self):
        if self.settings.labels is not None:
            return self.settings.labels
        elif self.settings.num_frequencies is not None:
            return [str(k) for k in range(self.settings.num_frequencies)]
        else:
            return []

    @property
    def flip_pairs(self):
        if self.settings.flip_pairs == "neighbouring":
            flip_pairs = list(zip(self.labels[:-1], self.labels[1:]))
        elif self.settings.flip_pairs == "all":
            flip_pairs = []
            for k, label1 in enumerate(self.labels):
                for label2 in self.labels[k + 1:]:
                    flip_pairs.append((label1, label2))
        else:
            flip_pairs = self.settings.flip_pairs

        return flip_pairs

    @property
    def flip_pairs_str(self):
        if self.flip_pairs is not None:
            return [f"{label1}_{label2}" for (label1, label2) in self.flip_pairs]
        else:
            return []

    @property
    def result_parameters(self):
        parameters = []
        for name, output in self.outputs.parameters.items():
            if not output():
                continue
            elif "flip" in name:
                for label_pair_str in self.flip_pairs_str:
                    output_copy = copy(output)
                    output_copy.name = f"{name}_{label_pair_str}"
                    parameters.append(output_copy)
            else:
                parameters.append(copy(output))
        return parameters

    @functools.wraps(analyse_multi_state_readout)
    def analyse(self, **kwargs):
        settings = self.settings.to_dict(get_latest=False)
        settings.update(**kwargs)
        settings.pop("num_frequencies", None)  # Not needed
        self.results = analyse_multi_state_readout(**settings)
        return self.results


def analyse_flips_old(
    up_proportions_arrs: List[np.ndarray],
    threshold_up_proportion: Union[Sequence, float] = None,
    labels: List[str] = None,
    label_pairs: List[List[str]] = "neighbouring",
):
    """ Analyse flipping between NMR states

    For each up_proportion array, it will count the number of flips
    (transition between high/low up proportion) for each sample.

    If more than one up_proportion array is passed, combined flipping events
    between each pair of states is also considered (i.e. one goes from low to
    high up proportion, the other from high to low). Furthermore, filtering is
    also performed where flips are only counted if the nuclear state remains in
    the subspace spanned by the pair of states for all samples.

    Args:
        up_proportions_arrs: 3D Arrays of up proportions, calculated from
            `analyse_traces`. Up proportion is the proportion of traces that
            contain blips. First and second dimensions are arbitrary (can be a
            singleton), third dimension is samples.
        threshold_up_proportion: Threshold for when an up_proportion is high
            enough to count the nucleus as being in that state (consistently
            able to flip the electron). Can also be a tuple with two elements,
            in which case the first is a lower threshold, below which we can
            say the nucleus is not in the state, and the second is an upper
            threshold . If any up proportion is not in that state, it is in an
            undefined state, and not counted for flipping. For any filtering
            on up_proportion pairs, the whole row is considered invalid (NaN).
        labels: Optional labels for the different up proportions.
            If not provided, zero-based indices are used
        label_pairs: Optional selection of up_proportion pairs to compare.
            These are used for the combined_flips/flip_probability and for
            filtered_combined_flips/flip_probability.
            Can be one of the following:

                List of string pairs: Each string in a pair must correspond to
                    a label
                'neighbouring': Only compare neighbouring pairs
                 'full': compare all possible pairs

    Returns:
        Dict[str, Any]:
        The following results are returned if a threshold_up_proportion is
        provided:

        * **flips(_{idx})** (int): Flips between high/low up_proportion.
          If more than one up_proportion_arr is provided, a zero-based index is
          added to specify the up_proportion_array. If an up_proportion is
          between the lower and upper threshold, it is not counted.
        * **flip_probability(_{idx})** (float): proportion of flips compared to
          maximum flips (samples - 1). If more than one up_proportion_arr is
          provided, a zero-based index is added to specify the
          up_proportion_array.

        The following results are between pairs of up_proportions, and can be
        specified with ``label_pairs``, and are only returned if more
        than one up_proportion_arr is given:

        * **possible_flips_{label1}_{label2}**: Number of possible flipping events,
          i.e. where successive pairs both satisfy one up_proportion being above
          and one below threshold.
        * **combined_flips_{label1}_{label2}**: combined flipping events between
          up_proportion_arrs label1 and label2, where one of the
          up_proportions switches from high to low, and the other from
          low to high.
        * **combined_flip_probability_{idx1}{idx2}**: Flipping probability
          of the combined flipping events (combined_flips / possible_flips).

        Additionally, each of the above results will have another result with
        the same name, but prepended with ``filtered_``. Here, all the values are
        filtered out where the corresponding pair of up_proportion samples do
        not have exactly one high and one low for each sample. The values that
        do not satisfy the filter are set to np.nan.
    """
    results = {}

    if labels is None:
        labels = [str(k) for k in range(len(up_proportions_arrs))]
        separator = ""  # No separator should be used for combined flips labels
    else:
        separator = "_"  # Use separator to distinguish labels in combined flips

    if not isinstance(up_proportions_arrs, np.ndarray):  # Convert to numpy array
        up_proportions_arrs = np.array(up_proportions_arrs)

    up_proportions_dict = {
        label: arr for label, arr in zip(labels, up_proportions_arrs)
    }

    max_flips = up_proportions_arrs.shape[-1] - 1  # number of samples - 1

    # Determine threshold_up_proportion_low/high
    if isinstance(threshold_up_proportion, collections.Sequence):
        if len(threshold_up_proportion) != 2:
            raise SyntaxError(
                f"threshold_up_proportion must be either single "
                "value, or two values (low and high threshold)"
            )
        threshold_low = threshold_up_proportion[0]
        threshold_high = threshold_up_proportion[1]
    else:
        threshold_low = threshold_up_proportion
        threshold_high = threshold_up_proportion

    # First calculate flips/flip_probability for individual up_proportions
    # Note that we skip this step if threshold_up_proportion is None
    if threshold_up_proportion is not None:
        # State of up proportions by threshold (above: 1, below: -1, between: 0)
        with np.errstate(
            invalid="ignore"
        ):  # ignore errors (up_proportions may contain NaN)
            state_arrs = np.zeros(up_proportions_arrs.shape)
            state_arrs[up_proportions_arrs > threshold_high] = 1
            state_arrs[up_proportions_arrs < threshold_low] = -1

        for k, state_arr in enumerate(state_arrs):
            flips = np.sum(np.abs(np.diff(state_arr)) == 2, axis=-1, dtype=float)
            # Flip probability by dividing flips by number of samples - 1
            flip_probability = flips / max_flips

            # Add suffix if more than one up_proportion array is provided
            suffix = f"_{labels[k]}" if len(up_proportions_arrs) > 1 else ""
            results["flips" + suffix] = flips
            results["flip_probability" + suffix] = flip_probability

    # Determine combined flips/flip_probability
    if len(up_proportions_arrs) > 1:
        if label_pairs == "neighbouring":
            # Only look at neighbouring combined flips
            label_pairs = list(zip(labels[:-1], labels[1:]))
        elif label_pairs == "full":
            label_pairs = []
            for k, label1 in enumerate(labels):
                for label2 in labels[k + 1:]:
                    label_pairs.append((label1, label2))

        for label1, label2 in label_pairs:
            up_proportions_1 = up_proportions_dict[label1]
            up_proportions_2 = up_proportions_dict[label2]
            suffix = f"_{label1}{separator}{label2}"

            # If no threshold is provided, it is dynamically chosen as the value
            # for which every pair of up proportions has exactly one value above
            # and one below this value. If no such value exists, all combined
            # results are NaN
            if threshold_up_proportion is None:
                up_max = np.max([up_proportions_1, up_proportions_2], axis=0)
                up_min = np.min([up_proportions_1, up_proportions_2], axis=0)
                if max(up_min) < min(up_max):
                    threshold_up_proportion = np.mean([min(up_max), max(up_min)])
                    threshold_high = threshold_up_proportion
                    threshold_low = threshold_up_proportion
                else:
                    # No threshold can be determined, do not proceed with this pair
                    results["combined_flips" + suffix] = np.nan
                    results["combined_flip_probability" + suffix] = np.nan
                    results["filtered_combined_flips" + suffix] = np.nan
                    results["filtered_combined_flip_probability" + suffix] = np.nan
                    results["possible_flips" + suffix] = np.nan
                    continue

            # Determine state that are above/below threshold.
            state_arrs = []
            for k, up_proportions in enumerate([up_proportions_1, up_proportions_2]):
                # Boolean arrs equal to True if up proportion is above/below threshold
                with np.errstate(
                    invalid="ignore"
                ):  # ignore errors if up_proportions contains NaN
                    state_arr = np.zeros(up_proportions.shape)
                    state_arr[up_proportions > threshold_high] = 1
                    state_arr[up_proportions < threshold_low] = -1
                    above_low = threshold_low <= up_proportions
                    below_high = up_proportions <= threshold_high
                    state_arr[above_low & below_high] = np.nan
                    state_arrs.append(state_arr)

            # Calculate relative states, with possible values:
            # -2: state1 high,       state2 low
            # 2:  state1 low,        state2 high
            # NaN: at least one of the two states is undefined (between thresholds)
            relative_state_arr = state_arrs[1] - state_arrs[0]

            # Combined flips, happens if relative_state_arr changes by 4
            # (high, low) -> (low, high) and (low, high) -> (high, low)
            combined_flips = np.sum(
                np.abs(np.diff(relative_state_arr)) == 4, axis=-1, dtype=float
            )
            results["combined_flips" + suffix] = combined_flips

            # Number of possible flips, i.e. where successive up_proportion pairs
            # both satisfy one being above and one below threshold
            possible_flips = np.sum(
                ~np.isnan(np.diff(relative_state_arr)), axis=-1, dtype=float
            )
            results["possible_flips" + suffix] = possible_flips
            if possible_flips > 0:
                combined_flip_probability = combined_flips / possible_flips
            else:
                combined_flip_probability = np.nan
            results["combined_flip_probability" + suffix] = combined_flip_probability

            # Check if all up_proportion pairs satisfy threshold condition
            if possible_flips == max_flips:
                results["filtered_combined_flips" + suffix] = combined_flips
                results[
                    "filtered_combined_flip_probability" + suffix
                ] = combined_flip_probability
            else:
                results["filtered_combined_flips" + suffix] = np.nan
                results["filtered_combined_flip_probability" + suffix] = np.nan

            results["threshold_up_proportion"] = (threshold_low, threshold_high)

    return results<|MERGE_RESOLUTION|>--- conflicted
+++ resolved
@@ -450,11 +450,8 @@
 
             if next_idx == 0:  # Reached end of trace
                 if not ignore_final:
-<<<<<<< HEAD
-=======
                     next_idx = len(trace) - idx
                     blip_list.append(next_idx)
->>>>>>> 9e5157ef
                     blip_events[k].append(
                         (int(trace[idx] >= threshold_voltage), next_idx)
                     )
