--- conflicted
+++ resolved
@@ -449,11 +449,8 @@
 
             if next_idx == 0:  # Reached end of trace
                 if not ignore_final:
-<<<<<<< HEAD
-=======
                     next_idx = len(trace) - idx
                     blip_list.append(next_idx)
->>>>>>> 01c7ad9b
                     blip_events[k].append(
                         (int(trace[idx] >= threshold_voltage), next_idx)
                     )
@@ -618,11 +615,7 @@
         ax = MatPlot()[0] if plot is True else plot
         t_list = np.linspace(0, len(traces[0]) / sample_rate, len(traces[0])) * 1e3
 
-<<<<<<< HEAD
-        # A
-=======
         # Use a diverging colormap that is white at the threshold voltage
->>>>>>> 01c7ad9b
         if threshold_voltage:
             divnorm = TwoSlopeNorm(vmin=np.min(traces), vcenter=threshold_voltage, vmax=np.max(traces))
         else:
