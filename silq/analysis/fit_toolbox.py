from typing import Union, Tuple, List, Optional
import numpy as np
from lmfit import Parameters, Model
from lmfit.model import ModelResult
from matplotlib import pyplot as plt
from matplotlib.axis import Axis
from scipy.signal import find_peaks
from scipy.ndimage.filters import gaussian_filter1d
import logging
from qcodes.data.data_array import DataArray

logger = logging.getLogger(__name__)


class Fit():
    """Base fitting class.

    To fit a specific function, this class should be subclassed.

    To fit data to a function, use the method `Fit.perform_fit`.
    This will find its initial parameters via `Fit.find_initial_parameters`,
    after which it will fit the data to `Fit.fit_function`.

    If both xvals and ydata are passed, or only ydata is passed but it is a
    Qcodes DataArray, the fit is automatically performed.
    Otherwise Fit.perform_fit must be called.

    Args:
        ydata: Data values to be fitted
        xvals: Sweep values, automatically extracted from ydata if not
        explicitly provided and ydata is a DataArray.
        fit: Automatically perform a fit if ydata is passed
        print: Print results
        plot: Axis on which to  the fit
        initial_parameters: Dict plot of initial guesses for fit parameters
        fixed_parameters: Dict of fixed values for fit parameters
        parameter_constraints: Parameter constraints
            e.g. {'frequency' : {'min' : 0}}
        **kwargs: Any other kwargs passed to Fit.perform_fit

    Note:
        - The fitting routine uses lmfit, a wrapper package around scipy.optimize.
        - Fitted parameters can be accessed via ``fit['{parameter_name}']``
        - The fit function can be evaluated with the fitted parameter values
          using ``fit({sweep_values})``
    """
    plot_kwargs = {'linestyle': '--', 'color': 'k', 'lw': 2}
    sweep_parameter = None

    def __init__(
            self,
            ydata: Union[DataArray, np.ndarray]=None,
            *,
            xvals: Optional[Union[DataArray, np.ndarray]] = None,
            fit: bool = True,
            print: bool = False,
            plot: Optional[Axis] = None,
            initial_parameters: Optional[dict] = None,
            fixed_parameters: Optional[dict] = None,
            parameter_constraints: Optional[dict] = None,
            **kwargs
    ):
        self.model = Model(self.fit_function, **kwargs)
        self.fit_result = None

        self.plot_handle = None

        self.xvals = None
        self.ydata = None
        self.weights = None
        self.parameters = None

        if ydata is not None:
            assert ydata.ndim == 1

            if xvals is None:
                assert isinstance(ydata, DataArray), 'Please provide xvals'
                xvals = ydata.set_arrays[0]

            self.get_parameters(
                xvals=xvals,
                ydata=ydata,
                initial_parameters=initial_parameters,
                fixed_parameters=fixed_parameters,
                parameter_constraints=parameter_constraints
            )
            if fit:
                self.perform_fit(print=print, plot=plot, **kwargs)

    def __getitem__(self, item) -> float:
        """Retrieve fitted parameter value"""
        if self.fit_result is not None:
            return self.fit_result.best_values[item]
        else:
            raise RuntimeError("No fit result to get parameters from.")

    def __call__(
            self, sweep_vals: Union[float, np.ndarray] = None, **kwargs
    ) -> Union[float, np.ndarray]:
        """Evaluate fit for sweep values and optionally override fitted parameters

        The fitted parameter values are used by default

        Args:
            sweep_vals: Value(s) to sweep. Can be either a number or array of
                numbers. If not provided, sweep values should be added as kwarg
            **kwargs: Optional parameter values to override the fitted values

        Returns:
             Value or array of values corresponding to evaluated fit function
        """

        params = kwargs
        if sweep_vals is not None:
            params[self.sweep_parameter] = sweep_vals
        return self.fit_result.eval(**params)

    def _ipython_key_completions_(self):
        """Tab completion for IPython, i.e. fit["{parameter_name}"] """
        try:
            return list(self.fit_result.best_values)
        except Exception:
            return []

    def fit_function(self, *args, **kwargs):
        raise NotImplementedError('This should be implemented in a subclass')

    def find_initial_parameters(self,
                                xvals: np.ndarray,
                                ydata: np.ndarray,
                                initial_parameters: dict) -> Parameters:
        """Estimate initial parameters from data.

        This is needed to ensure that the fitting will converge.

        Args:
            xvals: x-coordinates of data points
            ydata: data points
            initial_parameters: Fixed initial parameters to be skipped.

        Returns:
            Parameters object containing initial parameters.
        """
        raise NotImplementedError('This should be implemented in a subclass')

    def find_nearest_index(self, array, value):
        """Find index in array that is closest to a value

        Args:
            array: array from which to find the nearest index
            value: target value for which we want the index of the nearest
                array element

        Returns:
            Index of element in array that is closest to target value
        """
        idx = np.abs(array - value).argmin()
        return array[idx]

    def find_nearest_value(self,
                           array: np.ndarray,
                           value: float) -> float:
        """Find value in array that is closest to target value.

        Args:
            array: array from which to find the nearest value.
            value: target value for which we want the nearest array element.

        Returns:
            element in array that is nearest to value.
        """
        return array[self.find_nearest_index(array, value)]

    def get_parameters(self, xvals, ydata, initial_parameters=None,
                       fixed_parameters=None, parameter_constraints=None,
                       weights=None, **kwargs):
        """Get parameters for fitting
        Args:
            xvals: x-coordinates of data points
            ydata: Data points
            initial_parameters: {parameter: initial_value} combination,
                to specify the initial value of certain parameters. The initial
                values of other parameters are found using
                `Fit.find_initial_parameters`.
            fixed_parameters: {parameter: fixed_value} combination,
                to specify parameters whose values should not be varied.
            parameter_constraints: {parameter: {constraint : value, ...},  ...}
                combination to further constrain existing parameters. e.g.
                {'frequency' : {'min' : 0}} ensures only positive frequencies
                can be fit.
            weights: Weights for data points, must have same shape as ydata
        """
        initial_parameters = initial_parameters or {}
        fixed_parameters = fixed_parameters or {}
        parameter_constraints = parameter_constraints or {}

        if isinstance(xvals, DataArray):
            xvals = xvals.ndarray
        elif not isinstance(xvals, np.ndarray):
            xvals = np.array(xvals)
        if isinstance(ydata, DataArray):
            ydata = ydata.ndarray
        elif not isinstance(ydata, np.ndarray):
            ydata = np.array(ydata)
        # Filter out all NaNs
        non_nan_indices = ~(np.isnan(xvals) | np.isnan(ydata))
        xvals = xvals[non_nan_indices]
        ydata = ydata[non_nan_indices]
        if weights is not None:
            weights = weights[non_nan_indices]
        self.xvals = xvals
        self.ydata = ydata
        self.weights = weights
        # Find initial parameters, also pass fixed parameters along so they are
        # not modified
        self.parameters = self.find_initial_parameters(
            xvals, ydata, initial_parameters={**fixed_parameters,
                                              **initial_parameters})

        # Ensure that fixed parameters do not vary
        for key, value in fixed_parameters.items():
            self.parameters[key].vary = False

        # Apply all constraints to parameters
        for key, constraints_dict in parameter_constraints.items():
            for opt, val in constraints_dict.items():
                setattr(self.parameters[key], opt, val)

        return self.parameters

    def perform_fit(self,
                    parameters=None,
                    print=False,
                    plot=None,
                    **kwargs) -> ModelResult:
        """Perform fitting routine

        Returns:
            ModelResult object containing fitting results
        """

        if parameters is None:
            if kwargs and self.parameters is None:
                self.get_parameters(**kwargs)
            parameters = self.parameters

        self.fit_result = self.model.fit(self.ydata, params=parameters,
                                         weights=self.weights,
                                         **{self.sweep_parameter: self.xvals})

        if print:
            self.print_results()

        if plot is not None:
            self.add_to_plot(plot)

        return self.fit_result

    def print_results(self):
        if self.fit_result is None:
            logger.warning('No fit results')
            return

        fit_report = self.fit_result.fit_report(show_correl=False)
        lines = fit_report.splitlines()
        variables_idx = lines.index('[[Variables]]') + 1
        lines = lines[variables_idx:]
        lines = '\n'.join(lines)
        print(lines)

    def add_to_plot(self,
                    ax: Axis,
                    N: int = 201,
                    xrange: Tuple[float] = None,
                    xscale: float = 1,
                    yscale: float = 1,
                    **kwargs):
        """Add fit to existing plot axis

        Args:
            ax: Axis to add plot to
            N: number of points to use as x values (to smoothe fit curve)
            xrange: Optional range for x values (min, max)
            xscale: value to multiple x values by to rescale axis
            yscale: value to multiple y values by to rescale axis
            kwargs: Additional plot kwargs. By default Fit.plot_kwargs are used

        Returns:
            plot_handle of fit curve
        """
        if xrange is None:
            x_vals = self.xvals
            x_vals_full = np.linspace(min(x_vals), max(x_vals), N)
        else:
            x_vals_full = np.linspace(*xrange, N)

        y_vals_full = self.fit_result.eval(
            **{self.sweep_parameter: x_vals_full})
        x_vals_full *= xscale
        y_vals_full *= yscale
        plot_kwargs = {**self.plot_kwargs, **kwargs}
        self.plot_handle, = ax.plot(
            x_vals_full, y_vals_full, **plot_kwargs
        )
        return self.plot_handle


class LinearFit(Fit):
    """Fitting class for a linear function.

        To fit data to a function, use the method `Fit.perform_fit`.
        This will find its initial parameters via `Fit.find_initial_parameters`,
        after which it will fit the data to `Fit.fit_function`.

        Note:
            The fitting routine uses lmfit, a wrapper package around
            scipy.optimize.
        """
    sweep_parameter = 't'

    @staticmethod
    def fit_function(t: Union[float, np.ndarray],
                     gradient: float,
                     offset: float) -> Union[float, np.ndarray]:
        """Exponential function using time as x-coordinate

        Args:
            t: Time.
            gradient:
            offset:

        Returns:
            linear data points
        """
        return gradient * t + offset

    def find_initial_parameters(self,
                                xvals: np.ndarray,
                                ydata: np.ndarray,
                                initial_parameters: dict) -> Parameters:
        """Estimate initial parameters from data.

        This is needed to ensure that the fitting will converge.

        Args:
            xvals: x-coordinates of data points
            ydata: data points
            initial_parameters: Fixed initial parameters to be skipped.

        Returns:
            Parameters object containing initial parameters.
        """
        if initial_parameters is None:
            initial_parameters = {}

        parameters = Parameters()
        if not 'gradient' in initial_parameters:
            initial_parameters['gradient'] = (ydata[-1] - ydata[0]) / \
                                             (xvals[-1] - xvals[0])
        if not 'offset' in initial_parameters:
            initial_parameters['offset'] = ydata[0]

        for key in initial_parameters:
            parameters.add(key, initial_parameters[key])

        return parameters


class LorentzianFit(Fit):
    """Fitting class for a Lorentzian function.

    To fit data to a function, use the method `Fit.perform_fit`.
    This will find its initial parameters via `Fit.find_initial_parameters`,
    after which it will fit the data to `Fit.fit_function`.

    Note:
        The fitting routine uses lmfit, a wrapper package around scipy.optimize.
    """
    sweep_parameter = 'x'

    @staticmethod
    def fit_function(x: Union[float, np.ndarray],
                     amplitude: float,
                     mean: float,
                     gamma: float,
                     offset: float) -> Union[float, np.ndarray]:
        """Lorentzian function using x as x-coordinate

        Args:
            x: x-values
            mean: mean
            amplitude: amplitude
            gamma: standard deviation
            offset: offset

        Returns:
            lorentzian data points
        """
        return amplitude * (gamma / 2) / (
                (x - mean) ** 2 + (gamma / 2) ** 2) + offset

    def find_initial_parameters(self,
                                xvals: np.ndarray,
                                ydata: np.ndarray,
                                initial_parameters: dict) -> Parameters:
        """Estimate initial parameters from data.

        This is needed to ensure that the fitting will converge.

        Args:
            xvals: x-coordinates of data points
            ydata: data points
            initial_parameters: Fixed initial parameters to be skipped.

        Returns:
            Parameters object containing initial parameters.
        """
        if initial_parameters is None:
            initial_parameters = {}

        parameters = Parameters()
        if not 'amplitude' in initial_parameters:
            initial_parameters['amplitude'] = max(ydata)
        if not 'gamma' in initial_parameters:
            # Attempt to find the FWHM of the Gaussian to lessening degrees
            # of accuracy
            try:
                A = initial_parameters['amplitude']
                for ratio in [1 / 100, 1 / 33, 1 / 10, 1 / 3]:
                    idxs, = np.where(abs(ydata - A / 2) <= A * ratio)
                    if len(idxs) >= 2:
                        initial_parameters['gamma'] = \
                            1 / (2 * np.sqrt(2 * np.log(2))) * (
                                    xvals[idxs[-1]] - xvals[idxs[0]])
                        break
            finally:
                if not 'gamma' in initial_parameters:
                    # 5% of the x-axis
                    initial_parameters['gamma'] = (max(xvals) - min(xvals)) / 20

        if not 'mean' in initial_parameters:
            initial_parameters['mean'] = xvals[np.argmax(ydata)]

        if not 'offset' in initial_parameters:
            initial_parameters['offset'] = np.mean(ydata)

        for key in initial_parameters:
            parameters.add(key, initial_parameters[key])

        parameters['gamma'].min = 0

        return parameters


class VoigtFit(Fit):
    """Fitting class for a Voigt function.

    To fit data to a function, use the method `Fit.perform_fit`.
    This will find its initial parameters via `Fit.find_initial_parameters`,
    after which it will fit the data to `Fit.fit_function`.

    Note:
        The fitting routine uses lmfit, a wrapper package around scipy.optimize.
    """
    sweep_parameter = 'x'

    @staticmethod
    def fit_function(x: Union[float, np.ndarray],
                     amplitude: float,
                     mean: float,
                     gamma: float,
                     sigma: float,
                     offset: float) -> Union[float, np.ndarray]:
        """Gaussian function using x as x-coordinate

        Args:
            x: independent variable
            mean: mean
            amplitude:
            sigma: standard deviation

        Returns:
            exponential data points
        """
        return amplitude * (
                gamma ** 2 / ((x - mean) ** 2 + gamma ** 2)) * \
               np.exp(- (x - mean) ** 2 / (2 * sigma) ** 2) + offset

    def find_initial_parameters(self,
                                xvals: np.ndarray,
                                ydata: np.ndarray,
                                initial_parameters: dict) -> Parameters:
        """Estimate initial parameters from data.

        This is needed to ensure that the fitting will converge.

        Args:
            xvals: x-coordinates of data points
            ydata: data points
            initial_parameters: Fixed initial parameters to be skipped.

        Returns:
            Parameters object containing initial parameters.
        """
        if initial_parameters is None:
            initial_parameters = {}

        parameters = Parameters()
        if not 'amplitude' in initial_parameters:
            initial_parameters['amplitude'] = max(ydata)
        if not 'gamma' in initial_parameters:
            # Attempt to find the FWHM of the Gaussian to lessening degrees
            # of accuracy
            try:
                A = initial_parameters['amplitude']
                for ratio in [1 / 100, 1 / 33, 1 / 10, 1 / 3]:
                    idxs, = np.where(abs(ydata - A / 2) <= A * ratio)
                    if len(idxs) >= 2:
                        initial_parameters['gamma'] = \
                            1 / (2 * np.sqrt(2 * np.log(2))) * (
                                    xvals[idxs[-1]] - xvals[idxs[0]])
                        break
            finally:
                if not 'gamma' in initial_parameters:
                    # 5% of the x-axis
                    initial_parameters['gamma'] = (max(xvals) - min(
                        xvals)) / 20
        if not 'sigma' in initial_parameters:
            # Attempt to find the FWHM of the Gaussian to lessening degrees
            # of accuracy
            try:
                A = initial_parameters['amplitude']
                for ratio in [1 / 100, 1 / 33, 1 / 10, 1 / 3]:
                    idxs, = np.where(abs(ydata - A / 2) <= A * ratio)
                    if len(idxs) >= 2:
                        initial_parameters['sigma'] = \
                            1 / (2 * np.sqrt(2 * np.log(2))) * (
                                    xvals[idxs[-1]] - xvals[idxs[0]])
                        break
            finally:
                if not 'sigma' in initial_parameters:
                    # 5% of the x-axis
                    initial_parameters['sigma'] = (max(xvals) - min(
                        xvals)) / 20

        if not 'mean' in initial_parameters:
            max_idx = np.argmax(ydata)
            initial_parameters['mean'] = xvals[max_idx]

        if not 'offset' in initial_parameters:
            initial_parameters['offset'] = np.mean(ydata)

        for key in initial_parameters:
            parameters.add(key, initial_parameters[key])

        #         parameters['tau'].min = 0

        return parameters


class GaussianFit(Fit):
    """Fitting class for a Gaussian function.

    To fit data to a function, use the method `Fit.perform_fit`.
    This will find its initial parameters via `Fit.find_initial_parameters`,
    after which it will fit the data to `Fit.fit_function`.

    Note:
        The fitting routine uses lmfit, a wrapper package around scipy.optimize.
    """
    sweep_parameter = 'x'

    @staticmethod
    def fit_function(x: Union[float, np.ndarray],
                     amplitude: float,
                     mean: float,
                     sigma: float,
                     offset: float) -> Union[float, np.ndarray]:
        """Gaussian function using x as x-coordinate

        Args:
            x: x-values.
            mean: mean
            amplitude: amplitude
            sigma: standard deviation
            offset: offset

        Returns:
            gaussian data points
        """
        return amplitude * np.exp(- (x - mean) ** 2 / (2 * sigma ** 2)) + offset

    def find_initial_parameters(self,
                                xvals: np.ndarray,
                                ydata: np.ndarray,
                                initial_parameters: dict) -> Parameters:
        """Estimate initial parameters from data.

        This is needed to ensure that the fitting will converge.

        Args:
            xvals: x-coordinates of data points
            ydata: data points
            initial_parameters: Fixed initial parameters to be skipped.

        Returns:
            Parameters object containing initial parameters.
        """
        if initial_parameters is None:
            initial_parameters = {}

        parameters = Parameters()
        if not 'amplitude' in initial_parameters:
            initial_parameters['amplitude'] = np.max(ydata)
        if not 'mean' in initial_parameters:
            initial_parameters['mean'] = xvals[np.argmax(ydata)]
        if not 'sigma' in initial_parameters:
            # Attempt to find the FWHM of the Gaussian to lessening degrees
            # of accuracy
            try:
                A = initial_parameters['amplitude']
                for ratio in [1 / 100, 1 / 33, 1 / 10, 1 / 3]:
                    idxs, = np.where(abs(ydata - A / 2) <= A * ratio)
                    if len(idxs) >= 2:
                        initial_parameters['sigma'] = \
                            1 / (2 * np.sqrt(2 * np.log(2))) * (
                                    xvals[idxs[-1]] - xvals[idxs[0]])
                        break
            finally:
                if not 'sigma' in initial_parameters:
                    # 5% of the x-axis
                    initial_parameters['sigma'] = (max(xvals) - min(xvals)) / 20
        if not 'offset' in initial_parameters:
            initial_parameters['offset'] = np.mean(ydata)

        for key in initial_parameters:
            parameters.add(key, initial_parameters[key])

        parameters['sigma'].min = 0

        return parameters


class ExponentialFit(Fit):
    """Fitting class for an exponential function.

    To fit data to a function, use the method `Fit.perform_fit`.
    This will find its initial parameters via `Fit.find_initial_parameters`,
    after which it will fit the data to `Fit.fit_function`.

    Note:
        The fitting routine uses lmfit, a wrapper package around scipy.optimize.
    """
    sweep_parameter = 't'

    @staticmethod
    def fit_function(t: Union[float, np.ndarray],
                     tau: float,
                     amplitude: float,
                     exponent_factor: float,
                     offset: float) -> Union[float, np.ndarray]:
        """Exponential function using time as x-coordinate

        Args:
            t: Time.
            tau: Decay constant.
            amplitude:
            exponent_factor:
            offset:

        Returns:
            exponential data points
        """
        return amplitude * np.exp(-np.power(t / tau, exponent_factor)) + offset

    def find_initial_parameters(self,
                                xvals: np.ndarray,
                                ydata: np.ndarray,
                                initial_parameters: dict) -> Parameters:
        """Estimate initial parameters from data.

        This is needed to ensure that the fitting will converge.

        Args:
            xvals: x-coordinates of data points
            ydata: data points
            initial_parameters: Fixed initial parameters to be skipped.

        Returns:
            Parameters object containing initial parameters.
        """
        if initial_parameters is None:
            initial_parameters = {}

        parameters = Parameters()
        if not 'amplitude' in initial_parameters:
            initial_parameters['amplitude'] = ydata[1] - ydata[-1]
        if not 'offset' in initial_parameters:
            initial_parameters['offset'] = ydata[-1]
        if not 'exponent_factor' in initial_parameters:
            initial_parameters['exponent_factor'] = 1
        if not 'tau' in initial_parameters:
            exponent_val = (initial_parameters['offset']
                            + initial_parameters['amplitude'] / np.exp(1))
            nearest_idx = np.abs(ydata - exponent_val).argmin()
            initial_parameters['tau'] = -(xvals[1] - xvals[nearest_idx])

        for key in initial_parameters:
            parameters.add(key, initial_parameters[key])

        return parameters


class DoubleExponentialFit(Fit):
    """Fitting class for a double exponential function.

    To fit data to a function, use the method `Fit.perform_fit`.
    This will find its initial parameters via `Fit.find_initial_parameters`,
    after which it will fit the data to `Fit.fit_function`.

    Note:
        The fitting routine uses lmfit, a wrapper package around scipy.optimize.
    """
    sweep_parameter = 't'

    @staticmethod
    def fit_function(t: Union[float, np.ndarray],
                     tau_1: float,
                     A_1: float,
                     A_2: float,
                     tau_2: float,
                     offset: float) -> Union[float, np.ndarray]:
        """Exponential function using time as x-coordinate

        Args:
            t: Time.
            tau_1: First decay constant.
            tau_2: Second decay constant.
            A_1: Amplitude of first decay
            A_2: Amplitude of second decay
            offset: Offset of double exponential (t -> infinity)

        Returns:
            exponential data points
        """
        return A_1 * np.exp(-t / tau_1) + A_2 * np.exp(-t / tau_2) + offset

    def find_initial_parameters(self,
                                xvals: np.ndarray,
                                ydata: np.ndarray,
                                initial_parameters: dict) -> Parameters:
        """Estimate initial parameters from data.

        This is needed to ensure that the fitting will converge.

        Args:
            xvals: x-coordinates of data points
            ydata: data points
            initial_parameters: Fixed initial parameters to be skipped.

        Returns:
            Parameters object containing initial parameters.
        """
        if initial_parameters is None:
            initial_parameters = {}

        parameters = Parameters()
        if not 'A_1' in initial_parameters:
            initial_parameters['A_1'] = (ydata[1] - ydata[-1]) / 2
        if not 'A_2' in initial_parameters:
            initial_parameters['A_2'] = (ydata[1] - ydata[-1]) / 2

        if not 'offset' in initial_parameters:
            initial_parameters['offset'] = ydata[-1]

        if not 'tau_1' in initial_parameters:
            exponent_val = (initial_parameters['offset']
                            + initial_parameters['A_1'] / np.exp(1)
                            + initial_parameters['A_2'] / np.exp(1))
            nearest_idx = np.abs(ydata - exponent_val).argmin()
            initial_parameters['tau_1'] = -(xvals[1] - xvals[nearest_idx])

        if not 'tau_2' in initial_parameters:
            initial_parameters['tau_2'] = initial_parameters['tau_1']

        for key in initial_parameters:
            parameters.add(key, initial_parameters[key])

        parameters['tau_1'].min = 0
        parameters['tau_2'].min = 0

        parameters['A_1'].min = 0
        parameters['A_2'].min = 0

        return parameters


class SineFit(Fit):
    sweep_parameter = 't'

    @staticmethod
    def fit_function(t: Union[float, np.ndarray],
                     amplitude: float,
                     frequency: float,
                     phase: float,
                     offset: float) -> Union[float, np.ndarray]:
        """Sinusoidal fit using time as x-coordinates

        Args:
            t: Time
            amplitude:
            frequency:
            phase:
            offset:

        Returns:
            Sinusoidal data points
        """
        return amplitude * np.sin(2 * np.pi * frequency * t + phase) + offset

    def find_initial_parameters(self, xvals, ydata, initial_parameters={},
                                plot=False):
        """Estimate initial parameters from data.

        This is needed to ensure that the fitting will converge.

        Args:
            xvals: x-coordinates of data points
            ydata: data points
            initial_parameters: Fixed initial parameters to be skipped.

        Returns:
            Parameters object containing initial parameters.
        """
        parameters = Parameters()
        initial_parameters.setdefault('amplitude', (max(ydata) - min(ydata)) / 2)

        dt = (xvals[1] - xvals[0])
        fft_flips = np.fft.fft(ydata)
        fft_flips_abs = np.abs(fft_flips)[:int(len(fft_flips) / 2)]
        fft_freqs = np.fft.fftfreq(len(fft_flips), dt)[:int(len(
            fft_flips) / 2)]
        frequency_idx = np.argmax(fft_flips_abs[1:]) + 1

        initial_parameters.setdefault('frequency', fft_freqs[frequency_idx])
<<<<<<< HEAD

        if plot:
            plt.figure()
            plt.plot(fft_freqs, fft_flips_abs, 'o')
            plt.plot(initial_parameters['frequency'], fft_flips_abs[frequency_idx], 'o', ms=8)

=======

        if plot:
            plt.figure()
            plt.plot(fft_freqs, fft_flips_abs, 'o')
            plt.plot(initial_parameters['frequency'], fft_flips_abs[frequency_idx], 'o', ms=8)

>>>>>>> bfc20a8e
        initial_parameters.setdefault('phase', np.pi / 2 + np.angle(fft_flips[frequency_idx]))
        initial_parameters.setdefault('offset', (max(ydata) + min(ydata)) / 2)

        for key in initial_parameters:
            parameters.add(key, initial_parameters[key])

        # Amplitude is a positive real.
        parameters['amplitude'].set(min=0)

        return parameters


class AMSineFit(Fit):
    sweep_parameter = 't'

    @staticmethod
    def fit_function(t: Union[float, np.ndarray],
                     amplitude: float,
                     frequency: float,
                     phase: float,
                     offset: float,
                     amplitude_AM: float,
                     frequency_AM: float,
                     phase_AM: float,
                     ) -> Union[float, np.ndarray]:
        """ Amplitude-Modulated Sinusoidal fit using time as x-coordinates

        Args:
            t: Time
            amplitude:
            frequency:
            phase:
            offset:
            amplitude_AM:
            frequency_AM:
            phase_AM:

        Returns:
            Amplitude-Modulated Sinusoidal data points
        """
        return amplitude_AM * np.sin(
            2 * np.pi * frequency_AM * t + phase_AM) * \
               amplitude * np.sin(2 * np.pi * frequency * t + phase) + offset

    def find_initial_parameters(self, xvals, ydata, initial_parameters={},
                                plot=False):
        """Estimate initial parameters from data.

        This is needed to ensure that the fitting will converge.

        Args:
            xvals: x-coordinates of data points
            ydata: data points
            initial_parameters: Fixed initial parameters to be skipped.

        Returns:
            Parameters object containing initial parameters.
        """
        parameters = Parameters()
        initial_parameters.setdefault('amplitude', (max(ydata) - min(ydata)) / 2)

        dt = (xvals[1] - xvals[0])
        fft_flips = np.fft.fft(ydata)
        fft_flips_abs = np.abs(fft_flips)[:int(len(fft_flips) / 2)]
        fft_freqs = np.fft.fftfreq(len(fft_flips), dt)[:int(len(
            fft_flips) / 2)]
        frequency_idx = np.argmax(fft_flips_abs[1:]) + 1

        initial_parameters.setdefault('frequency', fft_freqs[frequency_idx])
        if plot:
            plt.figure()
            plt.plot(fft_freqs, fft_flips_abs, 'o')
            plt.plot(fft_freqs[frequency_idx], fft_flips_abs[frequency_idx], 'o', ms=8)
<<<<<<< HEAD

        initial_parameters.setdefault('phase', np.pi / 2 + np.angle(fft_flips[frequency_idx]))

        initial_parameters.setdefault('offset', (max(ydata) + min(ydata)) / 2)

        initial_parameters.setdefault('amplitude_AM', 0.1)

        initial_parameters.setdefault('frequency_AM', fft_freqs[frequency_idx])

        if plot:
            plt.figure()
            plt.plot(fft_freqs, fft_flips_abs, 'o')
            plt.plot(fft_freqs[frequency_idx], fft_flips_abs[frequency_idx], 'o', ms=8)

=======

        initial_parameters.setdefault('phase', np.pi / 2 + np.angle(fft_flips[frequency_idx]))

        initial_parameters.setdefault('offset', (max(ydata) + min(ydata)) / 2)

        initial_parameters.setdefault('amplitude_AM', 0.1)

        initial_parameters.setdefault('frequency_AM', fft_freqs[frequency_idx])

        if plot:
            plt.figure()
            plt.plot(fft_freqs, fft_flips_abs, 'o')
            plt.plot(fft_freqs[frequency_idx], fft_flips_abs[frequency_idx], 'o', ms=8)

>>>>>>> bfc20a8e
        initial_parameters.setdefault('phase_AM', 0)

        for key in initial_parameters:
            parameters.add(key, initial_parameters[key])

        # parameters['amplitude'].set(exp r='(1-offset)/(1+amplitude_AM)')
        parameters['amplitude'].set(min=0, max=1)
        parameters['amplitude_AM'].set(min=0, max=1)

        parameters['frequency'].set(min=0, max=np.Inf)
        parameters['frequency_AM'].set(min=0, max=np.Inf)

        parameters['offset'].set(min=0, max=1)

        return parameters


class ExponentialSineFit(Fit):
    sweep_parameter = 't'

    @staticmethod
    def fit_function(t, amplitude, tau, frequency, phase, offset,
                     exponent_factor):
        exponential = np.exp(-np.power(t / tau, exponent_factor))
        sine = np.sin(2 * np.pi * frequency * t + phase)
        return amplitude * exponential * sine + offset

    def find_initial_parameters(self, xvals, ydata, initial_parameters={},
                                plot=False):
        parameters = Parameters()
        initial_parameters.setdefault('amplitude', (max(ydata) - min(ydata)) / 2)

        initial_parameters.setdefault('tau', xvals[-1] / 2)

        dt = (xvals[1] - xvals[0])
        fft_flips = np.fft.fft(ydata)
        fft_flips_abs = np.abs(fft_flips)[:int(len(fft_flips) / 2)]
        fft_freqs = np.fft.fftfreq(len(fft_flips), dt)[:int(len(fft_flips) / 2)]
        frequency_idx = np.argmax(fft_flips_abs[1:]) + 1

        initial_parameters.setdefault('frequency', fft_freqs[frequency_idx])
<<<<<<< HEAD

        if plot:
            plt.figure()
            plt.plot(fft_freqs, fft_flips_abs)
            plt.plot(fft_freqs[frequency_idx], fft_flips_abs[frequency_idx], 'o', ms=8)

        initial_parameters.setdefault('phase', np.pi / 2 + np.angle(fft_flips[frequency_idx]))

        initial_parameters.setdefault('offset', (max(ydata) + min(ydata)) / 2)

=======

        if plot:
            plt.figure()
            plt.plot(fft_freqs, fft_flips_abs)
            plt.plot(fft_freqs[frequency_idx], fft_flips_abs[frequency_idx], 'o', ms=8)

        initial_parameters.setdefault('phase', np.pi / 2 + np.angle(fft_flips[frequency_idx]))

        initial_parameters.setdefault('offset', (max(ydata) + min(ydata)) / 2)

>>>>>>> bfc20a8e
        initial_parameters.setdefault('exponent_factor', 1)

        for key in initial_parameters:
            parameters.add(key, initial_parameters[key])

        parameters['tau'].min = 0
        parameters['exponent_factor'].min = 0
        parameters['frequency'].min = 0

        return parameters


class RabiFrequencyFit(Fit):
    sweep_parameter = 'f'

    @staticmethod
    def fit_function(f, f0, gamma, t, offset, amplitude):
        Omega = np.sqrt(gamma ** 2 + (2 * np.pi * (f - f0)) ** 2 / 4)
        return amplitude * gamma ** 2 / Omega ** 2 * np.sin(Omega * t) ** 2 + offset

    def find_initial_parameters(self, xvals, ydata, initial_parameters={},
                                plot=False):
        parameters = Parameters()

        max_idx = np.argmax(ydata)
        max_frequency = xvals[max_idx]

        initial_parameters.setdefault('f0', max_frequency)

        if 'gamma' not in initial_parameters:
            if 't' in initial_parameters:
                initial_parameters['gamma'] = np.pi / initial_parameters['t'] / 2
            else:
                FWHM_min_idx = np.argmax(xvals > max_frequency / 2)
                FWHM_max_idx = len(xvals) - np.argmax(
                    (xvals > max_frequency / 2)[::-1]) - 1
                initial_parameters['gamma'] = 2 * np.pi * (
                        xvals[FWHM_max_idx] - xvals[FWHM_min_idx]) / 2

        initial_parameters.setdefault('t', np.pi / initial_parameters['gamma'] / 2)
        initial_parameters.setdefault('offset',  np.min(ydata))
        initial_parameters.setdefault('amplitude', 1 - initial_parameters['offset'])

        for key in initial_parameters:
            parameters.add(key, initial_parameters[key])
        parameters['gamma'].min = 0

        parameters.add('f_Rabi', expr='gamma/pi')
        # parameters.add('amplitude', expr='gamma^2/ Omega^2')

        return parameters


class BayesianUpdateFit(Fit):
    """Fitting class for a 'Bayesian update' function.

    To fit data to a function, use the method `Fit.perform_fit`.
    This will find its initial parameters via `Fit.find_initial_parameters`,
    after which it will fit the data to `Fit.fit_function`.

    Note:
        The fitting routine uses lmfit, a wrapper package around scipy.optimize.
    """
    sweep_parameter = 't'

    @staticmethod
    def fit_function(t: Union[float, np.ndarray],
                     tau_1: float,
                     tau_2: float,
                     prior: float,
                     offset: float) -> Union[float, np.ndarray]:
        """Exponential function using time as x-coordinate

        Args:
            t: Time.
            prior:
            tau_down_out:
            tau_up_out:
            amplitude:
            offset:

        Returns:
            exponential data points
        """
        return prior * np.exp(-t / tau_1) / (
                np.exp(-t / tau_1) * prior + np.exp(-t / tau_2) * (
                1 - prior)) + offset

    def find_initial_parameters(self,
                                xvals: np.ndarray,
                                ydata: np.ndarray,
                                initial_parameters: dict) -> Parameters:
        """Estimate initial parameters from data.

        This is needed to ensure that the fitting will converge.

        Args:
            xvals: x-coordinates of data points
            ydata: data points
            initial_parameters: Fixed initial parameters to be skipped.

        Returns:
            Parameters object containing initial parameters.
        """
        if initial_parameters is None:
            initial_parameters = {}

        parameters = Parameters()
        if not 'prior' in initial_parameters:
            initial_parameters['prior'] = ydata[1] - ydata[-1]
        if not 'offset' in initial_parameters:
            initial_parameters['offset'] = ydata[-1]

        if not 'tau_1' in initial_parameters:
            exponent_val = (initial_parameters['offset']
                            + initial_parameters['prior'] / np.exp(1))
            nearest_idx = np.abs(ydata - exponent_val).argmin()
            initial_parameters['tau_1'] = -(xvals[1] - xvals[nearest_idx])

        if not 'tau_2' in initial_parameters:
            initial_parameters['tau_2'] = 0.5 * initial_parameters['tau_1']

        for key in initial_parameters:
            parameters.add(key, initial_parameters[key])

        parameters['tau_1'].min = 0
        parameters['tau_2'].min = 0
        return parameters


class FermiFit(Fit):
    """Fitting class for a Fermi-Dirac distribution function.

    To fit data to a function, use the method `Fit.perform_fit`.
    This will find its initial parameters via `Fit.find_initial_parameters`,
    after which it will fit the data to `Fit.fit_function`.

    Note:
        The fitting routine uses lmfit, a wrapper package around scipy.optimize.
    """
    sweep_parameter = 'V'
    kB = 8.61733034e-5  # Boltzmann constant in eV

    @staticmethod
    def fit_function(V: Union[float, np.ndarray],
                     A: float,
                     U: float,
                     T: float,
                     offset: float) -> Union[float, np.ndarray]:
        """Exponential function using time as x-coordinate

        Args:
            V: electric potential being swept.
            A: rescaling factor for function
            U: Fermi level
            T: System temperature (K)
            offset:

        Returns:
            exponential data points
        """

        return A / (np.exp((V - U) / (DoubleFermiFit.kB * T)) + 1) + offset

    def find_initial_parameters(self,
                                xvals: np.ndarray,
                                ydata: np.ndarray,
                                initial_parameters: dict) -> Parameters:
        """Estimate initial parameters from data.

        This is needed to ensure that the fitting will converge.

        Args:
            xvals: x-coordinates of data points
            ydata: data points
            initial_parameters: Fixed initial parameters to be skipped.

        Returns:
            Parameters object containing initial parameters.
        """
        if initial_parameters is None:
            initial_parameters = {}

        parameters = Parameters()
        if not 'T' in initial_parameters:
            initial_parameters['T'] = 100e-3

        if not 'A' in initial_parameters:
            initial_parameters['A'] = max(ydata) - min(ydata)

        if not 'offset' in initial_parameters:
            initial_parameters['offset'] = np.min(ydata)

        if not 'U' in initial_parameters:
            initial_parameters['U'] = xvals[0]

        for key in initial_parameters:
            parameters.add(key, initial_parameters[key])

        parameters['T'].min = 0
        parameters['offset'].min = 0

        return parameters


class DoubleFermiFit(Fit):
    """Fitting class for a double Fermi-Dirac distribution function.

    To fit data to a function, use the method `Fit.perform_fit`.
    This will find its initial parameters via `Fit.find_initial_parameters`,
    after which it will fit the data to `Fit.fit_function`.

    Note:
        The fitting routine uses lmfit, a wrapper package around scipy.optimize.
    """
    sweep_parameter = 'V'
    kB = 8.61733034e-5  # Boltzmann constant in eV

    @staticmethod
    def fit_function(V: Union[float, np.ndarray],
                     A_1: float,
                     A_2: float,
                     U_1: float,
                     U_2: float,
                     T: float,
                     alpha: float,
                     offset: float) -> Union[float, np.ndarray]:
        """Exponential function using time as x-coordinate

        Args:
            V: electric potential being swept.
            A: rescaling factor for function
            lower: lower Fermi level (for T=0)
            upper: upper Fermi level (for T=0)
            T: System temperature (K)
            alpha : electrochemical potential lever arm from applied gate
            potential
            offset:

        Returns:
            exponential data points
        """

        return A_1 * (1 / (np.exp(
            (V - U_1) / (DoubleFermiFit.kB * T / alpha)) + 1) + A_2 / (np.exp(
            (V - U_2) / (DoubleFermiFit.kB * T / alpha)) + 1)) + \
               offset

    def find_initial_parameters(self,
                                xvals: np.ndarray,
                                ydata: np.ndarray,
                                initial_parameters: dict) -> Parameters:
        """Estimate initial parameters from data.

        This is needed to ensure that the fitting will converge.

        Args:
            xvals: x-coordinates of data points
            ydata: data points
            initial_parameters: Fixed initial parameters to be skipped.

        Returns:
            Parameters object containing initial parameters.
        """
        if initial_parameters is None:
            initial_parameters = {}

        parameters = Parameters()
        if not 'T' in initial_parameters:
            initial_parameters['T'] = 100e-3

        if not 'A_1' in initial_parameters:
            initial_parameters['A_1'] = max(ydata) - min(ydata)
        if not 'A_2' in initial_parameters:
            initial_parameters['A_2'] = max(ydata) - min(ydata)

        if not 'offset' in initial_parameters:
            initial_parameters['offset'] = np.min(ydata)

        if not 'U_1' in initial_parameters:
            initial_parameters['U_1'] = xvals[0]

        if not 'U_2' in initial_parameters:
            initial_parameters['U_2'] = xvals[1]

        for key in initial_parameters:
            parameters.add(key, initial_parameters[key])

        parameters.add('E', value=initial_parameters.get('E', 165e-6),
                       vary=False)
        parameters.add('alpha', expr='E/(U_2-U_1)')

        parameters['T'].min = 0
        parameters['alpha'].min = 0
        parameters['offset'].min = 0

        return parameters


class T1Fit(Fit):
    """Fitting class for a 1/T1 vs magnetic field (B) function.

        To fit data to a function, use the method `Fit.perform_fit`.
        This will find its initial parameters via `Fit.find_initial_parameters`,
        after which it will fit the data to `Fit.fit_function`.

        Note:
            The fitting routine uses lmfit, a wrapper package around
            scipy.optimize.
        """
    sweep_parameter = 'x'

    @staticmethod
    def fit_function(x: Union[float, np.ndarray],
                     K0: float,
                     K1: float,
                     K3: float,
                     K5: float,
                     K7: float) -> Union[float, np.ndarray]:
        """T1 function using B-field as x-coordinate

        Args:
            x: field.
            K0:
            K1:
            K5:
            K7:

        Returns:
            magic
        """
        return K0 + K1 * x + K3 * x ** 3 + K5 * x ** 5 + K7 * x ** 7

    def find_initial_parameters(self,
                                xvals: np.ndarray,
                                ydata: np.ndarray,
                                initial_parameters: dict) -> Parameters:
        """Estimate initial parameters from data.

        This is needed to ensure that the fitting will converge.

        Args:
            xvals: x-coordinates of data points
            ydata: data points
            initial_parameters: Fixed initial parameters to be skipped.

        Returns:
            Parameters object containing initial parameters.
        """
        if initial_parameters is None:
            initial_parameters = {}

        parameters = Parameters()
        if not 'K0' in initial_parameters:
            initial_parameters['K5'] = ydata[0]
        if not 'K1' in initial_parameters:
            initial_parameters['K1'] = ydata[-1] - ydata[0]
        if not 'K3' in initial_parameters:
            initial_parameters['K3'] = 0.01
        if not 'K5' in initial_parameters:
            initial_parameters['K5'] = 0.01
        if not 'K7' in initial_parameters:
            initial_parameters['K7'] = 0.01

        for key in initial_parameters:
            parameters.add(key, initial_parameters[key])

        parameters['K0'].min = 0
        parameters['K1'].min = 0
        parameters['K3'].min = 0
        parameters['K5'].min = 0
        parameters['K7'].min = 0

        return parameters<|MERGE_RESOLUTION|>--- conflicted
+++ resolved
@@ -843,21 +843,12 @@
         frequency_idx = np.argmax(fft_flips_abs[1:]) + 1
 
         initial_parameters.setdefault('frequency', fft_freqs[frequency_idx])
-<<<<<<< HEAD
 
         if plot:
             plt.figure()
             plt.plot(fft_freqs, fft_flips_abs, 'o')
             plt.plot(initial_parameters['frequency'], fft_flips_abs[frequency_idx], 'o', ms=8)
 
-=======
-
-        if plot:
-            plt.figure()
-            plt.plot(fft_freqs, fft_flips_abs, 'o')
-            plt.plot(initial_parameters['frequency'], fft_flips_abs[frequency_idx], 'o', ms=8)
-
->>>>>>> bfc20a8e
         initial_parameters.setdefault('phase', np.pi / 2 + np.angle(fft_flips[frequency_idx]))
         initial_parameters.setdefault('offset', (max(ydata) + min(ydata)) / 2)
 
@@ -931,7 +922,6 @@
             plt.figure()
             plt.plot(fft_freqs, fft_flips_abs, 'o')
             plt.plot(fft_freqs[frequency_idx], fft_flips_abs[frequency_idx], 'o', ms=8)
-<<<<<<< HEAD
 
         initial_parameters.setdefault('phase', np.pi / 2 + np.angle(fft_flips[frequency_idx]))
 
@@ -946,22 +936,6 @@
             plt.plot(fft_freqs, fft_flips_abs, 'o')
             plt.plot(fft_freqs[frequency_idx], fft_flips_abs[frequency_idx], 'o', ms=8)
 
-=======
-
-        initial_parameters.setdefault('phase', np.pi / 2 + np.angle(fft_flips[frequency_idx]))
-
-        initial_parameters.setdefault('offset', (max(ydata) + min(ydata)) / 2)
-
-        initial_parameters.setdefault('amplitude_AM', 0.1)
-
-        initial_parameters.setdefault('frequency_AM', fft_freqs[frequency_idx])
-
-        if plot:
-            plt.figure()
-            plt.plot(fft_freqs, fft_flips_abs, 'o')
-            plt.plot(fft_freqs[frequency_idx], fft_flips_abs[frequency_idx], 'o', ms=8)
-
->>>>>>> bfc20a8e
         initial_parameters.setdefault('phase_AM', 0)
 
         for key in initial_parameters:
@@ -1003,7 +977,6 @@
         frequency_idx = np.argmax(fft_flips_abs[1:]) + 1
 
         initial_parameters.setdefault('frequency', fft_freqs[frequency_idx])
-<<<<<<< HEAD
 
         if plot:
             plt.figure()
@@ -1014,18 +987,6 @@
 
         initial_parameters.setdefault('offset', (max(ydata) + min(ydata)) / 2)
 
-=======
-
-        if plot:
-            plt.figure()
-            plt.plot(fft_freqs, fft_flips_abs)
-            plt.plot(fft_freqs[frequency_idx], fft_flips_abs[frequency_idx], 'o', ms=8)
-
-        initial_parameters.setdefault('phase', np.pi / 2 + np.angle(fft_flips[frequency_idx]))
-
-        initial_parameters.setdefault('offset', (max(ydata) + min(ydata)) / 2)
-
->>>>>>> bfc20a8e
         initial_parameters.setdefault('exponent_factor', 1)
 
         for key in initial_parameters:
