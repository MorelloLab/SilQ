from typing import Union, Tuple, List, Optional
import numpy as np
from lmfit import Parameters, Model
from lmfit.model import ModelResult
from matplotlib import pyplot as plt
from matplotlib.axis import Axis
from scipy.signal import find_peaks
from scipy.ndimage.filters import gaussian_filter1d
import logging
from qcodes.data.data_array import DataArray

logger = logging.getLogger(__name__)


class Fit():
    """Base fitting class.

    To fit a specific function, this class should be subclassed.

    To fit data to a function, use the method `Fit.perform_fit`.
    This will find its initial parameters via `Fit.find_initial_parameters`,
    after which it will fit the data to `Fit.fit_function`.

<<<<<<< HEAD
    If either xvals and ydata are passed, or only ydata is passed but is is a
=======
    If both xvals and ydata are passed, or only ydata is passed but it is a
>>>>>>> 82c7aa64
    Qcodes DataArray, the fit is automatically performed.
    Otherwise Fit.perform_fit must be called.

    Args:
        ydata: Data values to be fitted
<<<<<<< HEAD
        xvals: Sweep values
        fit: Automatically perform a fit if ydata is passed
        print: Print results
        plot: Plot data and fit
        initial_parameters: Dict of initial guesses for fit parameters
=======
        xvals: Sweep values, automatically extracted from ydata if not
        explicitly provided and ydata is a DataArray.
        fit: Automatically perform a fit if ydata is passed
        print: Print results
        plot: Axis on which to  the fit
        initial_parameters: Dict plot of initial guesses for fit parameters
>>>>>>> 82c7aa64
        fixed_parameters: Dict of fixed values for fit parameters
        parameter_constraints: Parameter constraints
            e.g. {'frequency' : {'min' : 0}}
        **kwargs: Any other kwargs passed to Fit.perform_fit

    Note:
        - The fitting routine uses lmfit, a wrapper package around scipy.optimize.
        - Fitted parameters can be accessed via ``fit['{parameter_name}']``
        - The fit function can be evaluated with the fitted parameter values
          using ``fit({sweep_values})``
    """
    plot_kwargs = {'linestyle': '--', 'color': 'k', 'lw': 2}
    sweep_parameter = None

<<<<<<< HEAD
    def __init__(self, ydata=None, *, xvals=None, fit=True, print=False, plot=None,
                 initial_parameters=None, fixed_parameters=None, parameter_constraints=None,
                 **kwargs):
=======
    def __init__(
            self,
            ydata: Union[DataArray, np.ndarray]=None,
            *,
            xvals: Optional[Union[DataArray, np.ndarray]] = None,
            fit: bool = True,
            print: bool = False,
            plot: Optional[Axis] = None,
            initial_parameters: Optional[dict] = None,
            fixed_parameters: Optional[dict] = None,
            parameter_constraints: Optional[dict] = None,
            **kwargs
    ):
>>>>>>> 82c7aa64
        self.model = Model(self.fit_function, **kwargs)
        self.fit_result = None

        self.plot_handle = None

        self.xvals = None
        self.ydata = None
        self.weights = None
        self.parameters = None

        if ydata is not None:
<<<<<<< HEAD
=======
            assert ydata.ndim == 1

>>>>>>> 82c7aa64
            if xvals is None:
                assert isinstance(ydata, DataArray), 'Please provide xvals'
                xvals = ydata.set_arrays[0]

            self.get_parameters(
                xvals=xvals,
                ydata=ydata,
                initial_parameters=initial_parameters,
                fixed_parameters=fixed_parameters,
                parameter_constraints=parameter_constraints
            )
            if fit:
                self.perform_fit(print=print, plot=plot, **kwargs)

    def __getitem__(self, item) -> float:
        """Retrieve fitted parameter value"""
        if self.fit_result is not None:
            return self.fit_result.best_values[item]
        else:
            raise RuntimeError("No fit result to get parameters from.")

    def __call__(
            self, sweep_vals: Union[float, np.ndarray] = None, **kwargs
    ) -> Union[float, np.ndarray]:
        """Evaluate fit for sweep values and optionally override fitted parameters

        The fitted parameter values are used by default

        Args:
            sweep_vals: Value(s) to sweep. Can be either a number or array of
                numbers. If not provided, sweep values should be added as kwarg
            **kwargs: Optional parameter values to override the fitted values

        Returns:
             Value or array of values corresponding to evaluated fit function
        """

        params = kwargs
        if sweep_vals is not None:
            params[self.sweep_parameter] = sweep_vals
        return self.fit_result.eval(**params)

    def _ipython_key_completions_(self):
        """Tab completion for IPython, i.e. fit["{parameter_name}"] """
        try:
            return list(self.fit_result.best_values)
        except Exception:
            return []

    def fit_function(self, *args, **kwargs):
        raise NotImplementedError('This should be implemented in a subclass')

    def find_initial_parameters(self,
                                xvals: np.ndarray,
                                ydata: np.ndarray,
                                initial_parameters: dict) -> Parameters:
        """Estimate initial parameters from data.

        This is needed to ensure that the fitting will converge.

        Args:
            xvals: x-coordinates of data points
            ydata: data points
            initial_parameters: Fixed initial parameters to be skipped.

        Returns:
            Parameters object containing initial parameters.
        """
        raise NotImplementedError('This should be implemented in a subclass')

    def find_nearest_index(self, array, value):
        """Find index in array that is closest to a value

        Args:
            array: array from which to find the nearest index
            value: target value for which we want the index of the nearest
                array element

        Returns:
            Index of element in array that is closest to target value
        """
        idx = np.abs(array - value).argmin()
        return array[idx]

    def find_nearest_value(self,
                           array: np.ndarray,
                           value: float) -> float:
        """Find value in array that is closest to target value.

        Args:
            array: array from which to find the nearest value.
            value: target value for which we want the nearest array element.

        Returns:
            element in array that is nearest to value.
        """
        return array[self.find_nearest_index(array, value)]

    def get_parameters(self, xvals, ydata, initial_parameters=None,
                       fixed_parameters=None, parameter_constraints=None,
                       weights=None, **kwargs):
        """Get parameters for fitting
        Args:
            xvals: x-coordinates of data points
            ydata: Data points
            initial_parameters: {parameter: initial_value} combination,
                to specify the initial value of certain parameters. The initial
                values of other parameters are found using
                `Fit.find_initial_parameters`.
            fixed_parameters: {parameter: fixed_value} combination,
                to specify parameters whose values should not be varied.
            parameter_constraints: {parameter: {constraint : value, ...},  ...}
                combination to further constrain existing parameters. e.g.
                {'frequency' : {'min' : 0}} ensures only positive frequencies
                can be fit.
            weights: Weights for data points, must have same shape as ydata
        """
        initial_parameters = initial_parameters or {}
        fixed_parameters = fixed_parameters or {}
        parameter_constraints = parameter_constraints or {}

        if isinstance(xvals, DataArray):
            xvals = xvals.ndarray
        elif not isinstance(xvals, np.ndarray):
            xvals = np.array(xvals)
        if isinstance(ydata, DataArray):
            ydata = ydata.ndarray
        elif not isinstance(ydata, np.ndarray):
            ydata = np.array(ydata)
        # Filter out all NaNs
        non_nan_indices = ~(np.isnan(xvals) | np.isnan(ydata))
        xvals = xvals[non_nan_indices]
        ydata = ydata[non_nan_indices]
        if weights is not None:
            weights = weights[non_nan_indices]
        self.xvals = xvals
        self.ydata = ydata
        self.weights = weights
        # Find initial parameters, also pass fixed parameters along so they are
        # not modified
        self.parameters = self.find_initial_parameters(
            xvals, ydata, initial_parameters={**fixed_parameters,
                                              **initial_parameters})

        # Ensure that fixed parameters do not vary
        for key, value in fixed_parameters.items():
            self.parameters[key].vary = False

        # Apply all constraints to parameters
        for key, constraints_dict in parameter_constraints.items():
            for opt, val in constraints_dict.items():
                setattr(self.parameters[key], opt, val)

        return self.parameters

    def perform_fit(self,
                    parameters=None,
                    print=False,
                    plot=None,
                    **kwargs) -> ModelResult:
        """Perform fitting routine

        Returns:
            ModelResult object containing fitting results
        """

        if parameters is None:
            if kwargs and self.parameters is None:
                self.get_parameters(**kwargs)
            parameters = self.parameters

        self.fit_result = self.model.fit(self.ydata, params=parameters,
                                         weights=self.weights,
                                         **{self.sweep_parameter: self.xvals})

        if print:
            self.print_results()

        if plot is not None:
            self.add_to_plot(plot)

        return self.fit_result

    def print_results(self):
        if self.fit_result is None:
            logger.warning('No fit results')
            return

        fit_report = self.fit_result.fit_report(show_correl=False)
        lines = fit_report.splitlines()
        variables_idx = lines.index('[[Variables]]') + 1
        lines = lines[variables_idx:]
        lines = '\n'.join(lines)
        print(lines)

    def add_to_plot(self,
                    ax: Axis,
                    N: int = 201,
                    xrange: Tuple[float] = None,
                    xscale: float = 1,
                    yscale: float = 1,
                    **kwargs):
        """Add fit to existing plot axis

        Args:
            ax: Axis to add plot to
            N: number of points to use as x values (to smoothe fit curve)
            xrange: Optional range for x values (min, max)
            xscale: value to multiple x values by to rescale axis
            yscale: value to multiple y values by to rescale axis
            kwargs: Additional plot kwargs. By default Fit.plot_kwargs are used

        Returns:
            plot_handle of fit curve
        """
        if xrange is None:
            x_vals = self.xvals
            x_vals_full = np.linspace(min(x_vals), max(x_vals), N)
        else:
            x_vals_full = np.linspace(*xrange, N)

        y_vals_full = self.fit_result.eval(
            **{self.sweep_parameter: x_vals_full})
        x_vals_full *= xscale
        y_vals_full *= yscale
        plot_kwargs = {**self.plot_kwargs, **kwargs}
        self.plot_handle, = ax.plot(
            x_vals_full, y_vals_full, **plot_kwargs
        )
        return self.plot_handle


class LinearFit(Fit):
    """Fitting class for a linear function.

        To fit data to a function, use the method `Fit.perform_fit`.
        This will find its initial parameters via `Fit.find_initial_parameters`,
        after which it will fit the data to `Fit.fit_function`.

        Note:
            The fitting routine uses lmfit, a wrapper package around
            scipy.optimize.
        """
    sweep_parameter = 't'

    @staticmethod
    def fit_function(t: Union[float, np.ndarray],
                     gradient: float,
                     offset: float) -> Union[float, np.ndarray]:
        """Exponential function using time as x-coordinate

        Args:
            t: Time.
            gradient:
            offset:

        Returns:
            linear data points
        """
        return gradient * t + offset

    def find_initial_parameters(self,
                                xvals: np.ndarray,
                                ydata: np.ndarray,
                                initial_parameters: dict) -> Parameters:
        """Estimate initial parameters from data.

        This is needed to ensure that the fitting will converge.

        Args:
            xvals: x-coordinates of data points
            ydata: data points
            initial_parameters: Fixed initial parameters to be skipped.

        Returns:
            Parameters object containing initial parameters.
        """
        if initial_parameters is None:
            initial_parameters = {}

        parameters = Parameters()
        if not 'gradient' in initial_parameters:
            initial_parameters['gradient'] = (ydata[-1] - ydata[0]) / \
                                             (xvals[-1] - xvals[0])
        if not 'offset' in initial_parameters:
            initial_parameters['offset'] = ydata[0]

        for key in initial_parameters:
            parameters.add(key, initial_parameters[key])

        return parameters


class LorentzianFit(Fit):
    """Fitting class for a Lorentzian function.

    To fit data to a function, use the method `Fit.perform_fit`.
    This will find its initial parameters via `Fit.find_initial_parameters`,
    after which it will fit the data to `Fit.fit_function`.

    Note:
        The fitting routine uses lmfit, a wrapper package around scipy.optimize.
    """
    sweep_parameter = 'x'

    @staticmethod
    def fit_function(x: Union[float, np.ndarray],
                     amplitude: float,
                     mean: float,
                     gamma: float,
                     offset: float) -> Union[float, np.ndarray]:
        """Lorentzian function using x as x-coordinate

        Args:
            x: x-values
            mean: mean
            amplitude: amplitude
            gamma: standard deviation
            offset: offset

        Returns:
            lorentzian data points
        """
        return amplitude * (gamma / 2) / (
                (x - mean) ** 2 + (gamma / 2) ** 2) + offset

    def find_initial_parameters(self,
                                xvals: np.ndarray,
                                ydata: np.ndarray,
                                initial_parameters: dict) -> Parameters:
        """Estimate initial parameters from data.

        This is needed to ensure that the fitting will converge.

        Args:
            xvals: x-coordinates of data points
            ydata: data points
            initial_parameters: Fixed initial parameters to be skipped.

        Returns:
            Parameters object containing initial parameters.
        """
        if initial_parameters is None:
            initial_parameters = {}

        parameters = Parameters()
        if not 'amplitude' in initial_parameters:
            initial_parameters['amplitude'] = max(ydata)
        if not 'gamma' in initial_parameters:
            # Attempt to find the FWHM of the Gaussian to lessening degrees
            # of accuracy
            try:
                A = initial_parameters['amplitude']
                for ratio in [1 / 100, 1 / 33, 1 / 10, 1 / 3]:
                    idxs, = np.where(abs(ydata - A / 2) <= A * ratio)
                    if len(idxs) >= 2:
                        initial_parameters['gamma'] = \
                            1 / (2 * np.sqrt(2 * np.log(2))) * (
                                    xvals[idxs[-1]] - xvals[idxs[0]])
                        break
            finally:
                if not 'gamma' in initial_parameters:
                    # 5% of the x-axis
                    initial_parameters['gamma'] = (max(xvals) - min(xvals)) / 20

        if not 'mean' in initial_parameters:
            initial_parameters['mean'] = xvals[np.argmax(ydata)]

        if not 'offset' in initial_parameters:
            initial_parameters['offset'] = np.mean(ydata)

        for key in initial_parameters:
            parameters.add(key, initial_parameters[key])

        parameters['gamma'].min = 0

        return parameters


class VoigtFit(Fit):
    """Fitting class for a Voigt function.

    To fit data to a function, use the method `Fit.perform_fit`.
    This will find its initial parameters via `Fit.find_initial_parameters`,
    after which it will fit the data to `Fit.fit_function`.

    Note:
        The fitting routine uses lmfit, a wrapper package around scipy.optimize.
    """
    sweep_parameter = 'x'

    @staticmethod
    def fit_function(x: Union[float, np.ndarray],
                     amplitude: float,
                     mean: float,
                     gamma: float,
                     sigma: float,
                     offset: float) -> Union[float, np.ndarray]:
        """Gaussian function using x as x-coordinate

        Args:
            x: independent variable
            mean: mean
            amplitude:
            sigma: standard deviation

        Returns:
            exponential data points
        """
        return amplitude * (
                gamma ** 2 / ((x - mean) ** 2 + gamma ** 2)) * \
               np.exp(- (x - mean) ** 2 / (2 * sigma) ** 2) + offset

    def find_initial_parameters(self,
                                xvals: np.ndarray,
                                ydata: np.ndarray,
                                initial_parameters: dict) -> Parameters:
        """Estimate initial parameters from data.

        This is needed to ensure that the fitting will converge.

        Args:
            xvals: x-coordinates of data points
            ydata: data points
            initial_parameters: Fixed initial parameters to be skipped.

        Returns:
            Parameters object containing initial parameters.
        """
        if initial_parameters is None:
            initial_parameters = {}

        parameters = Parameters()
        if not 'amplitude' in initial_parameters:
            initial_parameters['amplitude'] = max(ydata)
        if not 'gamma' in initial_parameters:
            # Attempt to find the FWHM of the Gaussian to lessening degrees
            # of accuracy
            try:
                A = initial_parameters['amplitude']
                for ratio in [1 / 100, 1 / 33, 1 / 10, 1 / 3]:
                    idxs, = np.where(abs(ydata - A / 2) <= A * ratio)
                    if len(idxs) >= 2:
                        initial_parameters['gamma'] = \
                            1 / (2 * np.sqrt(2 * np.log(2))) * (
                                    xvals[idxs[-1]] - xvals[idxs[0]])
                        break
            finally:
                if not 'gamma' in initial_parameters:
                    # 5% of the x-axis
                    initial_parameters['gamma'] = (max(xvals) - min(
                        xvals)) / 20
        if not 'sigma' in initial_parameters:
            # Attempt to find the FWHM of the Gaussian to lessening degrees
            # of accuracy
            try:
                A = initial_parameters['amplitude']
                for ratio in [1 / 100, 1 / 33, 1 / 10, 1 / 3]:
                    idxs, = np.where(abs(ydata - A / 2) <= A * ratio)
                    if len(idxs) >= 2:
                        initial_parameters['sigma'] = \
                            1 / (2 * np.sqrt(2 * np.log(2))) * (
                                    xvals[idxs[-1]] - xvals[idxs[0]])
                        break
            finally:
                if not 'sigma' in initial_parameters:
                    # 5% of the x-axis
                    initial_parameters['sigma'] = (max(xvals) - min(
                        xvals)) / 20

        if not 'mean' in initial_parameters:
            max_idx = np.argmax(ydata)
            initial_parameters['mean'] = xvals[max_idx]

        if not 'offset' in initial_parameters:
            initial_parameters['offset'] = np.mean(ydata)

        for key in initial_parameters:
            parameters.add(key, initial_parameters[key])

        #         parameters['tau'].min = 0

        return parameters


class GaussianFit(Fit):
    """Fitting class for a Gaussian function.

    To fit data to a function, use the method `Fit.perform_fit`.
    This will find its initial parameters via `Fit.find_initial_parameters`,
    after which it will fit the data to `Fit.fit_function`.

    Note:
        The fitting routine uses lmfit, a wrapper package around scipy.optimize.
    """
    sweep_parameter = 'x'

    @staticmethod
    def fit_function(x: Union[float, np.ndarray],
                     amplitude: float,
                     mean: float,
                     sigma: float,
                     offset: float) -> Union[float, np.ndarray]:
        """Gaussian function using x as x-coordinate

        Args:
            x: x-values.
            mean: mean
            amplitude: amplitude
            sigma: standard deviation
            offset: offset

        Returns:
            gaussian data points
        """
        return amplitude * np.exp(- (x - mean) ** 2 / (2 * sigma ** 2)) + offset

    def find_initial_parameters(self,
                                xvals: np.ndarray,
                                ydata: np.ndarray,
                                initial_parameters: dict) -> Parameters:
        """Estimate initial parameters from data.

        This is needed to ensure that the fitting will converge.

        Args:
            xvals: x-coordinates of data points
            ydata: data points
            initial_parameters: Fixed initial parameters to be skipped.

        Returns:
            Parameters object containing initial parameters.
        """
        if initial_parameters is None:
            initial_parameters = {}

        parameters = Parameters()
        if not 'amplitude' in initial_parameters:
            initial_parameters['amplitude'] = np.max(ydata)
        if not 'mean' in initial_parameters:
            initial_parameters['mean'] = xvals[np.argmax(ydata)]
        if not 'sigma' in initial_parameters:
            # Attempt to find the FWHM of the Gaussian to lessening degrees
            # of accuracy
            try:
                A = initial_parameters['amplitude']
                for ratio in [1 / 100, 1 / 33, 1 / 10, 1 / 3]:
                    idxs, = np.where(abs(ydata - A / 2) <= A * ratio)
                    if len(idxs) >= 2:
                        initial_parameters['sigma'] = \
                            1 / (2 * np.sqrt(2 * np.log(2))) * (
                                    xvals[idxs[-1]] - xvals[idxs[0]])
                        break
            finally:
                if not 'sigma' in initial_parameters:
                    # 5% of the x-axis
                    initial_parameters['sigma'] = (max(xvals) - min(xvals)) / 20
        if not 'offset' in initial_parameters:
            initial_parameters['offset'] = np.mean(ydata)

        for key in initial_parameters:
            parameters.add(key, initial_parameters[key])

        parameters['sigma'].min = 0

        return parameters


class ExponentialFit(Fit):
    """Fitting class for an exponential function.

    To fit data to a function, use the method `Fit.perform_fit`.
    This will find its initial parameters via `Fit.find_initial_parameters`,
    after which it will fit the data to `Fit.fit_function`.

    Note:
        The fitting routine uses lmfit, a wrapper package around scipy.optimize.
    """
    sweep_parameter = 't'

    @staticmethod
    def fit_function(t: Union[float, np.ndarray],
                     tau: float,
                     amplitude: float,
                     offset: float) -> Union[float, np.ndarray]:
        """Exponential function using time as x-coordinate

        Args:
            t: Time.
            tau: Decay constant.
            amplitude:
            offset:

        Returns:
            exponential data points
        """
        return amplitude * np.exp(-t / tau) + offset

    def find_initial_parameters(self,
                                xvals: np.ndarray,
                                ydata: np.ndarray,
                                initial_parameters: dict) -> Parameters:
        """Estimate initial parameters from data.

        This is needed to ensure that the fitting will converge.

        Args:
            xvals: x-coordinates of data points
            ydata: data points
            initial_parameters: Fixed initial parameters to be skipped.

        Returns:
            Parameters object containing initial parameters.
        """
        if initial_parameters is None:
            initial_parameters = {}

        parameters = Parameters()
        if not 'amplitude' in initial_parameters:
            initial_parameters['amplitude'] = ydata[1] - ydata[-1]
        if not 'offset' in initial_parameters:
            initial_parameters['offset'] = ydata[-1]

        if not 'tau' in initial_parameters:
            exponent_val = (initial_parameters['offset']
                            + initial_parameters['amplitude'] / np.exp(1))
            nearest_idx = np.abs(ydata - exponent_val).argmin()
            initial_parameters['tau'] = -(xvals[1] - xvals[nearest_idx])

        for key in initial_parameters:
            parameters.add(key, initial_parameters[key])

        return parameters


class DoubleExponentialFit(Fit):
    """Fitting class for a double exponential function.

    To fit data to a function, use the method `Fit.perform_fit`.
    This will find its initial parameters via `Fit.find_initial_parameters`,
    after which it will fit the data to `Fit.fit_function`.

    Note:
        The fitting routine uses lmfit, a wrapper package around scipy.optimize.
    """
    sweep_parameter = 't'

    @staticmethod
    def fit_function(t: Union[float, np.ndarray],
                     tau_1: float,
                     A_1: float,
                     A_2: float,
                     tau_2: float,
                     offset: float) -> Union[float, np.ndarray]:
        """Exponential function using time as x-coordinate

        Args:
            t: Time.
            tau_1: First decay constant.
            tau_2: Second decay constant.
            A_1: Amplitude of first decay
            A_2: Amplitude of second decay
            offset: Offset of double exponential (t -> infinity)

        Returns:
            exponential data points
        """
        return A_1 * np.exp(-t / tau_1) + A_2 * np.exp(-t / tau_2) + offset

    def find_initial_parameters(self,
                                xvals: np.ndarray,
                                ydata: np.ndarray,
                                initial_parameters: dict) -> Parameters:
        """Estimate initial parameters from data.

        This is needed to ensure that the fitting will converge.

        Args:
            xvals: x-coordinates of data points
            ydata: data points
            initial_parameters: Fixed initial parameters to be skipped.

        Returns:
            Parameters object containing initial parameters.
        """
        if initial_parameters is None:
            initial_parameters = {}

        parameters = Parameters()
        if not 'A_1' in initial_parameters:
            initial_parameters['A_1'] = (ydata[1] - ydata[-1]) / 2
        if not 'A_2' in initial_parameters:
            initial_parameters['A_2'] = (ydata[1] - ydata[-1]) / 2

        if not 'offset' in initial_parameters:
            initial_parameters['offset'] = ydata[-1]

        if not 'tau_1' in initial_parameters:
            exponent_val = (initial_parameters['offset']
                            + initial_parameters['A_1'] / np.exp(1)
                            + initial_parameters['A_2'] / np.exp(1))
            nearest_idx = np.abs(ydata - exponent_val).argmin()
            initial_parameters['tau_1'] = -(xvals[1] - xvals[nearest_idx])

        if not 'tau_2' in initial_parameters:
            initial_parameters['tau_2'] = initial_parameters['tau_1']

        for key in initial_parameters:
            parameters.add(key, initial_parameters[key])

        parameters['tau_1'].min = 0
        parameters['tau_2'].min = 0

        parameters['A_1'].min = 0
        parameters['A_2'].min = 0

        return parameters


class SineFit(Fit):
    sweep_parameter = 't'

    @staticmethod
    def fit_function(t: Union[float, np.ndarray],
                     amplitude: float,
                     frequency: float,
                     phase: float,
                     offset: float) -> Union[float, np.ndarray]:
        """Sinusoidal fit using time as x-coordinates

        Args:
            t: Time
            amplitude:
            frequency:
            phase:
            offset:

        Returns:
            Sinusoidal data points
        """
        return amplitude * np.sin(2 * np.pi * frequency * t + phase) + offset

    def find_initial_parameters(self, xvals, ydata, initial_parameters={},
                                plot=False):
        """Estimate initial parameters from data.

        This is needed to ensure that the fitting will converge.

        Args:
            xvals: x-coordinates of data points
            ydata: data points
            initial_parameters: Fixed initial parameters to be skipped.

        Returns:
            Parameters object containing initial parameters.
        """
        parameters = Parameters()
        initial_parameters.setdefault('amplitude', (max(ydata) - min(ydata)) / 2)

        dt = (xvals[1] - xvals[0])
        fft_flips = np.fft.fft(ydata)
        fft_flips_abs = np.abs(fft_flips)[:int(len(fft_flips) / 2)]
        fft_freqs = np.fft.fftfreq(len(fft_flips), dt)[:int(len(
            fft_flips) / 2)]
        frequency_idx = np.argmax(fft_flips_abs[1:]) + 1

        initial_parameters.setdefault('frequency', fft_freqs[frequency_idx])

        if plot:
            plt.figure()
            plt.plot(fft_freqs, fft_flips_abs, 'o')
            plt.plot(initial_parameters['frequency'], fft_flips_abs[frequency_idx], 'o', ms=8)

        initial_parameters.setdefault('phase', np.pi / 2 + np.angle(fft_flips[frequency_idx]))
        initial_parameters.setdefault('offset', (max(ydata) + min(ydata)) / 2)

        for key in initial_parameters:
            parameters.add(key, initial_parameters[key])

        # Amplitude is a positive real.
        parameters['amplitude'].set(min=0)

        return parameters


class AMSineFit(Fit):
    sweep_parameter = 't'

    @staticmethod
    def fit_function(t: Union[float, np.ndarray],
                     amplitude: float,
                     frequency: float,
                     phase: float,
                     offset: float,
                     amplitude_AM: float,
                     frequency_AM: float,
                     phase_AM: float,
                     ) -> Union[float, np.ndarray]:
        """ Amplitude-Modulated Sinusoidal fit using time as x-coordinates

        Args:
            t: Time
            amplitude:
            frequency:
            phase:
            offset:
            amplitude_AM:
            frequency_AM:
            phase_AM:

        Returns:
            Amplitude-Modulated Sinusoidal data points
        """
        return amplitude_AM * np.sin(
            2 * np.pi * frequency_AM * t + phase_AM) * \
               amplitude * np.sin(2 * np.pi * frequency * t + phase) + offset

    def find_initial_parameters(self, xvals, ydata, initial_parameters={},
                                plot=False):
        """Estimate initial parameters from data.

        This is needed to ensure that the fitting will converge.

        Args:
            xvals: x-coordinates of data points
            ydata: data points
            initial_parameters: Fixed initial parameters to be skipped.

        Returns:
            Parameters object containing initial parameters.
        """
        parameters = Parameters()
        initial_parameters.setdefault('amplitude', (max(ydata) - min(ydata)) / 2)

        dt = (xvals[1] - xvals[0])
        fft_flips = np.fft.fft(ydata)
        fft_flips_abs = np.abs(fft_flips)[:int(len(fft_flips) / 2)]
        fft_freqs = np.fft.fftfreq(len(fft_flips), dt)[:int(len(
            fft_flips) / 2)]
        frequency_idx = np.argmax(fft_flips_abs[1:]) + 1

        initial_parameters.setdefault('frequency', fft_freqs[frequency_idx])
        if plot:
            plt.figure()
            plt.plot(fft_freqs, fft_flips_abs, 'o')
            plt.plot(fft_freqs[frequency_idx], fft_flips_abs[frequency_idx], 'o', ms=8)

        initial_parameters.setdefault('phase', np.pi / 2 + np.angle(fft_flips[frequency_idx]))

        initial_parameters.setdefault('offset', (max(ydata) + min(ydata)) / 2)

        initial_parameters.setdefault('amplitude_AM', 0.1)

        initial_parameters.setdefault('frequency_AM', fft_freqs[frequency_idx])

        if plot:
            plt.figure()
            plt.plot(fft_freqs, fft_flips_abs, 'o')
            plt.plot(fft_freqs[frequency_idx], fft_flips_abs[frequency_idx], 'o', ms=8)

        initial_parameters.setdefault('phase_AM', 0)

        for key in initial_parameters:
            parameters.add(key, initial_parameters[key])

        # parameters['amplitude'].set(exp r='(1-offset)/(1+amplitude_AM)')
        parameters['amplitude'].set(min=0, max=1)
        parameters['amplitude_AM'].set(min=0, max=1)

        parameters['frequency'].set(min=0, max=np.Inf)
        parameters['frequency_AM'].set(min=0, max=np.Inf)

        parameters['offset'].set(min=0, max=1)

        return parameters


class ExponentialSineFit(Fit):
    sweep_parameter = 't'

    @staticmethod
    def fit_function(t, amplitude, tau, frequency, phase, offset,
                     exponent_factor):
        exponential = np.exp(-np.power(t / tau, exponent_factor))
        sine = np.sin(2 * np.pi * frequency * t + phase)
        return amplitude * exponential * sine + offset

    def find_initial_parameters(self, xvals, ydata, initial_parameters={},
                                plot=False):
        parameters = Parameters()
        initial_parameters.setdefault('amplitude', (max(ydata) - min(ydata)) / 2)

        initial_parameters.setdefault('tau', xvals[-1] / 2)

        dt = (xvals[1] - xvals[0])
        fft_flips = np.fft.fft(ydata)
        fft_flips_abs = np.abs(fft_flips)[:int(len(fft_flips) / 2)]
        fft_freqs = np.fft.fftfreq(len(fft_flips), dt)[:int(len(fft_flips) / 2)]
        frequency_idx = np.argmax(fft_flips_abs[1:]) + 1

        initial_parameters.setdefault('frequency', fft_freqs[frequency_idx])

        if plot:
            plt.figure()
            plt.plot(fft_freqs, fft_flips_abs)
            plt.plot(fft_freqs[frequency_idx], fft_flips_abs[frequency_idx], 'o', ms=8)

        initial_parameters.setdefault('phase', np.pi / 2 + np.angle(fft_flips[frequency_idx]))

        initial_parameters.setdefault('offset', (max(ydata) + min(ydata)) / 2)

        initial_parameters.setdefault('exponent_factor', 1)

        for key in initial_parameters:
            parameters.add(key, initial_parameters[key])

        parameters['tau'].min = 0
        parameters['exponent_factor'].min = 0
        parameters['frequency'].min = 0

        return parameters


class RabiFrequencyFit(Fit):
    sweep_parameter = 'f'

    @staticmethod
    def fit_function(f, f0, gamma, t, offset, amplitude):
        Omega = np.sqrt(gamma ** 2 + (2 * np.pi * (f - f0)) ** 2 / 4)
        return amplitude * gamma ** 2 / Omega ** 2 * np.sin(Omega * t) ** 2 + offset

    def find_initial_parameters(self, xvals, ydata, initial_parameters={},
                                plot=False):
        parameters = Parameters()

        max_idx = np.argmax(ydata)
        max_frequency = xvals[max_idx]

        initial_parameters.setdefault('f0', max_frequency)

        if 'gamma' not in initial_parameters:
            if 't' in initial_parameters:
                initial_parameters['gamma'] = np.pi / initial_parameters['t'] / 2
            else:
                FWHM_min_idx = np.argmax(xvals > max_frequency / 2)
                FWHM_max_idx = len(xvals) - np.argmax(
                    (xvals > max_frequency / 2)[::-1]) - 1
                initial_parameters['gamma'] = 2 * np.pi * (
                        xvals[FWHM_max_idx] - xvals[FWHM_min_idx]) / 2

        initial_parameters.setdefault('t', np.pi / initial_parameters['gamma'] / 2)
        initial_parameters.setdefault('offset',  np.min(ydata))
        initial_parameters.setdefault('amplitude', 1 - initial_parameters['offset'])

        for key in initial_parameters:
            parameters.add(key, initial_parameters[key])
        parameters['gamma'].min = 0

        parameters.add('f_Rabi', expr='gamma/pi')
        # parameters.add('amplitude', expr='gamma^2/ Omega^2')

        return parameters


class BayesianUpdateFit(Fit):
    """Fitting class for a 'Bayesian update' function.

    To fit data to a function, use the method `Fit.perform_fit`.
    This will find its initial parameters via `Fit.find_initial_parameters`,
    after which it will fit the data to `Fit.fit_function`.

    Note:
        The fitting routine uses lmfit, a wrapper package around scipy.optimize.
    """
    sweep_parameter = 't'

    @staticmethod
    def fit_function(t: Union[float, np.ndarray],
                     tau_1: float,
                     tau_2: float,
                     prior: float,
                     offset: float) -> Union[float, np.ndarray]:
        """Exponential function using time as x-coordinate

        Args:
            t: Time.
            prior:
            tau_down_out:
            tau_up_out:
            amplitude:
            offset:

        Returns:
            exponential data points
        """
        return prior * np.exp(-t / tau_1) / (
                np.exp(-t / tau_1) * prior + np.exp(-t / tau_2) * (
                1 - prior)) + offset

    def find_initial_parameters(self,
                                xvals: np.ndarray,
                                ydata: np.ndarray,
                                initial_parameters: dict) -> Parameters:
        """Estimate initial parameters from data.

        This is needed to ensure that the fitting will converge.

        Args:
            xvals: x-coordinates of data points
            ydata: data points
            initial_parameters: Fixed initial parameters to be skipped.

        Returns:
            Parameters object containing initial parameters.
        """
        if initial_parameters is None:
            initial_parameters = {}

        parameters = Parameters()
        if not 'prior' in initial_parameters:
            initial_parameters['prior'] = ydata[1] - ydata[-1]
        if not 'offset' in initial_parameters:
            initial_parameters['offset'] = ydata[-1]

        if not 'tau_1' in initial_parameters:
            exponent_val = (initial_parameters['offset']
                            + initial_parameters['prior'] / np.exp(1))
            nearest_idx = np.abs(ydata - exponent_val).argmin()
            initial_parameters['tau_1'] = -(xvals[1] - xvals[nearest_idx])

        if not 'tau_2' in initial_parameters:
            initial_parameters['tau_2'] = 0.5 * initial_parameters['tau_1']

        for key in initial_parameters:
            parameters.add(key, initial_parameters[key])

        parameters['tau_1'].min = 0
        parameters['tau_2'].min = 0
        return parameters


class FermiFit(Fit):
    """Fitting class for a Fermi-Dirac distribution function.

    To fit data to a function, use the method `Fit.perform_fit`.
    This will find its initial parameters via `Fit.find_initial_parameters`,
    after which it will fit the data to `Fit.fit_function`.

    Note:
        The fitting routine uses lmfit, a wrapper package around scipy.optimize.
    """
    sweep_parameter = 'V'
    kB = 8.61733034e-5  # Boltzmann constant in eV

    @staticmethod
    def fit_function(V: Union[float, np.ndarray],
                     A: float,
                     U: float,
                     T: float,
                     offset: float) -> Union[float, np.ndarray]:
        """Exponential function using time as x-coordinate

        Args:
            V: electric potential being swept.
            A: rescaling factor for function
            U: Fermi level
            T: System temperature (K)
            offset:

        Returns:
            exponential data points
        """

        return A / (np.exp((V - U) / (DoubleFermiFit.kB * T)) + 1) + offset

    def find_initial_parameters(self,
                                xvals: np.ndarray,
                                ydata: np.ndarray,
                                initial_parameters: dict) -> Parameters:
        """Estimate initial parameters from data.

        This is needed to ensure that the fitting will converge.

        Args:
            xvals: x-coordinates of data points
            ydata: data points
            initial_parameters: Fixed initial parameters to be skipped.

        Returns:
            Parameters object containing initial parameters.
        """
        if initial_parameters is None:
            initial_parameters = {}

        parameters = Parameters()
        if not 'T' in initial_parameters:
            initial_parameters['T'] = 100e-3

        if not 'A' in initial_parameters:
            initial_parameters['A'] = max(ydata) - min(ydata)

        if not 'offset' in initial_parameters:
            initial_parameters['offset'] = np.min(ydata)

        if not 'U' in initial_parameters:
            initial_parameters['U'] = xvals[0]

        for key in initial_parameters:
            parameters.add(key, initial_parameters[key])

        parameters['T'].min = 0
        parameters['offset'].min = 0

        return parameters


class DoubleFermiFit(Fit):
    """Fitting class for a double Fermi-Dirac distribution function.

    To fit data to a function, use the method `Fit.perform_fit`.
    This will find its initial parameters via `Fit.find_initial_parameters`,
    after which it will fit the data to `Fit.fit_function`.

    Note:
        The fitting routine uses lmfit, a wrapper package around scipy.optimize.
    """
    sweep_parameter = 'V'
    kB = 8.61733034e-5  # Boltzmann constant in eV

    @staticmethod
    def fit_function(V: Union[float, np.ndarray],
                     A_1: float,
                     A_2: float,
                     U_1: float,
                     U_2: float,
                     T: float,
                     alpha: float,
                     offset: float) -> Union[float, np.ndarray]:
        """Exponential function using time as x-coordinate

        Args:
            V: electric potential being swept.
            A: rescaling factor for function
            lower: lower Fermi level (for T=0)
            upper: upper Fermi level (for T=0)
            T: System temperature (K)
            alpha : electrochemical potential lever arm from applied gate
            potential
            offset:

        Returns:
            exponential data points
        """

        return A_1 * (1 / (np.exp(
            (V - U_1) / (DoubleFermiFit.kB * T / alpha)) + 1) + A_2 / (np.exp(
            (V - U_2) / (DoubleFermiFit.kB * T / alpha)) + 1)) + \
               offset

    def find_initial_parameters(self,
                                xvals: np.ndarray,
                                ydata: np.ndarray,
                                initial_parameters: dict) -> Parameters:
        """Estimate initial parameters from data.

        This is needed to ensure that the fitting will converge.

        Args:
            xvals: x-coordinates of data points
            ydata: data points
            initial_parameters: Fixed initial parameters to be skipped.

        Returns:
            Parameters object containing initial parameters.
        """
        if initial_parameters is None:
            initial_parameters = {}

        parameters = Parameters()
        if not 'T' in initial_parameters:
            initial_parameters['T'] = 100e-3

        if not 'A_1' in initial_parameters:
            initial_parameters['A_1'] = max(ydata) - min(ydata)
        if not 'A_2' in initial_parameters:
            initial_parameters['A_2'] = max(ydata) - min(ydata)

        if not 'offset' in initial_parameters:
            initial_parameters['offset'] = np.min(ydata)

        if not 'U_1' in initial_parameters:
            initial_parameters['U_1'] = xvals[0]

        if not 'U_2' in initial_parameters:
            initial_parameters['U_2'] = xvals[1]

        for key in initial_parameters:
            parameters.add(key, initial_parameters[key])

        parameters.add('E', value=initial_parameters.get('E', 165e-6),
                       vary=False)
        parameters.add('alpha', expr='E/(U_2-U_1)')

        parameters['T'].min = 0
        parameters['alpha'].min = 0
        parameters['offset'].min = 0

        return parameters


class T1Fit(Fit):
    """Fitting class for a 1/T1 vs magnetic field (B) function.

        To fit data to a function, use the method `Fit.perform_fit`.
        This will find its initial parameters via `Fit.find_initial_parameters`,
        after which it will fit the data to `Fit.fit_function`.

        Note:
            The fitting routine uses lmfit, a wrapper package around
            scipy.optimize.
        """
    sweep_parameter = 'x'

    @staticmethod
    def fit_function(x: Union[float, np.ndarray],
                     K0: float,
                     K1: float,
                     K3: float,
                     K5: float,
                     K7: float) -> Union[float, np.ndarray]:
        """T1 function using B-field as x-coordinate

        Args:
            x: field.
            K0:
            K1:
            K5:
            K7:

        Returns:
            magic
        """
        return K0 + K1 * x + K3 * x ** 3 + K5 * x ** 5 + K7 * x ** 7

    def find_initial_parameters(self,
                                xvals: np.ndarray,
                                ydata: np.ndarray,
                                initial_parameters: dict) -> Parameters:
        """Estimate initial parameters from data.

        This is needed to ensure that the fitting will converge.

        Args:
            xvals: x-coordinates of data points
            ydata: data points
            initial_parameters: Fixed initial parameters to be skipped.

        Returns:
            Parameters object containing initial parameters.
        """
        if initial_parameters is None:
            initial_parameters = {}

        parameters = Parameters()
        if not 'K0' in initial_parameters:
            initial_parameters['K5'] = ydata[0]
        if not 'K1' in initial_parameters:
            initial_parameters['K1'] = ydata[-1] - ydata[0]
        if not 'K3' in initial_parameters:
            initial_parameters['K3'] = 0.01
        if not 'K5' in initial_parameters:
            initial_parameters['K5'] = 0.01
        if not 'K7' in initial_parameters:
            initial_parameters['K7'] = 0.01

        for key in initial_parameters:
            parameters.add(key, initial_parameters[key])

        parameters['K0'].min = 0
        parameters['K1'].min = 0
        parameters['K3'].min = 0
        parameters['K5'].min = 0
        parameters['K7'].min = 0

        return parameters<|MERGE_RESOLUTION|>--- conflicted
+++ resolved
@@ -21,30 +21,18 @@
     This will find its initial parameters via `Fit.find_initial_parameters`,
     after which it will fit the data to `Fit.fit_function`.
 
-<<<<<<< HEAD
-    If either xvals and ydata are passed, or only ydata is passed but is is a
-=======
     If both xvals and ydata are passed, or only ydata is passed but it is a
->>>>>>> 82c7aa64
     Qcodes DataArray, the fit is automatically performed.
     Otherwise Fit.perform_fit must be called.
 
     Args:
         ydata: Data values to be fitted
-<<<<<<< HEAD
-        xvals: Sweep values
-        fit: Automatically perform a fit if ydata is passed
-        print: Print results
-        plot: Plot data and fit
-        initial_parameters: Dict of initial guesses for fit parameters
-=======
         xvals: Sweep values, automatically extracted from ydata if not
         explicitly provided and ydata is a DataArray.
         fit: Automatically perform a fit if ydata is passed
         print: Print results
         plot: Axis on which to  the fit
         initial_parameters: Dict plot of initial guesses for fit parameters
->>>>>>> 82c7aa64
         fixed_parameters: Dict of fixed values for fit parameters
         parameter_constraints: Parameter constraints
             e.g. {'frequency' : {'min' : 0}}
@@ -59,11 +47,6 @@
     plot_kwargs = {'linestyle': '--', 'color': 'k', 'lw': 2}
     sweep_parameter = None
 
-<<<<<<< HEAD
-    def __init__(self, ydata=None, *, xvals=None, fit=True, print=False, plot=None,
-                 initial_parameters=None, fixed_parameters=None, parameter_constraints=None,
-                 **kwargs):
-=======
     def __init__(
             self,
             ydata: Union[DataArray, np.ndarray]=None,
@@ -77,7 +60,6 @@
             parameter_constraints: Optional[dict] = None,
             **kwargs
     ):
->>>>>>> 82c7aa64
         self.model = Model(self.fit_function, **kwargs)
         self.fit_result = None
 
@@ -89,11 +71,8 @@
         self.parameters = None
 
         if ydata is not None:
-<<<<<<< HEAD
-=======
             assert ydata.ndim == 1
 
->>>>>>> 82c7aa64
             if xvals is None:
                 assert isinstance(ydata, DataArray), 'Please provide xvals'
                 xvals = ydata.set_arrays[0]
