import numpy as np
import logging
from collections import Iterable
import numbers
from scipy.interpolate import interp1d

import qcodes as qc
from qcodes import Instrument
from qcodes.loops import active_data_set, Loop, BreakIf
from qcodes.data import hdf5_format
from qcodes.instrument.parameter import MultiParameter

from silq import config
from silq.tools.general_tools import SettingsClass, clear_single_settings, \
    attribute_from_config, convert_setpoints, property_ignore_setter
from silq.tools.parameter_tools import create_set_vals
from silq.measurements.measurement_types import Loop0DMeasurement, \
    Loop1DMeasurement, Loop2DMeasurement, ConditionSet, TruthCondition
from silq.measurements.measurement_modules import MeasurementSequence
from silq.parameters import DCParameter, CombinedParameter

__all__ = ['MeasurementParameter', 'RetuneBlipsParameter',
           'CoulombPeakParameter', 'DCMultisweepParameter',
           'MeasurementSequenceParameter', 'SelectFrequencyParameter',
           'TrackPeakParameter']

logger = logging.getLogger(__name__)

properties_config = config.get('properties', {})
parameter_config = config.properties.get('parameters', {})
measurement_config = config.get('measurements', {})


class MeasurementParameter(SettingsClass, MultiParameter):
<<<<<<< HEAD
    """Base class for parameters that perform measurements.

    A `MeasurementParameter` usually consists of several acquisitions,
    which it uses for complex sequences.

    A `MeasurementParameter` usually uses a ``qcodes.Loop`` or a
    ``qcodes.Measure`` or several in succession. The results in the ``DataSet``
    are analysed and often some post-action is performed.

    Example:
        An example of a `MeasurementParameter` is a retuning sequence, which
        uses an `AcquisitionParameter`, and from that determines how much
        voltages have to be modified to retune the system
        (e.g. `RetuneBlipsParameter`).

    Note:
        The MeasurementParameter needs to be updated. It was originally created
        to be used with the `MeasurementSequence`, but this class turned out to
        be too rigid. Instead, measurements should be programmed by subclassing
        the MeasurementParameter.

    Args:
        Name: Parameter name
        acquisition_parameter: Acquisition_parameter to use. Fails in case of
            multiple or no acquisition parameters
        discriminant: data array in dataset to discriminate. Fails if there is
            no single discriminant.

    Parameters:
        silent (str): Print results during .get()

    Todo:
        * Clean up MeasurementParameter, remove attributes
          ``MeasurementParameter.discriminant`` and
          ``MeasurementParameter.acquisition_parameter``.
=======
    layout = None
>>>>>>> 3cee3961

    """
    def __init__(self,
                 name,
                 acquisition_parameter=None,
                 discriminant=None, silent=True, **kwargs):
        SettingsClass.__init__(self)
        MultiParameter.__init__(self, name, snapshot_value=False, **kwargs)

        if self.layout is None:
            try:
                MeasurementParameter.layout = Instrument.find_instrument(
                    'layout')
            except KeyError:
                logger.warning(f'No layout found for {self}')

        self.discriminant = discriminant

        self.silent = silent
        self.acquisition_parameter = acquisition_parameter

        self._meta_attrs.extend(['acquisition_parameter_name'])

    def __repr__(self):
        return f'{self.name} measurement parameter'

    def __getattribute__(self, item):
        try:
            return super().__getattribute__(item)
        except AttributeError:
            return attribute_from_config(item, config.properties)

    @property
    def loc_provider(self):
        if self.base_folder is None:
            fmt = '{date}/#{counter}_{name}_{time}'
        else:
            fmt = self.base_folder + '/#{counter}_{name}_{time}'
        return qc.data.location.FormatLocation(fmt=fmt)

    @property
    def acquisition_parameter_name(self):
        return self.acquisition_parameter.name

    @property
    def base_folder(self):
        """
        Obtain measurement base folder (if any).

        Returns:
            If in a measurement, the base folder is the relative path of the
            data folder. Otherwise None
        """
        active_dataset = active_data_set()
        if active_dataset is None:
            return None
        elif getattr(active_dataset, 'location', None):
            return active_dataset.location
        elif hasattr(active_dataset, '_location'):
            return active_dataset._location

    @property
    def discriminant(self):
        if self._discriminant is not None:
            return self._discriminant
        else:
            return self.acquisition_parameter.name

    @discriminant.setter
    def discriminant(self, val):
        self._discriminant = val

    @property
    def discriminant_idx(self):
        if self.acquisition_parameter.name is not None:
            return self.acquisition_parameter.names.index(self.discriminant)
        else:
            return None

    def print_results(self):
        if getattr(self, 'names', None) is not None:
            for name, result in self.results.items():
                if isinstance(result, numbers.Number):
                    print(f'{name}: {result:.3f}')
                else:
                    print(f'{name}: {result}')
        elif hasattr(self, 'results'):
            print(f'{self.name}: {self.results[self.name]:.3f}')


class RetuneBlipsParameter(MeasurementParameter):
<<<<<<< HEAD
    """Parameter that retunes by analysing blips using a neural network
=======
    """
    Parameter that retunes to a transition by analysing blips in a neural network
>>>>>>> 3cee3961

    The first (optional) stage is to use a CoulombPeakParameter to find the
    center of the Coulomb peak.

<<<<<<< HEAD
    Second, a sweep parameter is varied for a range of sweep values. For each
=======
    Second, a sweep parameter is varied for a range of sweep values. For each 
>>>>>>> 3cee3961
    sweep point, a trace is acquired, and its blips measured in a BlipsParameter.
    This information is then analysed by a neural network, from which the
    optimal tuning position is predicted.

    The Neural network is a Keras model that needs to be pre-trained with data.
    More info: Experiments/personal/Serwan/Neural networks/Retune blips.ipynb
    The following Neural Network seems to produce decent results:

<<<<<<< HEAD
    >>> model = Sequential()
    >>> model.add(Dense(3, activation='linear', input_shape=(21,3)))
    >>> model.add(Flatten())
    >>> model.add(Dense(1, activation='linear'))
=======
    model = Sequential()
    model.add(Dense(3, activation='linear', input_shape=(21,3)))
    model.add(Flatten())
    model.add(Dense(1, activation='linear'))
>>>>>>> 3cee3961
    """

    def __init__(self,
                 name='retune_blips',
                 coulomb_peak_parameter=None,
                 blips_parameter=None,
                 sweep_parameter=None,
                 sweep_vals=None,
                 tune_to_coulomb_peak=True,
                 tune_to_optimum=True,
                 optimum_DC_offset=None,
                 model_filepath=None,
                 voltage_limit=None,
                 **kwargs):
        """
        Args:
            name: name of parameter (default `retune_blips`)
            coulomb_peak_parameter: CoulombPeakParameter that tunes to the
                center of the Coulomb peak. Should have all its settings
                predefined, including sweep_range, and DC_offset
            blips_parameter: BlipsParameter that measures blips properties from
                a trace, to be analysed by a neural network. Should have all its
                settings predefined, including duration
            sweep_parameter: sweep CombinedParameter with scales defined to
                remain compensated on the Coulomb peak. The offsets must be set
                such that zero approximately corresponds to the tuning position.
            sweep_vals: Range of sweep values to sweep the sweep_parameter and
                measure blips_parameter. It is important that both the number of
                sweep values and distance between sweep points is the same as
                in the training data.
            tune_to_coulomb_peak: Whether to use the coulomb_peak_parameter.
                Otherwise, it will always assume the system remains on the
                Coulomb peak
            tune_to_optimum: Tune to optimum values predicted by neural network.
                If True, the offsets of the sweep parameter are also zeroed.
            optimum_DC_offset: Additional offset to optimum determined from 
                neural network model. Used if the model is not trained properly
                and has a constant offset in predictions.
                If single value, combined parameter will be offset.
                If tuple, offsets are per parameter in combined parameter.
            model_filepath: Filepath of Keras neural network (.h5 extension).
            voltage_limit: Maximum voltage difference from initial offsets to
                avoid the system .
                The first time this parameter is called, the sweep parameter's
                initial offsets are stored. If one of the optimal values is more
                than voltage_limit away from its initial offset, a warning is
                raised and the gates are returned to the initial offsets.
            **kwargs: kwargs passed to MeasurementParameter
        """
        # Load model here because it takes quite a while to load
        from keras.models import load_model

        super().__init__(name=name,
                         names=['optimal_vals', 'offsets'],
                         units=['V', 'V'],
                         shapes=((), ()),
                         **kwargs)

        self.sweep_parameter = sweep_parameter
        self.coulomb_peak_parameter = coulomb_peak_parameter
        self.blips_parameter = blips_parameter
        self.sweep_vals = sweep_vals
        self.tune_to_coulomb_peak = tune_to_coulomb_peak
        self.tune_to_optimum = tune_to_optimum
        self.optimum_DC_offset = optimum_DC_offset

        self.initial_offsets = None
        self.voltage_limit = voltage_limit

        self.model_filepath = model_filepath
        if model_filepath is not None:
            self.model = load_model(self.model_filepath)
        else:
            logger.warning(f'No neural network model loaded for {self}')
            self.model = None

        self.continuous = True
        self.results = {}

        # Tools to only execute every nth call
        self.every_nth = None
        self.idx = 0

        self._meta_attrs.extend(['sweep_vals',
                                 'tune_to_coulomb_peak',
                                 'tune_to_optimum',
                                 'initial_offsets',
                                 'voltage_limit',
                                 'every_nth'])

    @property_ignore_setter
    def shapes(self):
        if isinstance(self.sweep_parameter, CombinedParameter):
            shape = (len(self.sweep_parameter.parameters),)
        else:
            shape = ()
        return (shape,) * len(self.names)

    def create_loop(self):
        """
        Create loop that sweep sweep_parameter over sweep_vals and measures
        blips_parameter at each sweep point.
        Returns: loop

        """
        loop = Loop(self.sweep_parameter[self.sweep_vals]).each(
            self.blips_parameter)
        return loop

    def calculate_optimum(self):
        """
        Calculate optimum of dataset from neural network
        Returns: optimal voltage of combined set parameter
        """
        if self.model is None:
            logger.warning('No Neural network model provided. skipping retune')
            return None

        blips_per_second = self.data.blips_per_second.ndarray
        blips_per_second = np.nan_to_num(blips_per_second)
        mean_low_blip_duration = self.data.mean_low_blip_duration.ndarray
        mean_low_blip_duration = np.nan_to_num(mean_low_blip_duration)
        mean_high_blip_duration = self.data.mean_high_blip_duration.ndarray
        mean_high_blip_duration = np.nan_to_num(mean_high_blip_duration)

        if len(blips_per_second) != 21:
            raise RuntimeError(
                f'Must have 21 sweep vals, not {len(blips_per_second)}')

        data = np.zeros((len(blips_per_second), 3))

        # normalize data
        # Blips per second gets a gaussian normalization
        data[:, 0] = (blips_per_second - np.mean(blips_per_second)) / np.std(
            blips_per_second)

        # blip durations get a logarithmic normalization, since the region
        # of interest has a low value
        log_offset = 1e-3  # add offset since otherwise log(0) raises an error
        data[:, 1] = np.log10(mean_low_blip_duration + log_offset)
        data[:, 2] = np.log10(mean_high_blip_duration + log_offset)

        # Center logarithmic blip durations around zero
        for k in range(1, 3):
            data[:, k] += 1.5

        data = np.expand_dims(data, 0)

        # Predict optimum value
        self.neural_network_results = self.model.predict(data)[0, 0]

        # Scale results
        # Neural network output is between -1 (sweep_vals[0]) and +1 (sweep_vals[-1])
        scale_factor = (self.sweep_vals[-1] - self.sweep_vals[0]) / 2
        self.optimal_val = self.neural_network_results * scale_factor

        return self.optimal_val

    @clear_single_settings
    def get_raw(self):
        assert self.model_filepath is not None, "Must provide model filepath"

        self.idx += 1
        if (self.every_nth is not None
            and (self.idx - 1) % self.every_nth != 0
            and self.results is not None):
            logger.debug(f'skipping iteration {self.idx} % {self.every_nth}')
            # Skip this iteration, return old results
            return [self.results[name] for name in self.names]

        initial_set_val = self.sweep_parameter()
        initial_offsets = self.sweep_parameter.offsets

        if self.initial_offsets is None:
            # Set initial offsets to ensure tuning does not reach out of bounds
            self.initial_offsets = initial_offsets

        # Get Coulomb peak
        if self.tune_to_coulomb_peak:
            self.coulomb_peak_parameter()

        self.loop = self.create_loop()
        self.data = self.loop.get_data_set(name='count_blips',
                                           location=self.loc_provider)

        try:
            self.loop.run(set_active=False, quiet=True)
        finally:
            self.sweep_parameter(initial_set_val)

        optimum = self.calculate_optimum()

        if optimum is None:
            tune_to_optimum = False
            optimal_vals = initial_offsets
            offsets = [0] * len(initial_offsets)
        else:
            optimal_vals = self.sweep_parameter.calculate_individual_values(optimum)
            offsets = [offset - initial_offset for offset, initial_offset in
                       zip(optimal_vals, initial_offsets)]

            if not self.tune_to_optimum:
                tune_to_optimum = False
            elif self.voltage_limit is None:
                tune_to_optimum = True
            else:
                voltage_differences = np.array(self.initial_offsets) - optimal_vals
                if max(abs(voltage_differences)) < self.voltage_limit:
                    tune_to_optimum = True
                else:
                    logging.warning(f'tune voltage {optimal_vals} outside '
                                    f'range, tuning back to initial value')
                    # self.sweep_parameter.offsets = self.initial_offsets
                    # self.sweep_parameter(0)
                    tune_to_optimum = False

        if tune_to_optimum:
            self.sweep_parameter(optimum)
            self.sweep_parameter.zero_offset()

            if isinstance(self.optimum_DC_offset, float):
                self.sweep_parameter(self.optimum_DC_offset)
            elif self.optimum_DC_offset is not None:
                for parameter, offset in zip(self.sweep_parameter.parameters,
                                             self.optimum_DC_offset):
                    parameter(parameter() + offset)

        self.results = {
            'optimal_vals': optimal_vals,
            'offsets': offsets
        }

        return [self.results[name] for name in self.names]


class CoulombPeakParameter(MeasurementParameter):
    """
    Parameter that finds Coulomb peak and can tune to it.
    Finding the Coulomb peak is done by sweeping a gate and measuring the DC
    voltage at each point.
    """

    def __init__(self,
                 name='coulomb_peak',
                 sweep_parameter=None,
                 acquisition_parameter=None,
                 combined_set_parameter=None,
                 DC_peak_offset=None,
                 tune_to_peak=True,
                 min_voltage=0.5,
                 interpolate: bool = True,
                 **kwargs):
        """
        Args:
            name: name of parameter (default coulomb_peak)
            sweep_parameter: gate parameter to sweep over Coulomb peak
            acquisition_parameter: parameter that measures DC voltage.
                If not provided, a default DCParameter is created.
            combined_set_parameter: CombinedParameter of gate parameters whose
                scale must be set to remain compensated on the Coulomb peak.
                Only needed if a DC_peak_offset is provided.
                Offsets must be set such that DC_peak_offset is relative to
                zero.
            DC_peak_offset: Any DC peak offset to set the combined_set_parameter
                to. Useful if you want to tune away from the transition when
                performing Coulomb peak scan.
            tune_to_peak: Tune to peak after scan is complete.
                If a combined_set_parameter and DC_peak_offset is provided,
                the offsets are zeroed after the scan.
                Otherwise, sweep_parameter is set to optimum
            min_voltage: Minimum voltage that Coulomb peak must have.
                If not satisfied, measurement has failed, and system is reset to
                initial value.
            **kwargs: kwargs passed to MeasurementParameter
        """

        if acquisition_parameter is None:
            acquisition_parameter = DCParameter()

        self.sweep_parameter = sweep_parameter
        self.sweep = {'range': [],
                      'step_percentage': None,
                      'num': None}
        self.min_voltage = min_voltage

        self.combined_set_parameter = combined_set_parameter
        self.DC_peak_offset = DC_peak_offset

        self.tune_to_peak = tune_to_peak
        self.interpolate = interpolate

        self.continuous = True

        self.results = {}

        super().__init__(name=name,
                         names=['peak_optimum', 'peak_offset',
                                'max_voltage', 'DC_voltage'],
                         units=['V', 'V', 'V', 'V'],
                         shapes=((), (), (), ()),
                         acquisition_parameter=acquisition_parameter,
                         wrap_set=False, **kwargs)

        self._meta_attrs += ['min_voltage']

    def calculate_sweep_vals(self):
        if self.sweep_parameter is None:
            return None
        elif self.sweep.get('range', None):
            return self.sweep_parameter[self.sweep['range']]
        elif self.sweep['step_percentage'] and self.sweep['num']:
            return self.sweep_parameter.sweep(
                step_percentage=self.sweep['step_percentage'],
                num=self.sweep['num'])
        else:
            return None

    @property_ignore_setter
    def names(self):
        sweep_vals = self.calculate_sweep_vals()
        if sweep_vals is not None:
            sweep_parameter = sweep_vals.parameter
            return [f'{sweep_parameter.name}_optimum',
                    f'{sweep_parameter.name}_offset',
                    'max_voltage', 'DC_voltage']
        else:
            return ['peak_optimum', 'peak_offset', 'max_voltage', 'DC_voltage']

    @property_ignore_setter
    def shapes(self):
        sweep_vals = self.calculate_sweep_vals()
        if sweep_vals is not None:
            return ((), (), (), (len(sweep_vals),))
        else:
            return ((), (), (), ())

    def create_loop(self, sweep_vals):
        if sweep_vals is None:
            raise RuntimeError('Must define self.sweep_vals')

        loop = Loop(sweep_vals).each(self.acquisition_parameter)
        return loop

    @clear_single_settings
    def get_raw(self):
        if self.DC_peak_offset is not None:
            if self.combined_set_parameter is None:
                raise RuntimeError('Must specify combined_set_parameter')

            # Add DC offset
            self.combined_set_parameter(self.DC_peak_offset)

        # Calculate sweep vals
        initial_set_val = self.sweep_parameter()
        sweep_vals = self.calculate_sweep_vals()

        self.loop = self.create_loop(sweep_vals=sweep_vals)

        self.data = self.loop.get_data_set(name=self.name,
                                           location=self.loc_provider)

        # Perform measurement
        if (
                self.layout.pulse_sequence != self.acquisition_parameter.pulse_sequence
        or self.layout.samples() != self.acquisition_parameter.samples):
            self.acquisition_parameter.setup()
        try:
            self.loop.run(set_active=False, quiet=True,
                          stop=not self.continuous)
        except:
            # Error occurred, reset to initial values and raise error
            if self.DC_peak_offset is None:
                self.sweep_parameter(initial_set_val)
            else:
                self.combined_set_parameter(0)
            raise

        # Analyse measurement results
        if self.min_voltage is not None and np.max(
                self.data.DC_voltage) < self.min_voltage:
            # Could not find coulomb peak
            self.results[self.names[0]] = np.nan
            self.results[self.names[1]] = np.nan

            # Tune back to original position
            if self.DC_peak_offset is None:
                self.sweep_parameter(initial_set_val)
            else:
                self.combined_set_parameter(0)
        else:
            # Found coulomb peak
            # Perform some smoothing of data
            self.smoothed_arr = self.data.DC_voltage.smooth(5)
            if self.interpolate:
                self.interpolation = interp1d(sweep_vals, self.smoothed_arr,
                                              'cubic')
                self.interpolation_x_vals = np.linspace(sweep_vals[0],
                                                        sweep_vals[-1], 100)
                self.interpolation_y_vals = self.interpolation(
                    self.interpolation_x_vals)
                max_idx = np.argmax(self.interpolation_y_vals)
                max_set_val = self.interpolation_x_vals[max_idx]
            else:
                max_idx = np.argmax(self.smoothed_arr)
                max_set_val = sweep_vals[max_idx]
            self.results[self.names[0]] = max_set_val
            self.results[self.names[1]] = max_set_val - initial_set_val

            if self.tune_to_peak:
                # Update parameter values
                if self.DC_peak_offset is None:
                    self.sweep_parameter(max_set_val)
                else:
                    # Update combined_set_parameter offset
                    peak_offset = max_set_val - initial_set_val

                    sweep_parameter_idx = next(
                        index for index, item in
                        enumerate(self.combined_set_parameter.parameters)
                        if item is self.sweep_parameter)

                    self.combined_set_parameter.offsets[
                        sweep_parameter_idx] += peak_offset

                    self.combined_set_parameter(0)

        self.results['max_voltage'] = np.max(self.data.DC_voltage)
        self.results['DC_voltage'] = self.data.DC_voltage

        return [self.results[name] for name in self.names]


class MeasureFlipNucleusParameter(MeasurementParameter):
    def __init__(self,
                 name='measure_flip_nucleus',
                 measure_nucleus_parameter=None,
                 flip_nucleus_parameter=None,
                 max_attempts=3,
                 target_state=None,
                 final_measure=False,
                 silent=True,
                 condition=None,
                 **kwargs):

        self.measure_nucleus_parameter = measure_nucleus_parameter
        self.flip_nucleus_parameter = flip_nucleus_parameter
        self.max_attempts = max_attempts
        self.target_state = target_state
        self.final_measure = final_measure
        self.silent = silent
        self.condition = condition

        self.results = {}


        super().__init__(name=name, names=self.names, shapes=self.shapes,
                         wrap_set=False, **kwargs)

    @property_ignore_setter
    def names(self):
        names = ['nuclear_states',
                 'nucleus_up_proportions',
                 'nucleus_pulse_sequences',
                 'nucleus_flip_success']
        if self.final_measure:
            names.append('final state')
        return names

    @property_ignore_setter
    def shapes(self):
        shapes = [(self.max_attempts,),
                  (self.max_attempts, len(self.measure_nucleus_parameter.frequency_vals)),
                  (self.max_attempts,),
                  ()]
        if self.final_measure:
            shapes.append(())
        return tuple(shapes)

    @clear_single_settings
    def get_raw(self):
        if self.target_state is None:
            raise SyntaxError('Must provide MeasureFlipNucleusParameter.target_state')

        nuclear_states = np.nan * np.ones(self.max_attempts)
        nucleus_up_proportions = np.nan * np.ones((
            self.max_attempts, len(self.measure_nucleus_parameter.frequency_vals)))
        nucleus_pulse_sequences = np.nan * np.ones(self.max_attempts)
        nucleus_flip_success = False
        nucleus_state = np.nan

        if self.condition is None or self.condition():

            for k in range(self.max_attempts):
                self.measure_nucleus_parameter()
                results = self.measure_nucleus_parameter.results
                nucleus_state = nuclear_states[k] = results['nucleus_state']
                nucleus_up_proportions[k] = next(val for key, val in results.items()
                                                 if key.startswith('nucleus_up_proportion'))


                if not results['found_nucleus_state']:
                    logger.info('Could not determine nucleus state. perhaps in a '
                                'state for which ESR frequency is not known')
                    continue
                if nucleus_state == self.target_state:
                    logger.info(f'Nucleus is in target state {self.target_state}')
                    nucleus_flip_success = True
                    break
                else:
                    logger.info(f'Flipping nucleus from {nucleus_state} '
                                f'to {self.target_state}')
                    self.flip_nucleus_parameter(nucleus_state, self.target_state)
            else:
                nucleus_flip_success = False

        if not self.silent:
            self.print_results()

        self.results = {'nuclear_states': nuclear_states,
                        'nucleus_up_proportions': nucleus_up_proportions,
                        'nucleus_pulse_sequences': nucleus_pulse_sequences,
                        'nucleus_flip_success': nucleus_flip_success,
                        'final_state': nucleus_state}
        return [self.results[name] for name in self.names]

    def set(self, target_state, **kwargs):
        self.single_settings(target_state=target_state, **kwargs)
        return self()


class MeasureNucleusParameter(MeasurementParameter):
    def __init__(self,
                 name='measure_nucleus',
                 discriminant='contrast_ESR',
                 acquisition_parameter=None,
                 frequency_set_parameter=None,
                 frequency_vals=None,
                 frequency_order='descending',
                 threshold=0.5,
                 samples=None,
                 break_if_satisfied=True):
        super().__init__(name=name, acquisition_parameter=acquisition_parameter,
                         names=['found_nucleus_state',
                                'nucleus_state',
                                'max_nucleus_' + discriminant,
                                'nucleus_' + discriminant,
                                'average_' + discriminant],
                         discriminant=discriminant,
                         shapes=((), (), (), (), ()),
                         wrap_set=False)

        self.frequency_set_parameter = frequency_set_parameter
        self.frequency_vals = frequency_vals
        self.frequency_order = frequency_order

        self.threshold = threshold
        self.break_if_satisfied = break_if_satisfied
        self.samples = samples
        self.continuous = False
        self.silent = True

        self.results = {}
        self.loop = None
        self.data = None

    @property_ignore_setter
    def labels(self):
        return [name.replace('_', ' ').capitalize() for name in self.names]

    @property_ignore_setter
    def shapes(self):
        return ((), (), (), (len(self.frequency_vals), ), ())

    @property
    def frequency_vals(self):
        if self._frequency_vals is not None:
            frequency_vals = self._frequency_vals
        else:
            environment = self.acquisition_parameter.environment
            frequency_vals = {int(key): val for key, val
                              in config[environment].properties.ESR_vals.items()}
        return frequency_vals

    @frequency_vals.setter
    def frequency_vals(self, vals):
        if vals is not None and not isinstance(vals, dict):
            raise SyntaxError('frequency_vals must be None or dict')
        else:
            self._frequency_vals = vals

    @property
    def frequency_order(self):
        frequency_vals = self.frequency_vals

        if self._frequency_order == 'descending':
            frequency_order = sorted(frequency_vals.keys(), reverse=True)
        elif self._frequency_order == 'ascending':
            frequency_order = sorted(frequency_vals.keys(), reverse=False)
        else:
            # Frequency order is a list
            frequency_order = self._frequency_order

        return frequency_order

    @frequency_order.setter
    def frequency_order(self, order):
        if isinstance(order, str) and order in ['ascending', 'descending']:
            self._frequency_order = order
        elif isinstance(order, Iterable):
            self._frequency_order = list(order)
        else:
            raise TypeError('frequency order must either be an iterable, '
                            'or `ascending` or `descending`')

    @property
    def frequency_vals_sorted(self):
        frequency_vals = self.frequency_vals
        return [frequency_vals[key] for key in self.frequency_order]

    def create_loop(self):
        def above_threshold():
            val = self.acquisition_parameter.results[self.discriminant]
            is_above_threshold = val > self.threshold
            logger.debug(f'{self.discriminant} {val} > {self.threshold}: {is_above_threshold}')
            return is_above_threshold

        if self.acquisition_parameter is None:
            raise RuntimeError('Must specify acquisition_parameter')
        if self.frequency_set_parameter is None:
            raise RuntimeError('Must specify frequency_set_parameter')

        actions = [self.acquisition_parameter]
        if self.break_if_satisfied:
            actions.append(BreakIf(above_threshold))

        loop = Loop(
            self.frequency_set_parameter[self.frequency_vals_sorted]
        ).each(
            *actions
        )
        return loop

    @clear_single_settings
    def get_raw(self):

        self.loop = self.create_loop()
        self.data = self.loop.get_data_set(name=self.name,
                                           location=self.loc_provider)

        temporary_settings = {"continuous": True,
                              "base_folder": self.data.location,
                              "subfolder": 'traces'}
        if self.samples is not None:
            temporary_settings['samples'] = self.samples

        self.acquisition_parameter.temporary_settings(**temporary_settings)

        if (self.layout.pulse_sequence != self.acquisition_parameter.pulse_sequence
            or self.layout.samples() != self.acquisition_parameter.samples):
            self.acquisition_parameter.setup()

        self.loop.run(set_active=False, quiet=True,
                      stop=not self.continuous)

        discriminant_vals = getattr(self.data, self.discriminant).ndarray
        with np.errstate(invalid='ignore'):
            if np.nansum(discriminant_vals >= self.threshold) == 1:
                # Successfully found nucleus state
                frequency_idx = np.nanargmax(discriminant_vals)
                self.results['found_nucleus_state'] = True
                self.results['nucleus_state'] = int(
                    self.frequency_order[frequency_idx])
            else:
                # Could not localize nucleus state
                self.results['found_nucleus_state'] = False
                self.results['nucleus_state'] = np.nan
            self.results['max_nucleus_' + self.discriminant] = np.nanmax(discriminant_vals)
            self.results['nucleus_' + self.discriminant] = discriminant_vals
            self.results['average_' + self.discriminant] = np.nanmean(discriminant_vals)

        if not self.silent:
            self.print_results()

        return [self.results[name] for name in self.names]

    def set(self, **kwargs):
        # Set single settings
        return self.single_settings(**kwargs)()


class DCMultisweepParameter(MeasurementParameter):
    formatter = None

    def __init__(self, name, acquisition_parameter, x_gate, y_gate, **kwargs):
        super().__init__(name=name, names=['DC_voltage'], labels=['DC voltage'],
                         units=['V'], shapes=((1, 1),),
                         setpoint_names=((y_gate.name, x_gate.name),),
                         setpoint_units=(('V', 'V'),),
                         acquisition_parameter=acquisition_parameter)

        self.x_gate = x_gate
        self.y_gate = y_gate

        self.x_range = None
        self.y_range = None

        self.AC_range = 0.2
        self.pts = 120

        self.continuous = False

    @property
    def x_sweeps(self):
        return np.ceil((self.x_range[1] - self.x_range[0]) / self.AC_range)

    @property
    def y_sweeps(self):
        return np.ceil((self.y_range[1] - self.y_range[0]) / self.AC_range)

    @property
    def x_sweep_range(self):
        return (self.x_range[1] - self.x_range[0]) / self.x_sweeps

    @property
    def y_sweep_range(self):
        return (self.y_range[1] - self.y_range[0]) / self.y_sweeps

    @property
    def AC_x_vals(self):
        return np.linspace(-self.x_sweep_range / 2, self.x_sweep_range / 2,
                           self.pts + 1)[:-1]

    @property
    def AC_y_vals(self):
        return np.linspace(-self.y_sweep_range / 2, self.y_sweep_range / 2,
                           self.pts + 1)[:-1]

    @property
    def DC_x_vals(self):
        return np.linspace(self.x_range[0] + self.x_sweep_range / 2,
                           self.x_range[1] - self.x_sweep_range / 2,
                           self.x_sweeps).tolist()

    @property
    def DC_y_vals(self):
        return np.linspace(self.y_range[0] + self.y_sweep_range / 2,
                           self.y_range[1] - self.y_sweep_range / 2,
                           self.y_sweeps).tolist()

    @property_ignore_setter
    def setpoints(self):
        return convert_setpoints(np.linspace(self.y_range[0], self.y_range[1],
                                             self.pts * self.y_sweeps),
                                 np.linspace(self.x_range[0], self.x_range[1],
                                             self.pts * self.x_sweeps)),

    @property_ignore_setter
    def shapes(self):
        return (len(self.DC_y_vals) * self.pts, len(self.DC_x_vals) * self.pts),

    def setup(self):
        self.acquisition_parameter.sweep_parameters.clear()
        self.acquisition_parameter.add_sweep(self.x_gate.name, self.AC_x_vals,
                                             connection_label=self.x_gate.name,
                                             offset_parameter=self.x_gate)
        self.acquisition_parameter.add_sweep(self.y_gate.name, self.AC_y_vals,
                                             connection_label=self.y_gate.name,
                                             offset_parameter=self.y_gate)
        self.acquisition_parameter.setup()

    def get(self):
        self.loop = qc.Loop(self.y_gate[self.DC_y_vals]).loop(
            self.x_gate[self.DC_x_vals]).each(self.acquisition_parameter)

        self.acquisition_parameter.temporary_settings(continuous=True)
        try:
            if not self.continuous:
                self.setup()
            self.data = self.loop.run(name=f'multi_2D_scan',
                                      set_active=False,
                                      formatter=self.formatter,
                                      save_metadata=False)
        # except:
        #     logger.debug('except stopping')
        #     self.layout.stop()
        #     self.acquisition_parameter.clear_settings()
        #     raise
        finally:
            if not self.continuous:
                logger.debug('finally stopping')
                self.layout.stop()
                self.acquisition_parameter.clear_settings()

        arr = np.zeros((len(self.DC_y_vals) * self.pts,
                        len(self.DC_x_vals) * self.pts))
        for y_idx in range(len(self.DC_y_vals)):
            for x_idx in range(len(self.DC_x_vals)):
                DC_data = self.data.DC_voltage[y_idx, x_idx]
                arr[y_idx * self.pts:(y_idx + 1) * self.pts,
                x_idx * self.pts:(x_idx + 1) * self.pts] = DC_data
        return arr,


class MeasurementSequenceParameter(MeasurementParameter):
    def __init__(self, name, measurement_sequence=None,
                 set_parameters=None, discriminant=None,
                 start_condition=None, **kwargs):
        """

        Args:
            name:
            set_parameters:
            acquisition_parameter:
            operations:
            discriminant:
            conditions: Must be of one of the following forms
                {'mode': 'measure'}
                {'mode': '1D_scan', 'span', 'set_points', 'set_parameter',
                 'center_val'(optional)
            **kwargs:
        """
        SettingsClass.__init__(self)

        self.discriminant = discriminant
        self.set_parameters = set_parameters
        self.start_condition = start_condition

        if isinstance(measurement_sequence, str):
            # Load sequence from dict
            load_dict = measurement_config[measurement_sequence]
            measurement_sequence = MeasurementSequence.load_from_dict(load_dict)
        self.measurement_sequence = measurement_sequence
        self.acquisition_parameter = measurement_sequence.acquisition_parameter

        super().__init__(
            name=name,
            names=[name + '_msmts', 'optimal_set_vals', self.discriminant],
            shapes=((), (len(self.set_parameters),), ()),
            discriminant=self.discriminant,
            acquisition_parameter=self.acquisition_parameter,
            **kwargs)

        self._meta_attrs.extend(['discriminant'])

    @clear_single_settings
    def get(self):
        if self.start_condition is None:
            start_condition_satisfied = True
        elif isinstance(self.start_condition, TruthCondition):
            if self.acquisition_parameter.results is None:
                logger.info('Start TruthCondition satisfied because '
                            'acquisition parameter has no results')
                start_condition_satisfied = True
            else:
                start_condition_satisfied = \
                    self.start_condition.check_satisfied(
                        self.acquisition_parameter.results)[0]
                logger.info(f'Start Truth condition {self.start_condition} '
                            f'satisfied: {start_condition_satisfied}')
        else:
            start_condition_satisfied = self.start_condition()
            logger.info(f'Start condition function {self.start_condition} '
                        f'satisfied: {start_condition_satisfied}')

        if not start_condition_satisfied:
            num_measurements = -1
            optimal_set_vals = [p() for p in self.set_parameters]
            optimal_val = self.measurement_sequence.optimal_val
            return num_measurements, optimal_set_vals, optimal_val
        else:
            self.measurement_sequence.base_folder = self.base_folder
            result = self.measurement_sequence()
            num_measurements = self.measurement_sequence.num_measurements

            logger.info(f"Measurements performed: {num_measurements}")

            if result['action'] == 'success':
                # Retrieve dict of {param.name: val} of optimal set vals
                optimal_set_vals = self.measurement_sequence.optimal_set_vals
                # Convert dict to list of set vals
                optimal_set_vals = [optimal_set_vals.get(p.name, p())
                                    for p in self.set_parameters]
            else:
                optimal_set_vals = [p() for p in self.set_parameters]

            optimal_val = self.measurement_sequence.optimal_val

        return num_measurements, optimal_set_vals, optimal_val


class SelectFrequencyParameter(MeasurementParameter):
    def __init__(self, threshold=0.5, discriminant=None,
                 frequencies=None, mode=None,
                 acquisition_parameter=None, update_frequency=True, **kwargs):
        # Initialize SettingsClass first because its needed for
        # self.spin_states, self.discriminant etc.
        SettingsClass.__init__(self)
        self.mode = mode
        self._discriminant = discriminant

        names = ['{}_{}'.format(self.discriminant, spin_state)
                 for spin_state in self.spin_states]
        names.append('frequency')

        super().__init__(self, name='select_frequency',
                         label='Select frequency',
                         names=names,
                         discriminant=self.discriminant,
                         **kwargs)

        self.acquisition_parameter = acquisition_parameter
        self.update_frequency = update_frequency
        self.threshold = threshold
        self.frequencies = frequencies

        self.frequency = None
        self.samples = None
        self.measurement = None

        self._meta_attrs.extend(['frequencies', 'frequency', 'update_frequency',
                                 'spin_states', 'threshold', 'discriminant'])

    @property
    def spin_states(self):
        spin_states_unsorted = self.frequencies.keys()
        return sorted(spin_states_unsorted)

    @clear_single_settings
    def get(self):
        # Initialize frequency to the current frequency (default in case none
        #  of the measured frequencies satisfy conditions)
        frequency = self.acquisition_parameter.frequency
        self.acquisition_parameter.temporary_settings(samples=self.samples)

        frequencies = [self.frequencies[spin_state]
                       for spin_state in self.spin_states]
        self.condition_sets = ConditionSet(
            (self.discriminant, '>', self.threshold))

        # Create Measurement object and perform measurement
        self.measurement = Loop1DMeasurement(
            name=self.name, acquisition_parameter=self.acquisition_parameter,
            set_parameter=self.acquisition_parameter,
            base_folder=self.base_folder,
            condition_sets=self.condition_sets)
        self.measurement(frequencies)
        self.measurement()

        self.results = {self.discriminant: getattr(self.measurement.dataset,
                                                   self.discriminant)}

        # Determine optimal frequency and update config entry if needed
        self.condition_result = self.measurement.check_condition_sets()
        if self.condition_result['is_satsisfied']:
            frequency = self.measurement.optimal_set_vals[0]
            if self.update_frequency:
                properties_config['frequency'] = frequency
        else:
            if not self.silent:
                logger.warning("Could not find frequency with high enough "
                               "contrast")

        self['frequency'] = frequency

        self.acquisition_parameter.clear_settings()

        # Print results
        if not self.silent:
            self.print_results()

        return [self.results[name] for name in self.names]


class TrackPeakParameter(MeasurementParameter):
    def __init__(self, name, set_parameter=None, acquisition_parameter=None,
                 step_percentage=None, peak_width=None, points=None,
                 discriminant=None, threshold=None, **kwargs):
        SettingsClass.__init__(self)
        self.set_parameter = set_parameter
        self.acquisition_parameter = acquisition_parameter
        self._discriminant = discriminant
        names = ['optimal_set_vals', self.set_parameter.name + '_set',
                 self.discriminant]
        super().__init__(name=name, names=names, discriminant=self.discriminant,
                         acquisition_parameter=acquisition_parameter, **kwargs)

        self.step_percentage = step_percentage
        self.peak_width = peak_width
        self.points = points
        self.threshold = threshold

        self.condition_sets = None
        self.measurement = None

    @property
    def set_vals(self):
        if self.peak_width is None and \
                (self.points is None or self.step_percentage is None):
            # Retrieve peak_width from parameter config only if above
            # conditions are satisfied
            self.peak_width = parameter_config[self.set_parameter]['peak_width']

        return create_set_vals(num_parameters=1,
                               step_percentage=self.step_percentage,
                               points=self.points,
                               window=self.peak_width,
                               set_parameters=self.set_parameter)

    @property
    def shapes(self):
        return [(), (len(self.set_vals),), (len(self.set_vals),)]

    @clear_single_settings
    def get(self):
        # Create measurement object
        if self.threshold is not None:
            # Set condition set
            self.condition_sets = \
                [ConditionSet((self.discriminant, '>', self.threshold))]

        self.measurement = Loop1DMeasurement(
            name=self.name, acquisition_parameter=self.acquisition_parameter,
            set_parameter=self.set_parameter,
            base_folder=self.base_folder,
            condition_sets=self.condition_sets,
            discriminant=self.discriminant,
            silent=self.silent, update=True)

        # Set loop values
        self.measurement(self.set_vals)
        # Obtain set vals as a list instead of a parameter iterable
        set_vals = self.set_vals[:]
        self.measurement()

        trace = getattr(self.measurement.dataset, self.discriminant)

        optimal_set_val = self.measurement.optimal_set_vals[
            self.set_parameter.name]
        self.result = [optimal_set_val, set_vals, trace]
        return self.result<|MERGE_RESOLUTION|>--- conflicted
+++ resolved
@@ -32,7 +32,6 @@
 
 
 class MeasurementParameter(SettingsClass, MultiParameter):
-<<<<<<< HEAD
     """Base class for parameters that perform measurements.
 
     A `MeasurementParameter` usually consists of several acquisitions,
@@ -68,11 +67,10 @@
         * Clean up MeasurementParameter, remove attributes
           ``MeasurementParameter.discriminant`` and
           ``MeasurementParameter.acquisition_parameter``.
-=======
+
+    """
     layout = None
->>>>>>> 3cee3961
-
-    """
+
     def __init__(self,
                  name,
                  acquisition_parameter=None,
@@ -162,21 +160,12 @@
 
 
 class RetuneBlipsParameter(MeasurementParameter):
-<<<<<<< HEAD
     """Parameter that retunes by analysing blips using a neural network
-=======
-    """
-    Parameter that retunes to a transition by analysing blips in a neural network
->>>>>>> 3cee3961
 
     The first (optional) stage is to use a CoulombPeakParameter to find the
     center of the Coulomb peak.
 
-<<<<<<< HEAD
     Second, a sweep parameter is varied for a range of sweep values. For each
-=======
-    Second, a sweep parameter is varied for a range of sweep values. For each 
->>>>>>> 3cee3961
     sweep point, a trace is acquired, and its blips measured in a BlipsParameter.
     This information is then analysed by a neural network, from which the
     optimal tuning position is predicted.
@@ -185,19 +174,11 @@
     More info: Experiments/personal/Serwan/Neural networks/Retune blips.ipynb
     The following Neural Network seems to produce decent results:
 
-<<<<<<< HEAD
     >>> model = Sequential()
     >>> model.add(Dense(3, activation='linear', input_shape=(21,3)))
     >>> model.add(Flatten())
     >>> model.add(Dense(1, activation='linear'))
-=======
-    model = Sequential()
-    model.add(Dense(3, activation='linear', input_shape=(21,3)))
-    model.add(Flatten())
-    model.add(Dense(1, activation='linear'))
->>>>>>> 3cee3961
     """
-
     def __init__(self,
                  name='retune_blips',
                  coulomb_peak_parameter=None,
@@ -231,7 +212,7 @@
                 Coulomb peak
             tune_to_optimum: Tune to optimum values predicted by neural network.
                 If True, the offsets of the sweep parameter are also zeroed.
-            optimum_DC_offset: Additional offset to optimum determined from 
+            optimum_DC_offset: Additional offset to optimum determined from
                 neural network model. Used if the model is not trained properly
                 and has a constant offset in predictions.
                 If single value, combined parameter will be offset.
