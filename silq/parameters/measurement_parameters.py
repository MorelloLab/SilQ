import numpy as np
import logging

import qcodes as qc
from qcodes.loops import active_data_set
from qcodes.data import hdf5_format
<<<<<<< HEAD
=======
from qcodes import config
>>>>>>> bc85d7b5
from qcodes.instrument.parameter import MultiParameter

from silq import config
from silq.tools.general_tools import SettingsClass, clear_single_settings, \
    attribute_from_config, convert_setpoints, property_ignore_setter
from silq.tools.parameter_tools import create_set_vals
from silq.measurements.measurement_types import Loop0DMeasurement, \
    Loop1DMeasurement, Loop2DMeasurement, ConditionSet, TruthCondition
from silq.measurements.measurement_modules import MeasurementSequence

__all__ = ['MeasurementParameter', 'DCMultisweepParameter',
           'MeasurementSequenceParameter', 'SelectFrequencyParameter',
           'TrackPeakParameter']

logger = logging.getLogger(__name__)

properties_config = config.get('properties', {})
parameter_config = config.properties.get('parameters', {})
measurement_config = config.get('measurements', {})


class MeasurementParameter(SettingsClass, MultiParameter):

    def __init__(self, name, acquisition_parameter=None,
                 discriminant=None, silent=True, **kwargs):
        SettingsClass.__init__(self)
        MultiParameter.__init__(self, name, snapshot_value=False, **kwargs)

        self.discriminant = discriminant

        self.silent = silent
        self.acquisition_parameter = acquisition_parameter

        self.loc_provider = qc.data.location.FormatLocation(
            fmt='#{counter}_{name}_{time}')
        self._meta_attrs.extend(['acquisition_parameter_name'])

    def __repr__(self):
        return '{} measurement parameter'.format(self.name)

    def __getattribute__(self, item):
        try:
            return super().__getattribute__(item)
        except AttributeError:
            return attribute_from_config(item)

    @property
    def acquisition_parameter_name(self):
        return self.acquisition_parameter.name

    @property
    def base_folder(self):
        """
        Obtain measurement base folder (if any). 
        Returns:
            If in a measurement, the base folder is the relative path of the
            data folder. Otherwise None
        """
        dataset = active_data_set()
        if dataset is None:
            return None
        else:
            return dataset.location

    @property
    def discriminant(self):
        if self._discriminant is not None:
            return self._discriminant
        else:
            return self.acquisition_parameter.name

    @discriminant.setter
    def discriminant(self, val):
        self._discriminant = val

    @property
    def discriminant_idx(self):
        if self.acquisition_parameter.name is not None:
            return self.acquisition_parameter.names.index(self.discriminant)
        else:
            return None

    def print_results(self):
        if getattr(self, 'names', None) is not None:
            for name, result in self.results.items():
                logger.info(f'{name}: {result:.3f}')
        elif hasattr(self, 'results'):
            logger.info(f'{self.name}: {self.results[self.name]:.3f}')


class DCMultisweepParameter(MeasurementParameter):
    def __init__(self, name, acquisition_parameter, x_gate, y_gate, **kwargs):
        super().__init__(name=name, names=['DC_voltage'], labels=['DC voltage'],
                         units=['V'], shapes=((1, 1),),
                         setpoint_names=((y_gate.name, x_gate.name),),
                         setpoint_units=(('V', 'V'),),
                         acquisition_parameter=acquisition_parameter)

        self.x_gate = x_gate
        self.y_gate = y_gate

        self.x_range = None
        self.y_range = None

        self.AC_range = 0.2
        self.pts = 120

        self.continuous = False

    @property
    def x_sweeps(self):
        return np.ceil((self.x_range[1] - self.x_range[0]) / self.AC_range)

    @property
    def y_sweeps(self):
        return np.ceil((self.y_range[1] - self.y_range[0]) / self.AC_range)

    @property
    def x_sweep_range(self):
        return (self.x_range[1] - self.x_range[0]) / self.x_sweeps

    @property
    def y_sweep_range(self):
        return (self.y_range[1] - self.y_range[0]) / self.y_sweeps

    @property
    def AC_x_vals(self):
        return np.linspace(-self.x_sweep_range / 2, self.x_sweep_range / 2,
                           self.pts + 1)[:-1]


    @property
    def AC_y_vals(self):
        return np.linspace(-self.y_sweep_range / 2, self.y_sweep_range / 2,
                           self.pts + 1)[:-1]

    @property
    def DC_x_vals(self):
        return np.linspace(self.x_range[0] + self.x_sweep_range / 2,
                           self.x_range[1] - self.x_sweep_range / 2,
                           self.x_sweeps).tolist()

    @property
    def DC_y_vals(self):
        return np.linspace(self.y_range[0] + self.y_sweep_range / 2,
                           self.y_range[1] - self.y_sweep_range / 2,
                           self.y_sweeps).tolist()

    @property_ignore_setter
    def setpoints(self):
        return convert_setpoints(np.linspace(self.y_range[0], self.y_range[1],
                                             self.pts * self.y_sweeps),
            np.linspace(self.x_range[0], self.x_range[1],
                        self.pts * self.x_sweeps)),

    @property_ignore_setter
    def shapes(self):
        return (len(self.DC_y_vals) * self.pts, len(self.DC_x_vals) * self.pts),

    def setup(self):
        self.acquisition_parameter.sweep_parameters.clear()
        self.acquisition_parameter.add_sweep(self.x_gate.name, self.AC_x_vals,
                                             connection_label=self.x_gate.name,
                                             offset_parameter=self.x_gate)
        self.acquisition_parameter.add_sweep(self.y_gate.name, self.AC_y_vals,
                                             connection_label=self.y_gate.name,
                                             offset_parameter=self.y_gate)
        self.acquisition_parameter.setup()

    def get(self):
        self.loop = qc.Loop(self.y_gate[self.DC_y_vals]).loop(
            self.x_gate[self.DC_x_vals]).each(self.acquisition_parameter)

        self.acquisition_parameter.temporary_settings(continuous=True)
        try:
            if not self.continuous:
                self.setup()
            self.data = self.loop.run(name=f'multi_2D_scan')
        # except:
        #     logger.debug('except stopping')
        #     self.layout.stop()
        #     self.acquisition_parameter.clear_settings()
        #     raise
        finally:
            if not self.continuous:
                logger.debug('finally stopping')
                self.layout.stop()
                self.acquisition_parameter.clear_settings()


        arr = np.zeros((len(self.DC_y_vals) * self.pts,
                        len(self.DC_x_vals) * self.pts))
        for y_idx in range(len(self.DC_y_vals)):
            for x_idx in range(len(self.DC_x_vals)):
                DC_data = self.data.DC_voltage[y_idx, x_idx]
                arr[y_idx * self.pts:(y_idx + 1) * self.pts,
                x_idx * self.pts:(x_idx + 1) * self.pts] = DC_data
        return arr,


class MeasurementSequenceParameter(MeasurementParameter):
    def __init__(self, name, measurement_sequence=None,
                 set_parameters=None, discriminant=None,
                 start_condition=None, **kwargs):
        """

        Args:
            name:
            set_parameters:
            acquisition_parameter:
            operations:
            discriminant:
            conditions: Must be of one of the following forms
                {'mode': 'measure'}
                {'mode': '1D_scan', 'span', 'set_points', 'set_parameter',
                 'center_val'(optional)
            **kwargs:
        """
        SettingsClass.__init__(self)

        self.discriminant = discriminant
        self.set_parameters = set_parameters
        self.start_condition = start_condition

        if isinstance(measurement_sequence, str):
            # Load sequence from dict
            load_dict = measurement_config[measurement_sequence]
            measurement_sequence = MeasurementSequence.load_from_dict(load_dict)
        self.measurement_sequence = measurement_sequence
        self.acquisition_parameter = measurement_sequence.acquisition_parameter

        super().__init__(
            name=name,
            names=[name+'_msmts', 'optimal_set_vals', self.discriminant],
            shapes=((), (len(self.set_parameters),), ()),
            discriminant=self.discriminant,
            acquisition_parameter=self.acquisition_parameter,
            **kwargs)

        self._meta_attrs.extend(['discriminant'])

    @clear_single_settings
    def get(self):
        if self.start_condition is None:
            start_condition_satisfied = True
        elif isinstance(self.start_condition, TruthCondition):
            if self.acquisition_parameter.results is None:
                logger.info('Start TruthCondition satisfied because '
                            'acquisition parameter has no results')
                start_condition_satisfied = True
            else:
                start_condition_satisfied = \
                    self.start_condition.check_satisfied(
                        self.acquisition_parameter.results)[0]
                logger.info(f'Start Truth condition {self.start_condition} '
                            f'satisfied: {start_condition_satisfied}')
        else:
            start_condition_satisfied = self.start_condition()
            logger.info(f'Start condition function {self.start_condition} '
                        f'satisfied: {start_condition_satisfied}')

        if not start_condition_satisfied:
            num_measurements = -1
            optimal_set_vals = [p() for p in self.set_parameters]
            optimal_val = self.measurement_sequence.optimal_val
            return num_measurements, optimal_set_vals, optimal_val
        else:
            self.measurement_sequence.base_folder = self.base_folder
            result = self.measurement_sequence()
            num_measurements = self.measurement_sequence.num_measurements

            logger.info(f"Measurements performed: {num_measurements}")

            if result['action'] == 'success':
                # Retrieve dict of {param.name: val} of optimal set vals
                optimal_set_vals = self.measurement_sequence.optimal_set_vals
                # Convert dict to list of set vals
                optimal_set_vals = [optimal_set_vals.get(p.name, p())
                                    for p in self.set_parameters]
            else:
                optimal_set_vals = [p() for p in self.set_parameters]

            optimal_val = self.measurement_sequence.optimal_val

        return num_measurements, optimal_set_vals, optimal_val


class SelectFrequencyParameter(MeasurementParameter):
    def __init__(self, threshold=0.5, discriminant=None,
                 frequencies=None, mode=None,
                 acquisition_parameter=None, update_frequency=True, **kwargs):
        # Initialize SettingsClass first because its needed for
        # self.spin_states, self.discriminant etc.
        SettingsClass.__init__(self)
        self.mode = mode
        self._discriminant = discriminant

        names = ['{}_{}'.format(self.discriminant, spin_state)
                 for spin_state in self.spin_states]
        names.append('frequency')

        super().__init__(self, name='select_frequency',
                         label='Select frequency',
                         names=names,
                         discriminant=self.discriminant,
                         **kwargs)

        self.acquisition_parameter = acquisition_parameter
        self.update_frequency = update_frequency
        self.threshold = threshold
        self.frequencies = frequencies

        self.frequency = None
        self.samples = None
        self.measurement = None

        self._meta_attrs.extend(['frequencies', 'frequency', 'update_frequency',
                                 'spin_states', 'threshold', 'discriminant'])

    @property
    def spin_states(self):
        spin_states_unsorted = self.frequencies.keys()
        return sorted(spin_states_unsorted)

    @clear_single_settings
    def get(self):
        # Initialize frequency to the current frequency (default in case none
        #  of the measured frequencies satisfy conditions)
        frequency = self.acquisition_parameter.frequency
        self.acquisition_parameter.temporary_settings(samples=self.samples)

        frequencies = [self.frequencies[spin_state]
                       for spin_state in self.spin_states]
        self.condition_sets = ConditionSet(
            (self.discriminant, '>', self.threshold))

        # Create Measurement object and perform measurement
        self.measurement = Loop1DMeasurement(
            name=self.name, acquisition_parameter=self.acquisition_parameter,
            set_parameter=self.acquisition_parameter,
            base_folder=self.base_folder,
            condition_sets=self.condition_sets)
        self.measurement(frequencies)
        self.measurement()

        self.results = {self.discriminant: getattr(self.measurement.dataset,
                                                   self.discriminant)}

        # Determine optimal frequency and update config entry if needed
        self.condition_result = self.measurement.check_condition_sets()
        if self.condition_result['is_satsisfied']:
            frequency = self.measurement.optimal_set_vals[0]
            if self.update_frequency:
                properties_config['frequency'] = frequency
        else:
            if not self.silent:
                logger.warning("Could not find frequency with high enough "
                                "contrast")

        self['frequency'] = frequency

        self.acquisition_parameter.clear_settings()

        # Print results
        if not self.silent:
            self.print_results()

        return [self.results[name] for name in self.names]


class TrackPeakParameter(MeasurementParameter):
    def __init__(self, name, set_parameter=None, acquisition_parameter=None,
                 step_percentage=None, peak_width=None, points=None,
                 discriminant=None, threshold=None, **kwargs):
        SettingsClass.__init__(self)
        self.set_parameter = set_parameter
        self.acquisition_parameter = acquisition_parameter
        self._discriminant = discriminant
        names = ['optimal_set_vals', self.set_parameter.name + '_set',
                 self.discriminant]
        super().__init__(name=name, names=names, discriminant=self.discriminant,
                         acquisition_parameter=acquisition_parameter, **kwargs)

        self.step_percentage = step_percentage
        self.peak_width = peak_width
        self.points = points
        self.threshold = threshold

        self.condition_sets = None
        self.measurement = None

    @property
    def set_vals(self):
        if self.peak_width is None and \
                (self.points is None or self.step_percentage is None):
            # Retrieve peak_width from parameter config only if above
            # conditions are satisfied
            self.peak_width = parameter_config[self.set_parameter]['peak_width']

        return create_set_vals(num_parameters=1,
                               step_percentage=self.step_percentage,
                               points=self.points,
                               window=self.peak_width,
                               set_parameters=self.set_parameter)

    @property
    def shapes(self):
        return [(), (len(self.set_vals), ), (len(self.set_vals),)]

    @clear_single_settings
    def get(self):
        # Create measurement object
        if self.threshold is not None:
            # Set condition set
            self.condition_sets = \
                [ConditionSet((self.discriminant, '>', self.threshold))]

        self.measurement = Loop1DMeasurement(
            name=self.name, acquisition_parameter=self.acquisition_parameter,
            set_parameter=self.set_parameter,
            base_folder=self.base_folder,
            condition_sets=self.condition_sets,
            discriminant=self.discriminant,
            silent=self.silent, update=True)

        # Set loop values
        self.measurement(self.set_vals)
        # Obtain set vals as a list instead of a parameter iterable
        set_vals = self.set_vals[:]
        self.measurement()

        trace = getattr(self.measurement.dataset, self.discriminant)

        optimal_set_val = self.measurement.optimal_set_vals[
            self.set_parameter.name]
        self.result = [optimal_set_val, set_vals, trace]
        return self.result<|MERGE_RESOLUTION|>--- conflicted
+++ resolved
@@ -4,10 +4,6 @@
 import qcodes as qc
 from qcodes.loops import active_data_set
 from qcodes.data import hdf5_format
-<<<<<<< HEAD
-=======
-from qcodes import config
->>>>>>> bc85d7b5
 from qcodes.instrument.parameter import MultiParameter
 
 from silq import config
