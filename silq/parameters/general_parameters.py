--- conflicted
+++ resolved
@@ -90,19 +90,14 @@
     def label(self, label):
         self._label = label
 
-<<<<<<< HEAD
-    def zero_offset(self):
+    def zero_offset(self, offset=0):
         """Use current values of parameters as offsets."""
-        self.offsets = [param() for param in self.parameters]
-=======
-    def zero_offset(self, offset=0):
         if self.scales is not None:
             self.offsets = [param() - offset * scale for param, scale in
                        zip(self.parameters, self.scales)]
         else:
             self.offsets = [param() for param in self.parameters]
         return self.offsets
->>>>>>> 3cee3961
 
     def calculate_individual_values(self, value):
         """Calulate values of parameters from a combined value
