from typing import List, Dict, Any, Union, Sequence
import numpy as np
from collections import OrderedDict, Iterable
from copy import copy
from blinker import signal
from functools import partial
import logging
import re

from qcodes import DataSet, MultiParameter, active_dataset, active_measurement, \
    Parameter
from qcodes.data import hdf5_format
from qcodes import Instrument, MatPlot

from silq import config
from silq.pulses import *
from silq.pulses.pulse_sequences import ESRPulseSequence, NMRPulseSequence, \
    T2ElectronPulseSequence, FlipFlopPulseSequence, ESRRamseyDetuningPulseSequence
from silq.analysis import analysis
from silq.tools.general_tools import SettingsClass, clear_single_settings, \
    attribute_from_config, UpdateDotDict, convert_setpoints, \
    property_ignore_setter

__all__ = ['AcquisitionParameter', 'DCParameter', 'TraceParameter',
           'DCSweepParameter', 'EPRParameter', 'ESRParameter',
           'NMRParameter', 'EDSRParameter', 'VariableReadParameter',
           'BlipsParameter', 'FlipNucleusParameter', 'FlipFlopParameter',
           'NeuralNetworkParameter', 'NeuralRetuneParameter','ESRRamseyDetuningParameter']

logger = logging.getLogger(__name__)
h5fmt = hdf5_format.HDF5Format()


class AcquisitionParameter(SettingsClass, MultiParameter):
    """Parameter used for acquisitions involving a `PulseSequence`.

    Each AcquisitionParameter has an associated pulse sequence, which it directs
    to the Layout, after which it acquires traces and performs post-processing.

    Generally, the flow of an AcquisitionParameter is as follows:

    1. `AcquisitionParameter.acquire`, which acquires traces.
       This stage can be subdivided into several steps:

       1. Generate PulseSequence if pulse sequence properties have changed
          Note that this is only necessary for a `PulseSequenceGenerator`, which
          is a more complicated pulse sequences that can be generated from
          properties.
       2. Target pulse sequence in `Layout`.
          This only happens if `Layout.pulse_sequence` differs from the pulse
          sequence used.
       3. Call `Layout.setup` which sets up instruments with new pulse sequence.
          Again, this is only done if `Layout.pulse_sequence` differs.
       4. Acquire traces using `Layout.acquisition`
          This in turn gets the traces fromm the acquisition instrument.
          The returned traces are segmented by pulse and acquisition channel.

    2. `AcquisitionParameter.analyse`, which analyses the traces
       This method differs per AcquisitionParameter.
    3. Perform ancillary actions such as saving traces, printing results
    4. Return list of results for any measurement.
       The subset of results that are in ``AcquisitionParameter.names`` is
       returned.

    Args:
        continuous: If True, instruments keep running after acquisition
        properties_attrs: attributes to match with
            ``silq.config.properties`` (see notes below).
        save_traces: Save acquired traces to disk
        **kwargs: Additional kwargs passed to ``MultiParameter``

    Parameters:
        pulse_sequence (PulseSequence): Pulse sequence used for acquisition.
        samples (int): Number of acquisition samples
        results (dict): Results obtained after analysis of traces.
        traces (dict): Acquisition traces segmented by pulse and acquisition
            label
        silent (bool): Print results after acquisition
        continuous (bool): If True, instruments keep running after acquisition.
            Useful if stopping/starting instruments takes a considerable amount
            of time.
        properties_attrs (List[str]): Attributes to match with
            ``silq.config.properties`` See notes below for more info.
        save_traces (bool): Save acquired traces to disk.
            If the acquisition has been part of a measurement, the traces are
            stored in a subfolder of the corresponding data set.
            Otherwise, a new dataset is created.
        dataset (DataSet): Traces DataSet
        base_folder (str): Base folder in which to save traces. If not specified,
            and acquisition is part of a measurement, the base folder is the
            folder of the measurement data set. Otherwise, the base folder is
            the default data folder
        subfolder (str): Subfolder within the base folder to save traces.

    Notes:
        - AcquisitionParameters are subclasses of the ``MultiParameter``, and
          therefore always returns multiple values
        - AcquisitionParameters are also subclasses of `SettingsClass`, which
          gives it the ability to temporarily override its attributes using
          methods `single_settings` and `temporary_settings`. These overridden
          settings can be clear later on. This is useful if you temporarily want
          to change settings. See `SettingsClass` for more info.
        - When certain elements in ``silq.config`` are updated, this will also
          update the corresponding attributes in the AcquisitionParameter.
          Two config paths are monitored:

          - ``silq.config.properties``, though only the attributes
            specified in ``properties_attrs``.
          - ``silq.parameters.{self.name}``.

    """

    layout = None
    formatter = h5fmt

    def __init__(self,
                 continuous: bool = False,
                 properties_attrs: List[str] = None,
                 wrap_set: bool = False,
                 save_traces: bool = False,
                 **kwargs):
        SettingsClass.__init__(self)

        if not hasattr(self, 'pulse_sequence'):
            self.pulse_sequence = PulseSequence()

        shapes = kwargs.pop('shapes', ((), ) * len(kwargs['names']))
        MultiParameter.__init__(self, shapes=shapes, wrap_set=wrap_set, **kwargs)

        if self.layout is None:
            try:
                AcquisitionParameter.layout = Instrument.find_instrument('layout')
            except KeyError:
                logger.warning(f'No layout found for {self}')

        self.silent = True

        self.save_traces = save_traces

        self.continuous = continuous

        self.samples = None
        self.traces = None
        self.dataset = None
        self.results = None
        self.base_folder = None
        self.subfolder = None

        # Attach to properties and parameter configs
        self.properties_attrs = properties_attrs
        self.properties_config = self._attach_to_config(path=f'properties',
            select_attrs=self.properties_attrs)
        self.parameter_config = self._attach_to_config(
            path=f'parameters.{self.name}')

        self._meta_attrs.extend(['label', 'name', 'pulse_sequence'])

    def __repr__(self):
        return f'{self.name} acquisition parameter'

    def __getattribute__(self, item):
        try:
            return super().__getattribute__(item)
        except AttributeError:
            return attribute_from_config(
                item, config=config.properties)

    def __setattr__(self, key, value):
        super().__setattr__(key, value)

        # Update value in pulse settings if it exists
        try:
            if key in self.pulse_sequence.pulse_settings:
                self.pulse_sequence.pulse_settings[key] = value
        except AttributeError:
            pass

    @property_ignore_setter
    def labels(self):
        return [name[0].capitalize() + name[1:].replace('_', ' ')
                for name in self.names]

    @property
    def sample_rate(self):
        """ Acquisition sample rate """
        return self.layout.sample_rate

    def snapshot_base(self, update: bool=False,
                      params_to_skip_update: Sequence[str]=None,
                      simplify: bool = False):
        snapshot = super().snapshot_base(update=update,
                                         params_to_skip_update=params_to_skip_update,
                                         simplify=simplify)
        snapshot['pulse_sequence'] = snapshot['pulse_sequence'].snapshot()
        return snapshot

    def _attach_to_config(self,
                          path: str,
                          select_attrs: List[str] = None):
        """Attach parameter to a subconfig (within silq config).

        This means that whenever an item in the subconfig is updated,
        the parameter attribute will also be updated to this value.

        Notification of config updates is handled through blinker signals.

        After successfully attaching to a config, the parameter attributes
        that are present in the config are also updated.

        Args:
            path: subconfig path
            select_attrs: if specified, only update attributes in this list

        Returns:
            subconfig that the parameter is attached to
        """
        # TODO special handling of pulse_sequence attr, etc.
        try:
            # Get subconfig from silq config
            subconfig = config[path]
        except (KeyError, AttributeError):
            # No subconfig exists, not attaching
            return None

        # Get signal handling function
        if select_attrs is not None:
            # Only update attributes in select_attrs
            signal_handler = partial(self._handle_config_signal,
                                     select=select_attrs)
        else:
            signal_handler = self._handle_config_signal

        # Connect changes in subconfig to handling function
        signal(f'environment:{path}').connect(signal_handler, weak=False)

        # Set attributes that are present in subconfig
        for attr, val in subconfig.items():
            if select_attrs is None or attr in select_attrs:
                setattr(self, attr, val)

        return subconfig

    def _handle_config_signal(self, _,
                              select: List[str] = None,
                              **kwargs):
        """Update attr when attr in pulse config is modified

        Args:
            _: sender config (unused)
            select: list of attrs that can be set.
                Will update any attribute if not specified.
            **kwargs: {attr: new_val}
        """
        key, val = kwargs.popitem()
        if select is None or key in select:
            setattr(self, key, val)

    def setup(self,
              start: bool = None,
              **kwargs):
        """Setup instruments with current pulse sequence.

        Args:
            start: Start instruments after setup. If not specified, will use
                value in ``AcquisitionParameter.continuous``.
            **kwargs: Additional kwargs passed to `Layout.setup`.
        """
        if not self.pulse_sequence.up_to_date():
            self.pulse_sequence.generate()

        self.layout.pulse_sequence = self.pulse_sequence

        samples = kwargs.pop('samples', self.samples)
        self.layout.setup(samples=samples, **kwargs)

        if start is None:
            start = self.continuous

        if start:
            self.layout.start()

    def acquire(self,
                stop: bool = None,
                setup: bool = None,
                save_traces: bool = None,
                **kwargs) -> Dict[str, Dict[str, np.ndarray]]:
        """Performs a `Layout.acquisition`.

        Args:
            stop: Stop instruments after acquisition. If not specified, it will
                stop if ``AcquisitionParameter.continuous`` is False.
            setup: Whether to setup layout before acquisition.
                If not specified, it will setup if pulse_sequences are different
            save_traces: whether to save traces during
            **kwargs: Additional kwargs to be given to `Layout.acquisition`.

        Returns:
            acquisition traces dictionary, segmented by pulse.
            dictionary has the following format:
            {pulse.full_name: {acquisition_channel_label: traces}}
            where acquisition_channel_label is specified in `Layout`.
        """
        if stop is None:
            stop = not self.continuous

        if not self.pulse_sequence.up_to_date():
            self.pulse_sequence.generate()

        if setup or (setup is None and
                     self.layout.pulse_sequence != self.pulse_sequence) or \
                self.layout.samples() != self.samples:
            self.setup()

        if save_traces is None:
            save_traces = self.save_traces
        if save_traces and active_measurement() is None:
            logger.warning('Cannot save traces since there is no active loop')
            save_traces = False

        # Perform acquisition
        self.traces = self.layout.acquisition(stop=stop,
                                              save_traces=save_traces,**kwargs)
        return self.traces

    def analyse(self,
                traces: Dict[str, Dict[str, np.ndarray]] = None) -> Dict[str, Any]:
        """Analyse traces, should be implemented in subclass"""
        raise NotImplementedError('`analyse` must be implemented in subclass')

    def plot_traces(self, filter=None, channels=['output'],
                    t_skip: Union[bool, float] = True,
                    **kwargs):

        plot_traces = OrderedDict()
        for pulse_name, trace in self.traces.items():
            if filter is not None:
                if isinstance(filter, str):
                    filter = [filter]
                if not any(elem in pulse_name for elem in filter):
                    continue

            plot_traces[pulse_name] = trace

        if t_skip is False:
            start_idx = 0
        elif t_skip is True:
            start_idx = int(self.sample_rate * self.t_skip)
        else:
            start_idx = int(self.sample_rate * t_skip)

        if len(channels) > 1:
            subplots = (len(plot_traces), len(channels))
        else:
            subplots = len(plot_traces)
        plot = MatPlot(subplots=subplots, **kwargs)

        k = 0
        for pulse_name, traces in plot_traces.items():
            for channel in channels:
                trace_arr = traces[channel]
                pts = trace_arr.shape[-1]
                t_list = np.linspace(0, pts / self.sample_rate, pts,
                                     endpoint=False)
                if trace_arr.ndim == 2:
                    plot[k].add(traces[channel][:,start_idx:], x=t_list[start_idx:],
                                y=np.arange(trace_arr.shape[0], dtype=float))
                else:
                    plot[k].add(traces[channel][start_idx:], x=t_list[start_idx:])
                plot[k].set_xlabel('Time (s)')
                plot[k].set_title(pulse_name)
                k += 1
        plot.tight_layout()
        return plot

    def print_results(self):
        """Print results whose keys are in ``AcquisitionParameter.names``"""
        names = self.names if self.names is not None else [self.name]
        for name in names:
            value = self.results[name]
            if isinstance(value, (int, float)):
                print(f'{name}: {value:.3f}')
            else:
                print(f'{name}: {value}')

    @clear_single_settings
    def get_raw(self):
        self.traces = self.acquire()

        self.results = self.analyse(self.traces)

        if not self.silent:
            self.print_results()

        return tuple(self.results[name] for name in self.names)

    def set(self, **kwargs):
        """Perform an acquisition with temporarily modified settings

        Shorthand for:
        ```
        AcquisitionParameter.single_settings(**kwargs)
        AcquisitionParameter()
        ```
        """
        return self.single_settings(**kwargs)()


class PulseSequenceAcquisitionParameter(AcquisitionParameter):
    def __init__(self, name, tile_pulses=[], samples=1, **kwargs):
        self.tile_pulses = tile_pulses
        super().__init__(name=name, names=[], shapes=[], **kwargs)
        self.samples = samples
        self.tile_pulses = tile_pulses

    @property_ignore_setter
    def names(self):
        acquire_pulses = self.pulse_sequence.get_pulses(acquire=True)
        acquire_pulse_names = [pulse.name for pulse in acquire_pulses
                               if not pulse.name in self.tile_pulses]
        acquire_pulse_names.extend(self.tile_pulses)
        return acquire_pulse_names

    @property_ignore_setter
    def labels(self):
        return self.names

    @property_ignore_setter
    def shapes(self):
        trace_shapes = self.pulse_sequence.get_trace_shapes(self.sample_rate,
                                                            self.samples)

        # Tile pulses
        for acquire_pulse_name in self.names:
            if acquire_pulse_name not in self.tile_pulses:
                continue

            pulse_trace_shapes = []
            for pulse_name, pulse_shape in list(trace_shapes.items()):
                if (pulse_name == acquire_pulse_name
                    or pulse_name.startswith(f'{acquire_pulse_name}[')):
                    pulse_trace_shapes.append(pulse_shape)
                    trace_shapes.pop(pulse_name)

            pulse_trace_shape = list(pulse_trace_shapes[0])
            pulse_trace_shape[-1] = sum(shape[-1] for shape in pulse_trace_shapes)

            trace_shapes[acquire_pulse_name] = pulse_trace_shape

        return [tuple(trace_shapes[name]) for name in self.names]

    def analyse(self, traces = None):
        if traces is None:
            traces = self.traces

        tile_indices = {name: 0 for name in self.names}

        tiled_traces = {acquire_pulse_name: np.zeros(shape)
                        for acquire_pulse_name, shape in zip(self.names,
                                                             self.shapes)}
        for acquire_pulse_name in self.names:
            if acquire_pulse_name not in self.tile_pulses:
                tiled_traces[acquire_pulse_name] = traces[acquire_pulse_name]['output']
            else:
                tile_traces = {pulse_name: trace for pulse_name, trace in traces.items()
                               if (pulse_name == acquire_pulse_name
                                   or pulse_name.startswith(f'{acquire_pulse_name}['))}
                if len(tile_traces) == 1:
                    tiled_traces[acquire_pulse_name] = next(iter(tiled_traces.values()))
                else:
                    pulse_ids = sorted(int(pulse_name.split('[')[1].rstrip(']'))
                                       for pulse_name in traces)
                    for pulse_id in pulse_ids:
                        trace = traces[f'{acquire_pulse_name}[{pulse_id}]']['output']

                        if isinstance(trace, np.ndarray):
                            idx_increment = trace.shape[-1]
                        else:
                            idx_increment = 1

                        tile_slice = slice(tile_indices[acquire_pulse_name],
                                           tile_indices[acquire_pulse_name]+idx_increment)
                        tiled_traces[acquire_pulse_name][..., tile_slice] = trace
                        tile_indices[acquire_pulse_name] += idx_increment

        return tiled_traces


class DCParameter(AcquisitionParameter):
    """Acquires DC voltage

    The pulse sequence contains a single read pulse, the duration of which
    specifies how long should be averaged.

    Args:
        name: Parameter name.
        unit: Unit of DC voltage (e.g. can be changed to nA)

    Parameters:
        pulse_sequence (PulseSequence): Pulse sequence used for acquisition.
        samples (int): Number of acquisition samples
        results (dict): Results obtained after analysis of traces.
        traces (dict): Acquisition traces segmented by pulse and acquisition
            label
        silent (bool): Print results after acquisition
        continuous (bool): If True, instruments keep running after acquisition.
            Useful if stopping/starting instruments takes a considerable amount
            of time.
        properties_attrs (List[str]): Attributes to match with
            ``silq.config.properties`` See notes below for more info.
        save_traces (bool): Save acquired traces to disk.
            If the acquisition has been part of a measurement, the traces are
            stored in a subfolder of the corresponding data set.
            Otherwise, a new dataset is created.
        dataset (DataSet): Traces DataSet
        base_folder (str): Base folder in which to save traces. If not specified,
            and acquisition is part of a measurement, the base folder is the
            folder of the measurement data set. Otherwise, the base folder is
            the default data folder
        subfolder (str): Subfolder within the base folder to save traces.

    Returns:
        DC_voltage: Average DC voltage measured on the output channel
        DC_noise: noise standard deviation measured on the output channel

    Notes:
        - ``DCParameter.continuous`` is True by default

    Todo:
        implement continuous acquisition in the ATS interface
    """
    def __init__(self,
                 name: str = 'DC',
                 unit: str = 'V',
                 **kwargs):
        self.pulse_sequence = PulseSequence([
            DCPulse(name='DC', acquire=True),
            DCPulse(name='DC_final')])

        super().__init__(name=name,
                         names=['DC_voltage', 'DC_noise'],
                         units=[unit, unit],
                         snapshot_value=False,
                         continuous=True,
                         **kwargs)
        self.samples = 1

    def analyse(self, traces = None):
        if traces is None:
            traces = self.traces
        return {'DC_voltage': np.mean(traces['DC']['output']),
                'DC_noise': np.std(traces['DC']['output'])}


class TraceParameter(AcquisitionParameter):
    """An acquisition parameter for obtaining a trace or multiple traces
    of a given PulseSequence.

    Example:
        >>> parameter.average_mode = 'none'
        >>> parameter.pulse_sequence = my_pulse_sequence

        Note that for the above example, all pulses in my_pulse_sequence will be
        copied.

    Parameters:
        trace_pulse (Pulse): Acquisition measurement pulse.
            Duration is dynamically set to the duration of acquired pulses.
        pulse_sequence (PulseSequence): Pulse sequence used for acquisition.
        samples (int): Number of acquisition samples
        results (dict): Results obtained after analysis of traces.
        traces (dict): Acquisition traces segmented by pulse and acquisition
            label
        silent (bool): Print results after acquisition
        continuous (bool): If True, instruments keep running after acquisition.
            Useful if stopping/starting instruments takes a considerable amount
            of time.
        properties_attrs (List[str]): Attributes to match with
            ``silq.config.properties`` See notes below for more info.
        save_traces (bool): Save acquired traces to disk.
            If the acquisition has been part of a measurement, the traces are
            stored in a subfolder of the corresponding data set.
            Otherwise, a new dataset is created.
        dataset (DataSet): Traces DataSet
        base_folder (str): Base folder in which to save traces. If not specified,
            and acquisition is part of a measurement, the base folder is the
            folder of the measurement data set. Otherwise, the base folder is
            the default data folder
        subfolder (str): Subfolder within the base folder to save traces.


    """
    def __init__(self, name='trace_pulse', average_mode='none', **kwargs):
        self._average_mode = average_mode
        self._pulse_sequence = PulseSequence()
        self.trace_pulse = MeasurementPulse(name=name, duration=1e-3,
                                            average=self.average_mode)
        self._pulse_sequence.add(self.trace_pulse)

        super().__init__(name='Trace_acquisition',
                         names=self.names,
                         units=self.units,
                         shapes=self.shapes,
                         snapshot_value=False,
                         **kwargs)
        self.samples = 1

    @property
    def average_mode(self):
        """Acquisition averaging mode.

        The attribute `Pulse.average` is overridden.
        """
        return self._average_mode

    @average_mode.setter
    def average_mode(self, mode):
        if (self._average_mode != mode):
            self._average_mode = mode
            if self.trace_pulse is not None:
                self.trace_pulse.average = mode

    @property
    def pulse_sequence(self):
        return self._pulse_sequence

    @pulse_sequence.setter
    def pulse_sequence(self, pulse_sequence):
        self._pulse_sequence = copy(pulse_sequence)

    @property_ignore_setter
    def names(self):
        return tuple(self.trace_pulse.full_name + f'_{output[1]}'
                     for output in self.layout.acquisition_channels())

    @property_ignore_setter
    def labels(self):
        return tuple(f'{output[1]} Trace'
                     for output in self.layout.acquisition_channels())

    @property_ignore_setter
    def units(self):
        return ('V', ) * len(self.layout.acquisition_channels())

    @property_ignore_setter
    def shapes(self):
        if self.trace_pulse in self.pulse_sequence:
            trace_shapes = self.pulse_sequence.get_trace_shapes(
                self.layout.sample_rate, self.samples)
            trace_pulse_shape = tuple(trace_shapes[self.trace_pulse.full_name])
            if self.samples > 1 and self.average_mode == 'none':
                return ((trace_pulse_shape,),) * len(self.layout.acquisition_channels())
            else:
                return ((trace_pulse_shape[1], ), ) * \
                        len(self.layout.acquisition_channels())
        else:
            return ((1,),) * len(self.layout.acquisition_channels())


    @property_ignore_setter
    def setpoints(self):
        if self.trace_pulse in self.pulse_sequence:
            duration = self.trace_pulse.duration
        else:
            return ((1,),) * len(self.layout.acquisition_channels())

        num_traces = len(self.layout.acquisition_channels())

        pts = int(round(duration * self.sample_rate))
        t_list = tuple(np.linspace(0, duration, pts, endpoint=True))

        if self.samples > 1 and self.average_mode == 'none':
            setpoints = ((tuple(np.arange(self.samples, dtype=float)),
                          t_list), ) * num_traces
        else:
            setpoints = ((t_list, ), ) * num_traces
        return setpoints

    @property_ignore_setter
    def setpoint_names(self):
        if self.samples > 1 and self.average_mode == 'none':
            return (('sample', 'time', ), ) * \
                   len(self.layout.acquisition_channels())
        else:
            return (('time', ), ) * len(self.layout.acquisition_channels())


    @property_ignore_setter
    def setpoint_units(self):
        if self.samples > 1 and self.average_mode == 'none':
            return ((None, 's', ), ) * len(self.layout.acquisition_channels())
        else:
            return (('s', ), ) * len(self.layout.acquisition_channels())

    def setup(self, start=None, **kwargs):
        """ Modifies provided pulse sequence by creating a single
        pulse which overlaps all other pulses with acquire=True and
        then acquires only this pulse.
        """

        acquired_pulses = self.pulse_sequence.get_pulses(acquire=True)

        if not acquired_pulses:
            raise RuntimeError('PulseSequence has no pulses to acquire.')

        # Find the start and stop times for all acquired pulses
        t_start = min(pulse.t_start for pulse in acquired_pulses)
        t_stop = max(pulse.t_stop for pulse in acquired_pulses)

        self.trace_pulse.t_start = t_start
        self.trace_pulse.t_stop = t_stop

        # Ensure that each pulse is not acquired as this could cause
        # overlapping issues
        for pulse in self.pulse_sequence:
            if pulse is self.trace_pulse:
                continue
            pulse.acquire = False

        # Remove any existing trace pulse
        if self.trace_pulse.full_name in self.pulse_sequence:
            self.pulse_sequence.remove(self.trace_pulse.full_name)
        self.pulse_sequence.add(self.trace_pulse)

        super().setup(start=start, **kwargs)

    def acquire(self, **kwargs):
        """Acquires the number of traces defined in self.samples

        Args:
            **kwargs: kwargs passed to `AcquisitionParameter.acquire`

        Returns:
            A tuple of data points. e.g.
            ((data_for_1st_output), (data_for_2nd_output), ...)
        """
        super().acquire(**kwargs)

        traces = {self.trace_pulse.full_name + '_' + output:
                      self.traces[self.trace_pulse.full_name][output]
                  for _, output in self.layout.acquisition_channels()}

        return traces

    def analyse(self, traces = None):
        """Rearrange traces to match ``AcquisitionParameter.names``"""
        if traces is None:
            traces = self.traces

        return {self.names[k] : traces[name] if isinstance(traces[name], float)
                else traces[name].tolist()[0]
                for k, name in enumerate(traces)}


class DCSweepParameter(AcquisitionParameter):
    """Perform 1D and 2D DC sweeps by rapidly varying AWG output voltages

    Using this parameter, a 2D DC sweep of 100x100 points can be obtained in
    ~1 second. This does of course depend on the filtering of the lines, and the
    acquisition sampling rate. This is used in the `DCSweepPlot` to continuously
    update and display the charge stability diagram.

    The pulse sequence is created by first calling `DCSweepParameter.add_sweep`,
    which adds a dimension every time it's called.
    After adding the sweeps, `DCSweepParameter.generate` will create the
    corresponding `PulseSequence`.

    Args:
        name: parameter name
        **kwargs: Additional kwargs passed to AcquisitionParameter

    Parameters:
        trace_pulse (Pulse): Trace pulse at fixed voltage at the end of sweep.
            Can be turned off by ``trace_pulse.enabled = False``.
        pulse_duration (float): Duration of each point in DC sweep
        final_delay (float): Delay at end of pulse sequence.
        inter_delay (float): Delay after each row of DC points
        use_ramp (bool): Combine single row of DC points into a ramp pulse that
            will be segmented later. This saves number of waveforms sent,
            reduces triggers, and creates less `Pulse` objects.
        sweep_parameters (UpdateDotDict): Sweep parameters. Every time an item
            is updated, `DCSweepParameter.generate` is called.
        pulse_sequence (PulseSequence): Pulse sequence used for acquisition.
        samples (int): Number of acquisition samples
        results (dict): Results obtained after analysis of traces.
        traces (dict): Acquisition traces segmented by pulse and acquisition
            label
        silent (bool): Print results after acquisition
        continuous (bool): If True, instruments keep running after acquisition.
            Useful if stopping/starting instruments takes a considerable amount
            of time.
        properties_attrs (List[str]): Attributes to match with
            ``silq.config.properties`` See notes below for more info.
        save_traces (bool): Save acquired traces to disk.
            If the acquisition has been part of a measurement, the traces are
            stored in a subfolder of the corresponding data set.
            Otherwise, a new dataset is created.
        dataset (DataSet): Traces DataSet
        base_folder (str): Base folder in which to save traces. If not specified,
            and acquisition is part of a measurement, the base folder is the
            folder of the measurement data set. Otherwise, the base folder is
            the default data folder
        subfolder (str): Subfolder within the base folder to save traces.

    Note:
        Currently only works up to 2D.

    Todo:
        Convert pulse sequence and generator into `PulseSequenceGenerator`
    """
    connect_to_config = True  # Whether pulses should connect to config (speedup)
    def __init__(self, name='DC_sweep', **kwargs):

        self.sweep_parameters = OrderedDict()
        # Pulse to acquire trace at the end, disabled by default
        self.trace_pulse = DCPulse(name='trace', duration=100e-3, enabled=False,
                                   acquire=True, average='trace', amplitude=0)

        self.pulse_duration = 1e-3
        self.final_delay = 120e-3
        self.inter_delay = 200e-6
        self.use_ramp = False

        self.additional_pulses = []

        super().__init__(name=name, names=['DC_voltage'],
                         units=['V'],
                         snapshot_value=False, setpoint_names=(('None',),),
                         shapes=((1,),), **kwargs)
        self.samples = 1

    def __getitem__(self, item):
        return self.sweep_parameters[item]

    @property_ignore_setter
    def setpoints(self):
        iter_sweep_parameters = iter(self.sweep_parameters.values())
        if len(self.sweep_parameters) == 1:
            sweep_dict = next(iter_sweep_parameters)
            sweep_voltages = sweep_dict.sweep_voltages
            if sweep_dict.offset_parameter is not None:
                sweep_voltages = sweep_voltages + sweep_dict.offset_parameter()
            setpoints = (convert_setpoints(sweep_voltages),),

        elif len(self.sweep_parameters) == 2:
            inner_sweep_dict = next(iter_sweep_parameters)
            inner_sweep_voltages = inner_sweep_dict.sweep_voltages
            if inner_sweep_dict.offset_parameter is not None:
                inner_sweep_voltages = inner_sweep_voltages + inner_sweep_dict.offset_parameter()
            outer_sweep_dict = next(iter_sweep_parameters)
            outer_sweep_voltages = outer_sweep_dict.sweep_voltages
            if outer_sweep_dict.offset_parameter is not None:
                outer_sweep_voltages = outer_sweep_voltages + outer_sweep_dict.offset_parameter()

            setpoints = (convert_setpoints(outer_sweep_voltages,
                                           inner_sweep_voltages)),

        if self.trace_pulse.enabled:
            # Also obtain a time trace at the end
            points = round(self.trace_pulse.duration * self.sample_rate)
            trace_setpoints = tuple(
                np.linspace(0, self.trace_pulse.duration, points))
            setpoints += (convert_setpoints(trace_setpoints),)
        return setpoints

    @property_ignore_setter
    def names(self):
        if self.trace_pulse.enabled:
            return ('DC_voltage', 'trace_voltage')
        else:
            return ('DC_voltage',)

    @property_ignore_setter
    def labels(self):
        if self.trace_pulse.enabled:
            return ('DC voltage', 'Trace voltage')
        else:
            return ('DC voltage',)

    @property_ignore_setter
    def units(self):
        return ('V', 'V') if self.trace_pulse.enabled else ('V',)

    @property_ignore_setter
    def shapes(self):
        iter_sweep_parameters = iter(self.sweep_parameters.values())
        if len(self.sweep_parameters) == 0:
            shapes = (),
        elif len(self.sweep_parameters) == 1:
            sweep_voltages = next(iter_sweep_parameters).sweep_voltages
            shapes = (len(sweep_voltages),),
        elif len(self.sweep_parameters) == 2:
            inner_sweep_voltages = next(iter_sweep_parameters).sweep_voltages
            outer_sweep_voltages = next(iter_sweep_parameters).sweep_voltages
            shapes = (len(outer_sweep_voltages), len(inner_sweep_voltages)),

        if self.trace_pulse.enabled:
            shapes += (round(
                self.trace_pulse.duration * self.sample_rate),),
        return shapes

    @property_ignore_setter
    def setpoint_names(self):
        iter_sweep_parameters = reversed(self.sweep_parameters.keys())
        names = tuple(iter_sweep_parameters),
        if self.trace_pulse.enabled:
            names += (('time',), )
        return names

    @property_ignore_setter
    def setpoint_units(self):
        setpoint_units = (('V',) * len(self.sweep_parameters),)
        if self.trace_pulse.enabled:
            setpoint_units += (('s',), )
        return setpoint_units

    def add_sweep(self,
                  parameter_name: str,
                  sweep_voltages: np.ndarray = None,
                  connection_label: str = None,
                  offset_parameter: Parameter = None):
        """Add sweep to ``DCSweepParameter.sweep_parameters``

        Each call will add a sweep as the outer dimension.

        Args:
            parameter_name: Name of parameter (for axis labelling).
            sweep_voltages: List of sweep voltages. If
                ``DCSweepParameter.use_ramp`` is True, these must be
                equidistant.
            connection_label: Connection label to target pulses to.
                For multiple sweeps, each connection label must be distinct.
                Connection labels are defined in ``Layout.acquisition_outputs``.
            offset_parameter: Parameter used for offsetting the sweep voltages.
                Usually this is the corresponding DC voltage parameter.
        """

        if connection_label is None:
            connection_label = parameter_name

        self.sweep_parameters[parameter_name] = UpdateDotDict(
            update_function=self.generate, name=parameter_name,
            sweep_voltages=sweep_voltages, connection_label=connection_label,
            offset_parameter=offset_parameter)

        self.generate()

    def generate(self):
        """Generates pulse sequence using sweeps in `DCSweepParameter.add_sweep`

        Note:
            Currently only works for 1D and 2D
        """
        self.pulse_sequence.clear()

        iter_sweep_parameters = iter(self.sweep_parameters.items())
        if len(self.sweep_parameters) == 1:
            sweep_name, sweep_dict = next(iter_sweep_parameters)
            sweep_voltages = sweep_dict.sweep_voltages
            connection_label = sweep_dict.connection_label
            if self.use_ramp:
                sweep_points = len(sweep_voltages)
                pulses = [DCRampPulse('DC_inner',
                                      duration=self.pulse_duration*sweep_points,
                                      amplitude_start=sweep_voltages[0],
                                      amplitude_stop=sweep_voltages[-1],
                                      acquire=True,
                                      average=f'point_segment:{sweep_points}',
                                      connection_label=connection_label,
                                      connect_to_config=self.connect_to_config)]
            else:
                pulses = [
                    DCPulse('DC_inner', duration=self.pulse_duration,
                            acquire=True, average='point',
                            amplitude=sweep_voltage,
                            connection_label=connection_label,
                            connect_to_config=self.connect_to_config)
                for sweep_voltage in sweep_voltages]

            self.pulse_sequence = PulseSequence(pulses=pulses)
            #             self.pulse_sequence.add(*self.additional_pulses)

        elif len(self.sweep_parameters) == 2:
            inner_sweep_name, inner_sweep_dict = next(iter_sweep_parameters)
            inner_sweep_voltages = inner_sweep_dict.sweep_voltages
            inner_connection_label = inner_sweep_dict.connection_label
            outer_sweep_name, outer_sweep_dict = next(iter_sweep_parameters)
            outer_sweep_voltages = outer_sweep_dict.sweep_voltages
            outer_connection_label = outer_sweep_dict.connection_label

            pulses = []
            if outer_connection_label == inner_connection_label:
                if self.use_ramp:
                    raise NotImplementedError('Ramp Pulse not implemented for '
                                              'CombinedConnection')
                for outer_sweep_voltage in outer_sweep_voltages:
                    for inner_sweep_voltage in inner_sweep_voltages:
                        sweep_voltage = (
                            inner_sweep_voltage, outer_sweep_voltage)
                        pulses.append(
                            DCPulse('DC_read', duration=self.pulse_duration,
                                    acquire=True, amplitude=sweep_voltage,
                                    average='point',
                                    connection_label=outer_connection_label,
                                    connect_to_config=self.connect_to_config))
            else:
                t = 0
                sweep_duration = self.pulse_duration * len(inner_sweep_voltages)
                for outer_sweep_voltage in outer_sweep_voltages:
                    pulses.append(
                        DCPulse('DC_outer', t_start=t,
                                duration=sweep_duration + self.inter_delay,
                                amplitude=outer_sweep_voltage,
                                connection_label=outer_connection_label,
                                connect_to_config=self.connect_to_config))
                    if self.inter_delay > 0:
                        pulses.append(
                            DCPulse('DC_inter_delay', t_start=t,
                                    duration=self.inter_delay,
                                    amplitude=inner_sweep_voltages[0],
                                    connection_label=inner_connection_label,
                                    connect_to_config=self.connect_to_config))
                        t += self.inter_delay

                    if self.use_ramp:
                        sweep_points = len(inner_sweep_voltages)
                        pulses.append(
                            DCRampPulse('DC_inner', t_start=t,
                                        duration=sweep_duration,
                                        amplitude_start=inner_sweep_voltages[0],
                                        amplitude_stop=inner_sweep_voltages[-1],
                                        acquire=True,
                                        average=f'point_segment:{sweep_points}',
                                        connection_label=inner_connection_label,
                                        connect_to_config=self.connect_to_config)
                        )
                        t += sweep_duration
                    else:
                        for inner_sweep_voltage in inner_sweep_voltages:
                            pulses.append(
                                DCPulse('DC_inner', t_start=t,
                                        duration=self.pulse_duration,
                                        acquire=True, average='point',
                                        amplitude=inner_sweep_voltage,
                                        connection_label=inner_connection_label,
                                        connect_to_config=self.connect_to_config)
                            )
                            t += self.pulse_duration

        else:
            raise NotImplementedError(
                f"Cannot handle {len(self.sweep_parameters)} parameters")

        if self.trace_pulse.enabled:
            # Also obtain a time trace at the end
            pulses.append(self.trace_pulse)

        self.pulse_sequence = PulseSequence(pulses=pulses)
        self.pulse_sequence.final_delay = self.final_delay

    def analyse(self,
                traces: Dict[str, Dict[str, np.ndarray]] = None):
        """Analyse traces, ensuring resulting dimensionality is correct

        Args:
            traces: Traces returned by `AcquisitionParameter.acquire`.

        Returns:
            (Dict[str, Any]): Dict containing:

            :DC_voltage (np.ndarray): DC voltages with dimensionality
              corresponding to number of sweeps.
            :trace_voltage (np.ndarray): voltage trace of final trace pulse.
              Only used if ``DCSweepParameter.trace_pulse.enabled``.
              Trace in ``output`` connection label is returned.
        """
        if traces is None:
            traces = self.traces

        DC_voltages = np.array(
            [traces[pulse.full_name]['output'] for pulse in
             self.pulse_sequence.get_pulses(name='DC_inner')])

        if self.use_ramp:
            if len(self.sweep_parameters) == 1:
                results = {'DC_voltage': DC_voltages[0]}
            elif len(self.sweep_parameters) == 2:
                results = {'DC_voltage': DC_voltages}
        else:
            if len(self.sweep_parameters) == 1:
                results = {'DC_voltage': DC_voltages}
            elif len(self.sweep_parameters) == 2:
                results = {'DC_voltage':
                    DC_voltages.reshape(self.shapes[0])}

        if self.trace_pulse.enabled:
            results['trace_voltage'] = traces['trace']['output']

        return results


class VariableReadParameter(AcquisitionParameter):
    """Parameter for measuring spin tails.

    The pulse sequence is ``plunge`` - ``read`` - ``empty``.
    By varying the read amplitude, the voltage should transition between
    high voltage (``empty``) to low voltage (``plunge``), and somewhere in
    between an increased voltage should be visible at the start, indicating
    spin-dependent tunneling.

    Args:
        name: Parameter name
        **kwargs: Additional kwargs passed to AcquisitionParameter

    Parameters:
        pulse_sequence (PulseSequence): Pulse sequence used for acquisition.
        samples (int): Number of acquisition samples to average over.
        results (dict): Results obtained after analysis of traces.
        traces (dict): Acquisition traces segmented by pulse and acquisition
            label
        continuous (bool): If True, instruments keep running after acquisition.
            Useful if stopping/starting instruments takes a considerable amount
            of time.
    """
    def __init__(self, name='variable_read', **kwargs):
        self.pulse_sequence = PulseSequence([
            DCPulse(name='plunge', acquire=True, average='trace'),
            DCPulse(name='read', acquire=True, average='trace'),
            DCPulse(name='empty', acquire=True, average='trace')])

        super().__init__(name=name,
                         names=('read_voltage',),
                         units=('V',),
                         shapes=((1,),),
                         setpoint_names=(('time',),),
                         setpoint_labels=(('Time',),),
                         setpoint_units=(('s',),),
                         snapshot_value=False,
                         **kwargs)


    @property_ignore_setter
    def setpoints(self):
        duration = sum(pulse.duration for pulse in
                       self.pulse_sequence.get_pulses(acquire=True))
        return (tuple(np.linspace(0, duration, self.shapes[0][0])), ),

    @property_ignore_setter
    def shapes(self):
        shapes = self.layout.acquisition_shapes
        pts = sum([shapes[pulse.full_name]['output'][0]
                  for pulse in self.pulse_sequence.get_pulses(acquire=True)])
        return (pts,),

    def analyse(self, traces = None):
        if traces is None:
            traces = self.traces

        return {'read_voltage':
                    np.concatenate([traces[pulse.full_name]['output']
                                    for pulse in self.pulse_sequence.get_pulses(acquire=True)])}


class EPRParameter(AcquisitionParameter):
    """Parameter for an empty-plunge-read sequence.

    Args:
        name: Name of acquisition parameter
        **kwargs: Additional kwargs passed to `AcquisitionParameter`.

    Parameters:
        pulse_sequence (PulseSequence): Pulse sequence used for acquisition.
        samples (int): Number of acquisition samples
        results (dict): Results obtained after analysis of traces.
        t_skip (float): initial part of read trace to ignore for measuring
            blips. Useful if there is a voltage spike at the start, which could
            otherwise be measured as a ``blip``. Retrieved from
            ``silq.config.properties.t_skip``.
        t_read (float): duration of read trace to include for measuring blips.
            Useful if latter half of read pulse is used for initialization.
            Retrieved from ``silq.config.properties.t_read``.
        min_filter_proportion (float): Minimum number of read traces needed in
            which the voltage starts low (loaded donor). Otherwise, most results
            are set to zero. Retrieved from
            ``silq.config.properties.min_filter_proportion``.
        traces (dict): Acquisition traces segmented by pulse and acquisition
            label
        silent (bool): Print results after acquisition
        continuous (bool): If True, instruments keep running after acquisition.
            Useful if stopping/starting instruments takes a considerable amount
            of time.
        properties_attrs (List[str]): Attributes to match with
            ``silq.config.properties`` See notes below for more info.
        save_traces (bool): Save acquired traces to disk.
            If the acquisition has been part of a measurement, the traces are
            stored in a subfolder of the corresponding data set.
            Otherwise, a new dataset is created.
        dataset (DataSet): Traces DataSet
        base_folder (str): Base folder in which to save traces. If not specified,
            and acquisition is part of a measurement, the base folder is the
            folder of the measurement data set. Otherwise, the base folder is
            the default data folder
        subfolder (str): Subfolder within the base folder to save traces.

    Note:
        A ``read_long`` pulse is used instead of ``read`` because this allows
        comparison of the start and end of the pulse, giving the ``contrast``.
    """
    def __init__(self, name='EPR', **kwargs):
        self.pulse_sequence = PulseSequence([
            DCPulse('empty', acquire=True),
            DCPulse('plunge', acquire=True),
            DCPulse('read_long', acquire=True)])

        super().__init__(name=name,
                         names=['contrast', 'up_proportion',
                                'dark_counts',
                                'voltage_difference_read',
                                'fidelity_empty', 'fidelity_load', 'voltage_average_read'],
                         snapshot_value=False,
                         properties_attrs=['t_skip', 't_read',
                                           'min_filter_proportion',
                                           'filter_traces'],
                         **kwargs)

    def analyse(self,
                traces: Dict[str, Dict[str, np.ndarray]] = None,
                plot: bool = False) -> Dict[str, Any]:
        """Analyse traces using `analyse_EPR`"""
        if traces is None:
            traces = self.traces

        threshold_voltage = getattr(self, 'threshold_voltage', None)

        return analysis.analyse_EPR(
            empty_traces=traces['empty']['output'],
            plunge_traces=traces['plunge']['output'],
            read_traces=traces['read_long']['output'],
            sample_rate=self.sample_rate,
            t_skip=self.t_skip,
            t_read=self.t_read,
            min_filter_proportion=self.min_filter_proportion,
            threshold_voltage=threshold_voltage,
            filter_traces=self.filter_traces,
            plot=plot)


class ESRParameter(AcquisitionParameter):
    """Parameter for most pulse sequences involving electron spin resonance.

    This parameter can handle many of the simple pulse sequences involving ESR.
    It uses the `ESRPulseSequence`, which will generate a pulse sequence from
    settings (see parameters below).

    In general the pulse sequence is as follows:

    1. Perform any pre_pulses defined in ``ESRParameter.pre_pulses``.
    2. Perform stage pulse ``ESRParameter.ESR['stage_pulse']``.
       By default, this is the ``plunge`` pulse.
    3. Perform ESR pulse within plunge pulse, the delay from start of plunge
       pulse is defined in ``ESRParameter.ESR['pulse_delay']``.
    4. Perform read pulse ``ESRParameter.ESR['read_pulse']``.
    5. Repeat steps 2 and 3 for each ESR pulse in
       ``ESRParameter.ESR['ESR_pulses']``, which by default contains single
       pulse ``ESRParameter.ESR['ESR_pulse']``.
    6. Perform empty-plunge-read sequence (EPR), but only if
       ``ESRParameter.EPR['enabled']`` is True.
       EPR pulses are defined in ``ESRParameter.EPR['pulses']``.
    7. Perform any post_pulses defined in ``ESRParameter.post_pulses``.

    A shorthand for using the default ESR pulse for multiple frequencies is by
    setting `ESRParameter.ESR_frequencies`. Settings this will create a copy
    of ESRParameter.ESR['ESR_pulse'] with the respective frequency.

    Examples:
        The following code measures two ESR frequencies and performs an EPR
        from which the contrast can be determined for each ESR frequency:

        >>> ESR_parameter = ESRParameter()
        >>> ESR_parameter.ESR['pulse_delay'] = 5e-3
        >>> ESR_parameter.ESR['stage_pulse'] = DCPulse['plunge']
        >>> ESR_parameter.ESR['ESR_pulse'] = FrequencyRampPulse('ESR_adiabatic')
        >>> ESR_parameter.ESR_frequencies = [39e9, 39.1e9]
        >>> ESR_parameter.EPR['enabled'] = True
        >>> ESR_parameter.pulse_sequence.generate()

        The total pulse sequence is plunge-read-plunge-read-empty-plunge-read
        with an ESR pulse in the first two plunge pulses, 5 ms after the start
        of the plunge pulse. The ESR pulses have different frequencies.

    Args:
        name: Name of acquisition parameter
        **kwargs: Additional kwargs passed to `AcquisitionParameter`.

    Parameters:
        ESR (dict): `ESRPulseSequence` generator settings for ESR. Settings are:
            ``stage_pulse``, ``ESR_pulse``, ``ESR_pulses``, ``pulse_delay``,
            ``read_pulse``.
        EPR (dict): `ESRPulseSequence` generator settings for EPR.
            This is optional and can be toggled in ``EPR['enabled']``.
            If disabled, contrast is not calculated.
            Settings are: ``enabled``, ``pulses``.
        pre_pulses (List[Pulse]): Pulses to place at the start of the sequence.
        post_pulses (List[Pulse]): Pulses to place at the end of the sequence.
        pulse_sequence (PulseSequence): Pulse sequence used for acquisition.
        samples (int): Number of acquisition samples
        results (dict): Results obtained after analysis of traces.
        t_skip (float): initial part of read trace to ignore for measuring
            blips. Useful if there is a voltage spike at the start, which could
            otherwise be measured as a ``blip``. Retrieved from
            ``silq.config.properties.t_skip``.
        t_read (float): duration of read trace to include for measuring blips.
            Useful if latter half of read pulse is used for initialization.
            Retrieved from ``silq.config.properties.t_read``.
        min_filter_proportion (float): Minimum number of read traces needed in
            which the voltage starts low (loaded donor). Otherwise, most results
            are set to zero. Retrieved from
            ``silq.config.properties.min_filter_proportion``.
        traces (dict): Acquisition traces segmented by pulse and acquisition
            label
        silent (bool): Print results after acquisition
        continuous (bool): If True, instruments keep running after acquisition.
            Useful if stopping/starting instruments takes a considerable amount
            of time.
        properties_attrs (List[str]): Attributes to match with
            ``silq.config.properties``.
            See notes below for more info.
        save_traces (bool): Save acquired traces to disk.
            If the acquisition has been part of a measurement, the traces are
            stored in a subfolder of the corresponding data set.
            Otherwise, a new dataset is created.
        dataset (DataSet): Traces DataSet
        base_folder (str): Base folder in which to save traces. If not specified,
            and acquisition is part of a measurement, the base folder is the
            folder of the measurement data set. Otherwise, the base folder is
            the default data folder
        subfolder (str): Subfolder within the base folder to save traces.

    Notes:
        - All pulse settings are copies of
          ``ESRParameter.pulse_sequence.pulse_settings``.
        - For given pulse settings, ``ESRParameter.pulse_sequence.generate``
          will recreate the pulse sequence from settings.
    """
    def __init__(self, name='ESR', **kwargs):
        self._names = []

        self.pulse_sequence = ESRPulseSequence()
        self.ESR = self.pulse_sequence.ESR
        self.EPR = self.pulse_sequence.EPR
        self.pre_pulses = self.pulse_sequence.pre_pulses
        self.post_pulses = self.pulse_sequence.post_pulses

        super().__init__(name=name,
                         names=['contrast', 'dark_counts',
                                'voltage_difference_read'],
                         snapshot_value=False,
                         properties_attrs=['t_skip', 't_read',
                                           'min_filter_proportion',
                                           'filter_traces'],
                         **kwargs)

    @property
    def names(self):
        if self.EPR['enabled']:
            names = copy(self._names)
        else:
            # Ignore all names, only add the ESR up proportions
            names = []
            if 'voltage_difference' in self._names:
                names.append('voltage_difference')

        ESR_pulse_names = [pulse.name for pulse in self.pulse_sequence.primary_ESR_pulses]

        for pulse in self.pulse_sequence.primary_ESR_pulses:
            pulse_name = pulse if isinstance(pulse, str) else pulse.name

            if ESR_pulse_names.count(pulse_name) == 1:
                # Ignore suffix
                name = pulse_name
            else:
                suffix= len([name for name in names
                             if f'up_proportion_{pulse_name}' in name])
                name = f'{pulse_name}_{suffix}'
            names.append(f'up_proportion_{name}')
            if self.EPR['enabled']:
                names.append(f'contrast_{name}')
            names.append(f'num_traces_{name}')
        return names

    @names.setter
    def names(self, names):
        """Set all the names to return upon .get() for the EPR sequence"""
        self._names = [name for name in names
                       if not 'contrast_' in name
                       and not 'up_proportion_' in name]

    @property_ignore_setter
    def shapes(self):
        return ((), ) * len(self.names)

    @property_ignore_setter
    def units(self):
        return ('', ) * len(self.names)

    @property
    def ESR_frequencies(self):
        """Apply default ESR pulse for each ESR frequency given."""
        return self.pulse_sequence.ESR_frequencies

    @ESR_frequencies.setter
    def ESR_frequencies(self, ESR_frequencies: List[float]):
        self.pulse_sequence.generate(ESR_frequencies=ESR_frequencies)

    def analyse(self, traces = None, plot=False):
        """Analyse ESR traces.

        If there is only one ESR pulse, returns ``up_proportion_{pulse.name}``.
        If there are several ESR pulses, adds a zero-based suffix at the end for
        each ESR pulse. If ``ESRParameter.EPR['enabled'] == True``, the results
        from `analyse_EPR` are also added, as well as ``contrast_{pulse.name}``
        (plus a suffix if there are several ESR pulses).
        """
        if traces is None:
            traces = self.traces

        threshold_voltage = getattr(self, 'threshold_voltage', None)

        if self.EPR['enabled']:
            # Analyse EPR sequence, which also gets the dark counts
            results = analysis.analyse_EPR(
                empty_traces=traces[self.pulse_sequence._EPR_pulses[0].full_name]['output'],
                plunge_traces=traces[self.pulse_sequence._EPR_pulses[1].full_name]['output'],
                read_traces=traces[self.pulse_sequence._EPR_pulses[2].full_name]['output'],
                sample_rate=self.sample_rate,
                min_filter_proportion=self.min_filter_proportion,
                threshold_voltage=threshold_voltage,
                filter_traces=self.filter_traces,
                t_skip=self.t_skip, # Use t_skip to keep length consistent
                t_read=self.t_read)
        else:
            results = {}

        ESR_pulses = self.pulse_sequence.primary_ESR_pulses
        ESR_pulse_names = [pulse.name for pulse in ESR_pulses]
        read_pulses = self.pulse_sequence.get_pulses(name=self.ESR["read_pulse"].name)
        results['ESR_results'] = []

        for read_pulse, ESR_pulse in zip(read_pulses, ESR_pulses):
            read_traces = traces[read_pulse.full_name]['output']
            ESR_results = analysis.analyse_traces(
                traces=read_traces,
                sample_rate=self.sample_rate,
                filter='low' if self.filter_traces else None,
                min_filter_proportion=self.min_filter_proportion,
                threshold_voltage=threshold_voltage,
                t_skip=self.t_skip,
                t_read=self.t_read,
                plot=plot)
            results['ESR_results'].append(ESR_results)

            # Extract ESR pulse labels
            if ESR_pulse_names.count(ESR_pulse.name) == 1:
                # Ignore suffix
                pulse_label = ESR_pulse.name
            else:
                suffix = len([name for name in results
                              if f'up_proportion_{ESR_pulse.name}' in name])
                pulse_label = f'{ESR_pulse.name}_{suffix}'

            # Add up proportion and dark counts
            results[f'up_proportion_{pulse_label}'] = ESR_results['up_proportion']
            if self.EPR['enabled']:
                # Add contrast obtained by subtracting EPR dark counts
                contrast = ESR_results['up_proportion'] - results['dark_counts']
                results[f'contrast_{pulse_label}'] = contrast
            results[f'num_traces_{pulse_label}'] = ESR_results['num_traces']

        voltage_differences = [ESR_result['voltage_difference']
                               for ESR_result in results['ESR_results']
                               if ESR_result['voltage_difference'] is not None]
        if voltage_differences:
            results['voltage_difference'] = np.mean(voltage_differences)
        else:
            results['voltage_difference'] = np.nan

        self.results = results
        return results


class T2ElectronParameter(AcquisitionParameter):
    """Parameter for measuring electron decoherence.

    This parameter can apply any number of refocusing pulses.
    It uses the `T2ElectronPulseSequence`, which will generate a pulse sequence
    from settings (see parameters below).

    In general, the pulse sequence is as follows:

    1. Perform any pre_pulses defined in `T2ElectronParameter.pre_pulses`.
    2. Perform stage pulse ``T2ElectronParameter.ESR['stage_pulse']``.
       By default, this is the ``plunge`` pulse.
    3. Perform ESR pulse within plunge pulse, the delay from start of plunge
       pulse is defined in ``T2ElectronParameter.ESR['pulse_delay']``.
    4. Perform read pulse ``T2ElectronParameter.ESR['read_pulse']``.
    5. Repeat steps 2 and 3 for each ESR pulse in
       ``T2ElectronParameter.ESR['ESR_pulses']``, which by default contains the
       single pulse ``T2ElectronParameter.ESR['ESR_pulse']``.
    6. Perform empty-plunge-read sequence (EPR), but only if
       ``T2ElectronParameter.EPR['enabled']`` is True.
       EPR pulses are defined in ``T2ElectronParameter.EPR['pulses']``.
    7. Perform any post_pulses defined in ``T2ElectronParameter.post_pulses``.

    Args:
        name: Parameter name
        **kwargs: Additional kwargs passed to `AcquisitionParameter`.

    Parameters:
        ESR (dict): `T2ElectronPulseSequence` generator settings for ESR.
            Settings are: ``stage_pulse``, ``ESR_initial_pulse``,
            ``ESR_refocusing_pulse``, ``ESR_final_pulse``, ``read_pulse``,
            ``num_refocusing_pulses``, ``pre_delay``, ``inter_delay``,
            ``post_delay``.
        EPR (dict): `T2ElectronPulseSequence` generator settings for EPR.
            This is optional and can be toggled in ``EPR['enabled']``.
            If disabled, contrast is not calculated.
            Settings are: ``enabled``, ``pulses``.
        pre_pulses (List[Pulse]): Pulses to place at the start of the sequence.
        post_pulses (List[Pulse]): Pulses to place at the end of the sequence.
        pulse_sequence (PulseSequence): Pulse sequence used for acquisition.
        samples (int): Number of acquisition samples
        results (dict): Results obtained after analysis of traces.
        t_skip (float): initial part of read trace to ignore for measuring
            blips. Useful if there is a voltage spike at the start, which could
            otherwise be measured as a ``blip``. Retrieved from
            ``silq.config.properties.t_skip``.
        t_read (float): duration of read trace to include for measuring blips.
            Useful if latter half of read pulse is used for initialization.
            Retrieved from ``silq.config.properties.t_read``.
        min_filter_proportion (float): Minimum number of read traces needed in
            which the voltage starts low (loaded donor). Otherwise, most results
            are set to zero. Retrieved from
            ``silq.config.properties.min_filter_proportion``.
        traces (dict): Acquisition traces segmented by pulse and acquisition
            label
        silent (bool): Print results after acquisition
        continuous (bool): If True, instruments keep running after acquisition.
            Useful if stopping/starting instruments takes a considerable amount
            of time.
        properties_attrs (List[str]): Attributes to match with
            ``silq.config.properties`` See notes below for more info.
        save_traces (bool): Save acquired traces to disk.
            If the acquisition has been part of a measurement, the traces are
            stored in a subfolder of the corresponding data set.
            Otherwise, a new dataset is created.
        dataset (DataSet): Traces DataSet
        base_folder (str): Base folder in which to save traces. If not specified,
            and acquisition is part of a measurement, the base folder is the
            folder of the measurement data set. Otherwise, the base folder is
            the default data folder
        subfolder (str): Subfolder within the base folder to save traces.
    """
    def __init__(self, name='Electron_T2', **kwargs):
        self.pulse_sequence = T2ElectronPulseSequence()

        super().__init__(name=name,
                         names=['up_proportion', 'num_traces'],
                         labels=['Up proportion', 'Number of traces'],
                         snapshot_value=False,
                         properties_attrs=['t_skip'],
                         **kwargs)

        self.pre_pulses = self.pulse_sequence.pre_pulses
        self.post_pulses = self.pulse_sequence.post_pulses
        self.ESR = self.pulse_sequence.ESR
        self.EPR = self.pulse_sequence.EPR

    @property
    def inter_delay(self):
        return self.ESR['inter_delay']

    @inter_delay.setter
    def inter_delay(self, inter_delay):
        self.ESR['inter_delay'] = inter_delay

    def analyse(self, traces = None):
        """Analyse ESR traces.

        If there is only one ESR pulse, returns ``up_proportion_{pulse.name}``.
        If there are several ESR pulses, adds a zero-based suffix at the end for
        each ESR pulse. If ``ESRParameter.EPR['enabled'] == True``, the results
        from `analyse_EPR` are also added, as well as `contrast_{pulse.name}`
        (plus a suffix if there are several ESR pulses).
        """
        if traces is None:
            traces = self.traces

        threshold_voltage = getattr(self, 'threshold_voltage', None)

        if self.EPR['enabled']:
            # Analyse EPR sequence, which also gets the dark counts
            results = analysis.analyse_EPR(
                empty_traces=traces['empty']['output'],
                plunge_traces=traces['plunge']['output'],
                read_traces=traces['read_long']['output'],
                sample_rate=self.sample_rate,
                min_filter_proportion=self.min_filter_proportion,
                threshold_voltage=threshold_voltage,
                t_skip=self.t_skip, # Use t_skip to keep length consistent
                t_read=self.t_read)
        else:
            results = {}

        read_pulse = self.pulse_sequence.get_pulse(name=self.ESR["read_pulse"].name)
        read_traces = traces[read_pulse.full_name]['output']
        ESR_results = analysis.analyse_traces(
            traces=read_traces,
            sample_rate=self.sample_rate,
            filter='low',
            threshold_voltage=threshold_voltage,
            t_skip=self.t_skip,
            t_read=self.t_read)

        results['ESR_results'] = ESR_results
        results[f'up_proportion_{read_pulse.name}'] = ESR_results['up_proportion']
        if self.EPR['enabled']:
            # Add contrast obtained by subtracting EPR dark counts
            contrast = ESR_results['up_proportion'] - results['dark_counts']
            results[f'contrast_{read_pulse.name}'] = contrast

        return results


class NMRParameter(AcquisitionParameter):
    """ Parameter for most measurements involving an NMR pulse.

    This parameter can apply several NMR pulses, and also measure several ESR
    frequencies. It uses the `NMRPulseSequence`, which will generate a pulse
    sequence from settings (see parameters below).

    In general, the pulse sequence is as follows:

    1. Perform any pre_pulses defined in ``NMRParameter.pre_pulses``.
    2. Perform NMR sequence

       1. Perform stage pulse ``NMRParameter.NMR['stage_pulse']``.
          Default is 'empty' `DCPulse`.
       2. Perform NMR pulses within the stage pulse. The NMR pulses defined
          in ``NMRParameter.NMR['NMR_pulses']`` are applied successively.
          The delay after start of the stage pulse is
          ``NMRParameter.NMR['pre_delay']``, delays between NMR pulses is
          ``NMRParameter.NMR['inter_delay']``, and the delay after the final
          NMR pulse is ``NMRParameter.NMR['post_delay']``.

    3. Perform ESR sequence

       1. Perform stage pulse ``NMRParameter.ESR['stage_pulse']``.
          Default is 'plunge' `DCPulse`.
       2. Perform ESR pulse within stage pulse for first pulse in
          ``NMRParameter.ESR['ESR_pulses']``.
       3. Perform ``NMRParameter.ESR['read_pulse']``, and acquire trace.
       4. Repeat steps 1 - 3 for each ESR pulse. The different ESR pulses
          usually correspond to different ESR frequencies (see
          `NMRParameter`.ESR_frequencies).
       5. Repeat steps 1 - 4 for ``NMRParameter.ESR['shots_per_frequency']``
          This effectively interleaves the ESR pulses, which counters effects of
          the nucleus flipping within an acquisition.

    This acquisition is repeated ``NMRParameter.samples`` times. If the nucleus
    is in one of the states for which an ESR frequency is on resonance, a high
    ``up_proportion`` is measured, while for the other frequencies a low
    ``up_proportion`` is measured. By looking over successive samples and
    measuring how often the ``up_proportions`` switch between above/below
    ``NMRParameter.threshold_up_proportion``, nuclear flips can be measured
    (see `NMRParameter.analyse` and `analyse_flips`).

    Args:
        name: Parameter name
        **kwargs: Additional kwargs passed to `AcquisitionParameter`

    Parameters:
        NMR (dict): `NMRPulseSequence` pulse settings for NMR. Settings are:
            ``stage_pulse``, ``NMR_pulse``, ``NMR_pulses``, ``pre_delay``,
            ``inter_delay``, ``post_delay``.
        ESR (dict): `NMRPulseSequence` pulse settings for ESR. Settings are:
            ``ESR_pulse``, ``stage_pulse``, ``ESR_pulses``, ``read_pulse``,
            ``pulse_delay``.
        EPR (dict): `PulseSequenceGenerator` settings for EPR. This is optional
            and can be toggled in ``EPR['enabled']``. If disabled, contrast is
            not calculated.
        pre_pulses (List[Pulse]): Pulses to place at the start of the sequence.
        post_pulses (List[Pulse]): Pulses to place at the end of the sequence.
        pulse_sequence (PulseSequence): Pulse sequence used for acquisition.
        ESR_frequencies (List[float]): List of ESR frequencies to use. When set,
            a copy of ``NMRParameter.ESR['ESR_pulse']`` is created for each
            frequency, and added to ``NMRParameter.ESR['ESR_pulses']``.
        samples (int): Number of acquisition samples
        results (dict): Results obtained after analysis of traces.
        t_skip (float): initial part of read trace to ignore for measuring
            blips. Useful if there is a voltage spike at the start, which could
            otherwise be measured as a ``blip``. Retrieved from
            ``silq.config.properties.t_skip``.
        t_read (float): duration of read trace to include for measuring blips.
            Useful if latter half of read pulse is used for initialization.
            Retrieved from ``silq.config.properties.t_read``.
        threshold_up_proportion (Union[float, Tuple[float, float]): threshold
            for up proportions needed to determine ESR pulse to be on-resonance.
            If tuple, first element is threshold below which ESR pulse is
            off-resonant, and second element is threshold above which ESR pulse
            is on-resonant. Useful for filtering of up proportions at boundary.
            Retrieved from
            ``silq.config.properties.threshold_up_proportion``.
        traces (dict): Acquisition traces segmented by pulse and acquisition
            label
        silent (bool): Print results after acquisition
        continuous (bool): If True, instruments keep running after acquisition.
            Useful if stopping/starting instruments takes a considerable amount
            of time.
        properties_attrs (List[str]): Attributes to match with
            ``silq.config.properties`` See notes below for more info.
        save_traces (bool): Save acquired traces to disk.
            If the acquisition has been part of a measurement, the traces are
            stored in a subfolder of the corresponding data set.
            Otherwise, a new dataset is created.
        dataset (DataSet): Traces DataSet
        base_folder (str): Base folder in which to save traces. If not specified,
            and acquisition is part of a measurement, the base folder is the
            folder of the measurement data set. Otherwise, the base folder is
            the default data folder
        subfolder (str): Subfolder within the base folder to save traces.

    Note:
        - The `NMRPulseSequence` does not have an empty-plunge-read (EPR)
          sequence, and therefore does not add a contrast or dark counts.
          Verifying that the system is in tune is therefore a little bit tricky.

    """
    def __init__(self, name: str = 'NMR',
                 names: List[str] = ['flips', 'flip_probability',
                                     'up_proportions', 'state_probability',
                                     'threshold_up_proportion'],
                 **kwargs):
        """
        Parameter used to determine the Rabi frequency
        """
        self.pulse_sequence = NMRPulseSequence()
        self.NMR = self.pulse_sequence.NMR
        self.ESR = self.pulse_sequence.ESR
        self.pre_pulses = self.pulse_sequence.pulse_settings['pre_pulses']
        self.pre_ESR_pulses = self.pulse_sequence.pulse_settings['pre_ESR_pulses']
        self.post_pulses = self.pulse_sequence.pulse_settings['post_pulses']

        super().__init__(name=name,
                         names=names,
                         snapshot_value=False,
                         properties_attrs=['t_read', 't_skip',
                                           'threshold_up_proportion'],
                         **kwargs)

    @property
    def names(self):
        names = []

        for name in self._names:
            if name in ['flips', 'flip_probability',
                        'up_proportions', 'state_probability',
                        'threshold_up_proportion']:
                if len(self.ESR_frequencies) == 1:
                    names.append(name)
                else:
                    names += [f'{name}_{k}'
                              for k in range(len(self.ESR_frequencies))]
            elif name in ['combined_flips', 'combined_flip_probability',
                          'filtered_combined_flips',
                          'filtered_combined_flip_probability'] and \
                            len(self.ESR_frequencies) > 1:
                names += [f'{name}_{k}{k+1}'
                          for k in range(len(self.ESR_frequencies) - 1)]
            elif name in ['filtered_flips', 'filtered_flip_probability'] and \
                            len(self.ESR_frequencies) > 1:
                for k in range(0, len(self.ESR_frequencies)):
                    if k > 0:
                        names.append(f'{name}_{k}_{k-1}{k}')
                    if k < len(self.ESR_frequencies) - 1:
                        names.append(f'{name}_{k}_{k}{k+1}')
        return names

    @names.setter
    def names(self, names):
        self._names = names

    @property_ignore_setter
    def shapes(self):
        return tuple((self.samples,) if 'up_proportions' in name else ()
                     for name in self.names)

    @property_ignore_setter
    def units(self):
        return ('', ) * len(self.names)

    @property
    def ESR_frequencies(self):
        """ESR frequencies to measure.

        For each ESR frequency, ``NMRParameter.ESR['shots_per_read']`` reads
        are performed.
        """
        ESR_frequencies = []
        for pulse in self.ESR['ESR_pulses']:
            if isinstance(pulse, Pulse):
                ESR_frequencies.append(pulse.frequency)
            elif isinstance(pulse, str):
                ESR_frequencies.append(self.ESR[pulse].frequency)
            elif isinstance(pulse, Iterable):
                ESR_subfrequencies = []
                for subpulse in pulse:
                    if isinstance(subpulse, Pulse):
                        ESR_subfrequencies.append(subpulse.frequency)
                    elif isinstance(subpulse, str):
                        ESR_subfrequencies.append(self.ESR[subpulse].frequency)
                    else:
                        raise SyntaxError(f'Subpulse type not allowed: {subpulse}')
                ESR_frequencies.append(ESR_subfrequencies)
            else:
                raise SyntaxError(f'pulse type not allowed: {pulse}')
        return ESR_frequencies

    @ESR_frequencies.setter
    def ESR_frequencies(self, ESR_frequencies: List):
        assert len(ESR_frequencies) == len(self.ESR['ESR_pulses']), \
        'Different number of frequencies to ESR pulses.'

        updated_ESR_pulses = []
        for ESR_subpulses, ESR_subfrequencies in zip(self.ESR['ESR_pulses'], ESR_frequencies):
            if isinstance(ESR_subpulses, str):
                ESR_subpulses = copy(self.ESR[ESR_subpulses])
            elif isinstance(ESR_subpulses, Iterable):
                ESR_subpulses = [
                    copy(self.ESR[p]) if isinstance(p, str) else p
                    for p in ESR_subpulses]

            # Either both the subpulses and subfrequencies must be iterable, or neither are (XNOR)
            assert \
                (
                    isinstance(ESR_subpulses, Iterable) and
                    isinstance(ESR_subfrequencies, Iterable)
                ) or (
                    not (isinstance(ESR_subpulses, Iterable) or isinstance(
                        ESR_subfrequencies, Iterable))
                ), \
            'Data structures for frequencies and pulses do not have the same shape.'

            if not isinstance(ESR_subpulses, Iterable):
                ESR_subpulses = [ESR_subpulses]
            if not isinstance(ESR_subfrequencies, Iterable):
                ESR_subfrequencies = [ESR_subfrequencies]

            for pulse, frequency in zip(ESR_subpulses,
                                        ESR_subfrequencies):
                    pulse.frequency = frequency

            updated_ESR_pulses.append(ESR_subpulses)
        self.ESR['ESR_pulses'] = updated_ESR_pulses

    def analyse(self, traces: Dict[str, Dict[str, np.ndarray]] = None):
        """Analyse flipping events between nuclear states and determine nuclear state

        Returns:
            (Dict[str, Any]): Dict containing:

            * **results_read** (dict): `analyse_traces` results for each read
              trace
            * **up_proportions_{idx}** (np.ndarray): Up proportions, the
              dimensionality being equal to ``NMRParameter.samples``.
              ``{idx}`` is replaced with the zero-based ESR frequency index.
            * **state_probability_{idx}** (np.ndarray): probability of measuring electron spin-up proportion
              above the threshold_up_proportion when reading out the nucleus state
            * Results from `analyse_flips`. These are:

              - flips_{idx},
              - flip_probability_{idx}
              - combined_flips_{idx1}{idx2}
              - combined_flip_probability_{idx1}{idx2}

              Additionally, each of the above results will have another result
              with the same name, but prepended with ``filtered_``, and appended
              with ``_{idx1}{idx2}`` if not already present. Here, all the
              values are filtered out where the corresponding pair of
              up_proportion samples do not have exactly one high and one low for
              each sample. The values that do not satisfy the filter are set to
              ``np.nan``.

              * **filtered_scans_{idx1}{idx2}**:
        """
        if traces is None:
            traces = self.traces

        results = {'results_read': []}

        if hasattr(self, 'threshold_voltage'):
            threshold_voltage = getattr(self, 'threshold_voltage')
        else:
            # Calculate threshold voltages from combined read traces
            high_low = analysis.find_high_low(
                np.ravel([trace['output'] for pulse_name, trace in traces.items()
                          if pulse_name.startswith('read_initialize')]))
            threshold_voltage = high_low['threshold_voltage']

        # Extract points per shot from a single read trace
        single_read_traces_name = f"{self.ESR['read_pulse'].name}[0]"
        single_read_traces = traces[single_read_traces_name]['output']
        points_per_shot = single_read_traces.shape[1]

        self.read_traces = np.zeros((len(self.ESR_frequencies), self.samples,
                                     self.ESR['shots_per_frequency'],
                                     points_per_shot))
        up_proportions = np.zeros((len(self.ESR_frequencies), self.samples))
        state_probability = np.zeros(len(self.ESR_frequencies))
        threshold_up_proportion = np.zeros(len(self.ESR_frequencies))
        for f_idx, ESR_frequency in enumerate(self.ESR_frequencies):
            for sample in range(self.samples):
                # Create array containing all read traces
                read_traces = np.zeros(
                    (self.ESR['shots_per_frequency'], points_per_shot))
                for shot_idx in range(self.ESR['shots_per_frequency']):
                    # Read traces of different frequencies are interleaved
                    traces_idx = f_idx + shot_idx * len(self.ESR_frequencies)
                    traces_name = f"{self.ESR['read_pulse'].name}[{traces_idx}]"
                    read_traces[shot_idx] = traces[traces_name]['output'][sample]
                self.read_traces[f_idx, sample] = read_traces
                read_result = analysis.analyse_traces(
                    traces=read_traces,
                    sample_rate=self.sample_rate,
                    t_read=self.t_read,
                    t_skip=self.t_skip,
                    threshold_voltage=threshold_voltage)
                up_proportions[f_idx, sample] = read_result['up_proportion']
                results['results_read'].append(read_result)

            if self.threshold_up_proportion is None:
                threshold_up_proportion[f_idx] = analysis.determine_threshold_up_proportion_single_state(
                    up_proportions_arr=up_proportions[f_idx],
                    shots_per_frequency=self.ESR['shots_per_frequency'])
            else:
                threshold_up_proportion[f_idx] = self.threshold_up_proportion

            state_probability[f_idx] = np.mean(up_proportions[f_idx] >= threshold_up_proportion[f_idx])

            if len(self.ESR_frequencies) > 1:
                results[f'up_proportions_{f_idx}'] = up_proportions[f_idx]
                results[f'state_probability_{f_idx}'] = state_probability[f_idx]
                results[f'threshold_up_proportion_{f_idx}'] = threshold_up_proportion[f_idx]
            else:
                results['up_proportions'] = up_proportions[f_idx]
                results['state_probability'] = state_probability[f_idx]
                results['threshold_up_proportion'] = threshold_up_proportion[f_idx]

        # Add singleton dimension because analyse_flips handles 3D up_proportions
        up_proportions = np.expand_dims(up_proportions, 1)
        results_flips = analysis.analyse_flips(
            up_proportions_arrs=up_proportions,
            threshold_up_proportion=self.threshold_up_proportion,
            shots_per_frequency=self.ESR['shots_per_frequency'])
        # Add results, only choosing first element so its no longer an array
        results.update({k: v[0] for k, v in results_flips.items()})
        return results


class EDSRParameter(NMRParameter):
    """
    Parameter for EDSR measurements based on NMR parameter and pulse sequence

    Refer to NMRParameter for details. In addition to all properties copied from NMRParameter,
    EDSRParameter has additional analysis of electron readout right after EDSR(NMR) pulse during
    NMR['post_pulse'] = DCPulse('read') that needs to be present in NMRPulseSequence.

    Args:
        Refer to NMRParameter
    Parameters:
        Refer to NMRParameter
    """

    def __init__(self, name: str = 'EDSR',
                 names: List[str] = ['flips', 'flip_probability', 'up_proportions',
<<<<<<< HEAD
                                     'state_probability_0', 'state_probability_1',
                                     'threshold_up_proportion', 'EDSR_up_proportion'],
=======
                                     'state_probability', 'EDSR_up_proportion'],
>>>>>>> efd31930
                 **kwargs):
        super().__init__(name=name,
                         names=names,
                         **kwargs)

    @property
    def names(self):
        names = super().names
        names.append('EDSR_up_proportion')
        return names

    @names.setter
    def names(self, names):
        self._names = names

    def analyse(self, traces: Dict[str, Dict[str, np.ndarray]] = None):
        """
        Reading out electron spin-up proportion after EDSR (NMR) pulse during 'read' DCPulse.

        Returns:
            (Dict[str, Any]): Dict containing:
            * all results from NMRParameter
            * **EDSR_up_proportion**: electron spin-up proportion right after EDSR (NMR) pulse.
        """
        results = super().analyse(traces)

        # Extract points for read DC pulse after EDSR pulse
        EDSR_read_traces_name = f"{self.NMR['post_pulse'].name}"
        EDSR_read_traces = traces[EDSR_read_traces_name]['output']
        EDSR_trace_points = EDSR_read_traces.shape[1]

        self.EDSR_traces = np.zeros((self.samples, EDSR_trace_points))
        self.EDSR_traces = EDSR_read_traces
        EDSR_read_result = analysis.analyse_traces(
            traces=EDSR_read_traces,
            sample_rate=self.sample_rate,
            t_read=self.t_read,
            t_skip=self.t_skip,
            threshold_voltage=self.threshold_up_proportion)
        EDSR_up_proportion = EDSR_read_result['up_proportion']
        results['EDSR_up_proportion'] = EDSR_up_proportion

        return results


class FlipNucleusParameter(AcquisitionParameter):
    def __init__(self, name='flip_nucleus', **kwargs):
        self.pulse_sequence = NMRPulseSequence()
        self.NMR = self.pulse_sequence.NMR
        self.ESR = self.pulse_sequence.ESR
        self.pre_pulses = self.pulse_sequence.pulse_settings['pre_pulses']
        self.post_pulses = self.pulse_sequence.pulse_settings['post_pulses']

        super().__init__(name=name,
                         names=[],
                         snapshot_value=False,
                         wrap_set=False,
                         **kwargs)

    def get_NMR_pulses(self, initial_state, final_state, mode='full'):
        if mode not in ['neighbour', 'full']:
            raise SyntaxError('Mode must be either `neighbour` or `full`')

        elif initial_state == final_state:
            return []

        pulses_config = config['environment:pulses']

        if mode == 'neighbour':
            if initial_state < final_state:
                states = range(initial_state, final_state)
            else:
                states = range(initial_state - 1, final_state - 1, -1)

            pulse_names = [f'NMR{state}{state+1}_pi' for state in states]

            if not all(pulse_name in pulses_config for pulse_name in pulse_names):
                raise RuntimeError('Not all pulses are defined in config')

        elif mode == 'full':
            state_sequences = {}
            new_state_sequences = {str(initial_state): 0}
            k = 0
            while new_state_sequences:
                if k > 10:
                    break
                k += 1
                state_sequences.update(**new_state_sequences)
                accessed_states = set(map(int, ''.join(state_sequences)))
                new_state_sequences = {}

                for state_sequence, duration in state_sequences.items():
                    current_state = int(state_sequence[-1])
                    pattern = f'^NMR({current_state}([0-9])|([0-9]){current_state})_pi$'

                    for pulse_name, pulse_settings in pulses_config.items():
                        match = re.match(pattern, pulse_name)
                        if not match:
                            continue

                        next_state = int(match.group(2) or match.group(3))
                        if next_state not in accessed_states:
                            new_duration = duration + pulse_settings['duration']
                            new_state_sequence = state_sequence + str(next_state)
                            new_state_sequences[new_state_sequence] = new_duration


            # Update accessed states to include new states
            state_sequences.update(**new_state_sequences)
            accessed_states = set(map(int, ''.join(state_sequences)))

            if final_state not in accessed_states:
                raise RuntimeError(f'Cannot find pulse sequence to {final_state}')
            else:
                valid_state_sequences = {k: v for k, v in state_sequences.items()
                                         if int(k[-1]) == final_state}
                if len(valid_state_sequences) > 1:
                    state_sequence = min(valid_state_sequences,
                                         key=valid_state_sequences.get)
                else:
                    state_sequence = next(iter(valid_state_sequences))

                pulse_names = []
                for state1, state2 in zip(state_sequence[:-1], state_sequence[1:]):
                    pulse_name = f'NMR{min(state1, state2)}{max(state1, state2)}_pi'
                    pulse_names.append(pulse_name)

        return [SinePulse(pulse_name) for pulse_name in pulse_names]

    def set(self, initial_state, final_state, run=True):
        if initial_state == final_state:
            # No need to perform any pulse sequence
            return

        self.ESR['ESR_pulses'] = []
        self.NMR['NMR_pulses'] = self.get_NMR_pulses(initial_state, final_state)
        self.pulse_sequence.generate()

        if run:
            self.setup(repeat=False)
            self.layout.start()
            self.layout.stop()


class FlipFlopParameter(AcquisitionParameter):
    """Parameter for performing flip-flopping, not meant for acquiring data"""
    def __init__(self, name='flip_flop', **kwargs):
        super().__init__(name=name, wrap_set=False, names=[], shapes=(),
                         **kwargs)
        self.pulse_sequence = FlipFlopPulseSequence()

        self.ESR = self.pulse_sequence.ESR
        self.pre_pulses = self.pulse_sequence.pre_pulses
        self.post_pulses = self.pulse_sequence.post_pulses

    def analyse(self, traces=None):
        return

    def set(self, frequencies=None, pre_flip=None, evaluate=True, **kwargs):
        if frequencies is not None:
            self.ESR['frequencies'] = frequencies
        if pre_flip is not None:
            self.ESR['pre_flip'] = pre_flip

        if frequencies is not None or pre_flip is not None:
            self.pulse_sequence.generate()

        if evaluate:
            self.setup(**kwargs)
            return self.get(**kwargs)


class BlipsParameter(AcquisitionParameter):
    """Parameter that measures properties of blips in a trace

    The `PulseSequence` consists of a single read pulse.
    From this trace, the number of blips per second is counted, as well as the
    mean time in ``low`` and ``high`` voltage state.
    This parameter can be used in retuning sequence.

    Args:
        name: Parameter name.
        duration: Duration of read trace
        pulse_name: Name of read pulse
        **kwargs: Additional kwargs passed to `AcquisitionParameter`.

    Parameters:
        threshold_voltage (float): Threshold voltage for a blip in voltage.
        pulse_sequence (PulseSequence): Pulse sequence used for acquisition.
        samples (int): Number of acquisition samples
        results (dict): Results obtained after analysis of traces.
        t_skip (float): initial part of read trace to ignore for measuring
            blips. Useful if there is a voltage spike at the start, which could
            otherwise be measured as a ``blip``. Retrieved from
            ``silq.config.properties.t_skip``.
        t_read (float): duration of read trace to include for measuring blips.
            Useful if latter half of read pulse is used for initialization.
            Retrieved from ``silq.config.properties.t_read``.
        min_filter_proportion (float): Minimum number of read traces needed in
            which the voltage starts low (loaded donor). Otherwise, most results
            are set to zero. Retrieved from
            ``silq.config.properties.min_filter_proportion``.
        traces (dict): Acquisition traces segmented by pulse and acquisition
            label
        silent (bool): Print results after acquisition
        continuous (bool): If True, instruments keep running after acquisition.
            Useful if stopping/starting instruments takes a considerable amount
            of time.
        properties_attrs (List[str]): Attributes to match with
            ``silq.config.properties`` See notes below for more info.
        save_traces (bool): Save acquired traces to disk.
            If the acquisition has been part of a measurement, the traces are
            stored in a subfolder of the corresponding data set.
            Otherwise, a new dataset is created.
        dataset (DataSet): Traces DataSet
        base_folder (str): Base folder in which to save traces. If not specified,
            and acquisition is part of a measurement, the base folder is the
            folder of the measurement data set. Otherwise, the base folder is
            the default data folder
        subfolder (str): Subfolder within the base folder to save traces.


    See Also:
        - `RetuneBlipsParameter`.

    """
    def __init__(self,
                 name: str = 'count_blips',
                 duration: float = None,
                 pulse_name: str = 'DC_trace',
                 **kwargs):
        self.pulse_name = pulse_name

        self.pulse_sequence = PulseSequence([
            DCPulse(name=pulse_name, acquire=True, average='none')])

        super().__init__(name=name,
                         names=['blips',
                                'blips_per_second',
                                'mean_low_blip_duration',
                                'mean_high_blip_duration'],
                         units=['', '1/s', 's', 's'],
                         shapes=((), (), (),()),
                         snapshot_value=False,
                         continuous = True,
                         **kwargs)
        self.samples = 1
        self.duration = duration
        self.threshold_voltage = 0.3

    @property
    def duration(self):
        """Shorthand for read pulse duration."""
        return self.pulse_sequence[self.pulse_name].duration

    @duration.setter
    def duration(self, duration):
        self.pulse_sequence[self.pulse_name].duration = duration

    def analyse(self, traces = None):
        """`count_blips` analysis."""
        if traces is None:
            traces = self.traces

        return analysis.count_blips(
            traces=traces[self.pulse_name]['output'],
            t_skip=0,
            sample_rate=self.sample_rate,
            threshold_voltage=self.threshold_voltage)


class NeuralNetworkParameter(AcquisitionParameter):
    """Base parameter for neural networks

    Todo:
        - Needs to be updated
        - Transform into a `MeasurementParameter`.
    """
    def __init__(self, target_parameter, input_names, output_names=None,
                 model_filepath=None, include_target_output=None, **kwargs):
        # Load model here because it takes quite a while to load
        from keras.models import load_model

        self.target_parameter = target_parameter
        self.input_names = input_names
        self.include_target_output = include_target_output
        self.output_names = output_names

        if model_filepath is None:
            model_filepath = self.properties_config.get(
                f'{self.name}_model_filepath', None)
        self.model_filepath = model_filepath
        if self.model_filepath is not None:
            self.model = load_model(self.model_filepath)
        else:
            logger.warning(f'No neural network model loaded for {self}')

        super().__init__(names=self.names, **kwargs)

    @property_ignore_setter
    def pulse_sequence(self):
        return self.target_parameter.pulse_sequence

    @property_ignore_setter
    def names(self):
        names = self.output_names
        if self.include_target_output is True:
            names = names + self.target_parameter.names
        elif self.include_target_output is False:
            pass
        elif isinstance(self.include_target_output, Iterable):
            names = names + self.include_target_output
        return names

    def acquire(self):
        if self.samples is not None:
            self.target_parameter.samples = self.samples
        self.target_parameter()
        # Extract target results using input names, because target_parameter.get
        # may provide results in a different order
        target_results = [self.target_parameter.results[name]
                          for name in self.input_names]

        # Convert target results to array
        target_results_arr = np.array([target_results])
        neural_network_results = self.model.predict(target_results_arr)[0]

        # Convert neural network results to dict
        self.neural_network_results = dict(zip(self.output_names,
                                               neural_network_results))
        return self.neural_network_results

    def analyse(self, traces):
        results = dict(**self.neural_network_results)

        if self.include_target_output is True:
            results.update(**self.target_parameter.results)
        elif isinstance(self.include_target_output, Iterable):
            for name in self.include_target_output:
                results[name] = self.target_parameter.results[name]
        return results


class NeuralRetuneParameter(NeuralNetworkParameter):
    """Parameter that uses neural network for retuning.

    Todo:
        - Needs to be updated
        - Transform into a `MeasurementParameter`.
    """
    def __init__(self, target_parameter, output_parameters, update=False,
                 **kwargs):
        self.output_parameters = output_parameters
        output_names = [f'{output_parameter.name}_delta' for
                        output_parameter in output_parameters]

        input_names = ['contrast', 'dark_counts', 'high_blip_duration',
                       'fidelity_empty', 'voltage_difference_empty',
                       'low_blip_duration', 'fidelity_load',
                       'voltage_difference_load', 'voltage_difference_read']

        self.update = update

        super().__init__(target_parameter=target_parameter,
                         input_names=input_names,
                         output_names=output_names, **kwargs)

    @property_ignore_setter
    def names(self):
        names = [f'{output_parameter.name}_optimal' for
                   output_parameter in self.output_parameters]
        if self.include_target_output is True:
            names = names + self.target_parameter.names
        elif self.include_target_output is False:
            pass
        elif isinstance(self.include_target_output, Iterable):
            names = names + self.include_target_output
        return names

    @property
    def base_folder(self):
        return self.target_parameter.base_folder

    @base_folder.setter
    def base_folder(self, base_folder):
        self.target_parameter.base_folder = base_folder

    def analyse(self, traces):
        results = {}
        for output_parameter in self.output_parameters:
            # Get neural network otput (change in output parameter value)
            result_name = f'{output_parameter.name}_delta'
            delta_value = self.neural_network_results[result_name]

            optimal_value = output_parameter() + delta_value

            if self.update:
                # Update parameter to optimal value
                output_parameter(optimal_value)

            results[f'{output_parameter.name}_optimal'] = optimal_value

        if self.include_target_output is True:
            results.update(**self.target_parameter.results)
        elif isinstance(self.include_target_output, Iterable):
            for name in self.include_target_output:
                results[name] = self.target_parameter.results[name]
        return results


class ESRRamseyDetuningParameter(AcquisitionParameter):
    """Parameter for most pulse sequences involving electron spin resonance.

        This parameter can handle many of the simple pulse sequences involving ESR.
        It uses the `ESRPulseSequence`, which will generate a pulse sequence from
        settings (see parameters below).

        In general the pulse sequence is as follows:

        1. Perform any pre_pulses defined in ``ESRParameter.pre_pulses``.
        2. Perform stage pulse ``ESRParameter.ESR['stage_pulse']``.
           By default, this is the ``plunge`` pulse.
        3. Perform ESR pulse within plunge pulse, the delay from start of plunge
           pulse is defined in ``ESRParameter.ESR['pulse_delay']``.
        4. Perform read pulse ``ESRParameter.ESR['read_pulse']``.
        5. Repeat steps 2 and 3 for each ESR pulse in
           ``ESRParameter.ESR['ESR_pulses']``, which by default contains single
           pulse ``ESRParameter.ESR['ESR_pulse']``.
        6. Perform empty-plunge-read sequence (EPR), but only if
           ``ESRParameter.EPR['enabled']`` is True.
           EPR pulses are defined in ``ESRParameter.EPR['pulses']``.
        7. Perform any post_pulses defined in ``ESRParameter.post_pulses``.

        A shorthand for using the default ESR pulse for multiple frequencies is by
        setting `ESRParameter.ESR_frequencies`. Settings this will create a copy
        of ESRParameter.ESR['ESR_pulse'] with the respective frequency.

        Examples:
            The following code measures two ESR frequencies and performs an EPR
            from which the contrast can be determined for each ESR frequency:

            >>> ESR_parameter = ESRParameter()
            >>> ESR_parameter.ESR['pulse_delay'] = 5e-3
            >>> ESR_parameter.ESR['stage_pulse'] = DCPulse['plunge']
            >>> ESR_parameter.ESR['ESR_pulse'] = FrequencyRampPulse('ESR_adiabatic')
            >>> ESR_parameter.ESR_frequencies = [39e9, 39.1e9]
            >>> ESR_parameter.EPR['enabled'] = True
            >>> ESR_parameter.pulse_sequence.generate()

            The total pulse sequence is plunge-read-plunge-read-empty-plunge-read
            with an ESR pulse in the first two plunge pulses, 5 ms after the start
            of the plunge pulse. The ESR pulses have different frequencies.

        Args:
            name: Name of acquisition parameter
            **kwargs: Additional kwargs passed to `AcquisitionParameter`.

        Parameters:
            ESR (dict): `ESRPulseSequence` generator settings for ESR. Settings are:
                ``stage_pulse``, ``ESR_pulse``, ``ESR_pulses``, ``pulse_delay``,
                ``read_pulse``.
            EPR (dict): `ESRPulseSequence` generator settings for EPR.
                This is optional and can be toggled in ``EPR['enabled']``.
                If disabled, contrast is not calculated.
                Settings are: ``enabled``, ``pulses``.
            pre_pulses (List[Pulse]): Pulses to place at the start of the sequence.
            post_pulses (List[Pulse]): Pulses to place at the end of the sequence.
            pulse_sequence (PulseSequence): Pulse sequence used for acquisition.
            samples (int): Number of acquisition samples
            results (dict): Results obtained after analysis of traces.
            t_skip (float): initial part of read trace to ignore for measuring
                blips. Useful if there is a voltage spike at the start, which could
                otherwise be measured as a ``blip``. Retrieved from
                ``silq.config.properties.t_skip``.
            t_read (float): duration of read trace to include for measuring blips.
                Useful if latter half of read pulse is used for initialization.
                Retrieved from ``silq.config.properties.t_read``.
            min_filter_proportion (float): Minimum number of read traces needed in
                which the voltage starts low (loaded donor). Otherwise, most results
                are set to zero. Retrieved from
                ``silq.config.properties.min_filter_proportion``.
            traces (dict): Acquisition traces segmented by pulse and acquisition
                label
            silent (bool): Print results after acquisition
            continuous (bool): If True, instruments keep running after acquisition.
                Useful if stopping/starting instruments takes a considerable amount
                of time.
            properties_attrs (List[str]): Attributes to match with
                ``silq.config.properties``.
                See notes below for more info.
            save_traces (bool): Save acquired traces to disk.
                If the acquisition has been part of a measurement, the traces are
                stored in a subfolder of the corresponding data set.
                Otherwise, a new dataset is created.
            dataset (DataSet): Traces DataSet
            base_folder (str): Base folder in which to save traces. If not specified,
                and acquisition is part of a measurement, the base folder is the
                folder of the measurement data set. Otherwise, the base folder is
                the default data folder
            subfolder (str): Subfolder within the base folder to save traces.

        Notes:
            - All pulse settings are copies of
              ``ESRParameter.pulse_sequence.pulse_settings``.
            - For given pulse settings, ``ESRParameter.pulse_sequence.generate``
              will recreate the pulse sequence from settings.
        """

    def __init__(self, name='ESRRamsey', **kwargs):
        self._names = []

        self.pulse_sequence = ESRRamseyDetuningPulseSequence()
        self.ESR = self.pulse_sequence.ESR
        self.EPR = self.pulse_sequence.EPR
        self.pre_pulses = self.pulse_sequence.pre_pulses
        self.post_pulses = self.pulse_sequence.post_pulses

        super().__init__(name=name,
                         names=['contrast', 'dark_counts',
                                'voltage_difference_read'],
                         snapshot_value=False,
                         properties_attrs=['t_skip', 't_read',
                                           'min_filter_proportion',
                                           'filter_traces'],
                         **kwargs)

    @property
    def names(self):
        if self.EPR['enabled']:
            names = copy(self._names)
        else:
            # Ignore all names, only add the ESR up proportions
            names = []
            if 'voltage_difference' in self._names:
                names.append('voltage_difference')

        ESR_pulse_names = [pulse.name for pulse in self.pulse_sequence.primary_ESR_pulses]

        for pulse in self.pulse_sequence.primary_ESR_pulses:
            pulse_name = pulse if isinstance(pulse, str) else pulse.name

            if ESR_pulse_names.count(pulse_name) == 1:
                # Ignore suffix
                name = pulse_name
            else:
                suffix = len([name for name in names
                              if f'up_proportion_{pulse_name}' in name])
                name = f'{pulse_name}_{suffix}'
            names.append(f'up_proportion_{name}')
            if self.EPR['enabled']:
                names.append(f'contrast_{name}')
            names.append(f'num_traces_{name}')
        return names

    @names.setter
    def names(self, names):
        """Set all the names to return upon .get() for the EPR sequence"""
        self._names = [name for name in names
                       if not 'contrast_' in name
                       and not 'up_proportion_' in name]

    @property_ignore_setter
    def shapes(self):
        return ((),) * len(self.names)

    @property_ignore_setter
    def units(self):
        return ('',) * len(self.names)

    @property
    def ESR_frequencies(self):
        """Apply default ESR pulse for each ESR frequency given."""
        return self.pulse_sequence.ESR_frequencies

    @ESR_frequencies.setter
    def ESR_frequencies(self, ESR_frequencies: List[float]):
        self.pulse_sequence.generate(ESR_frequencies=ESR_frequencies)

    def analyse(self, traces=None, plot=False):
        """Analyse ESR traces.

        If there is only one ESR pulse, returns ``up_proportion_{pulse.name}``.
        If there are several ESR pulses, adds a zero-based suffix at the end for
        each ESR pulse. If ``ESRParameter.EPR['enabled'] == True``, the results
        from `analyse_EPR` are also added, as well as ``contrast_{pulse.name}``
        (plus a suffix if there are several ESR pulses).
        """
        if traces is None:
            traces = self.traces

        threshold_voltage = getattr(self, 'threshold_voltage', None)

        if self.EPR['enabled']:
            # Analyse EPR sequence, which also gets the dark counts
            results = analysis.analyse_EPR(
                empty_traces=traces[self.pulse_sequence._EPR_pulses[0].full_name]['output'],
                plunge_traces=traces[self.pulse_sequence._EPR_pulses[1].full_name]['output'],
                read_traces=traces[self.pulse_sequence._EPR_pulses[2].full_name]['output'],
                sample_rate=self.sample_rate,
                min_filter_proportion=self.min_filter_proportion,
                threshold_voltage=threshold_voltage,
                filter_traces=self.filter_traces,
                t_skip=self.t_skip,  # Use t_skip to keep length consistent
                t_read=self.t_read)
        else:
            results = {}

        ESR_pulses = self.pulse_sequence.primary_ESR_pulses
        ESR_pulse_names = [pulse.name for pulse in ESR_pulses]
        read_pulses = self.pulse_sequence.get_pulses(name=self.ESR["read_pulse"].name)
        results['ESR_results'] = []

        for read_pulse, ESR_pulse in zip(read_pulses, ESR_pulses):
            read_traces = traces[read_pulse.full_name]['output']
            ESR_results = analysis.analyse_traces(
                traces=read_traces,
                sample_rate=self.sample_rate,
                filter='low' if self.filter_traces else None,
                min_filter_proportion=self.min_filter_proportion,
                threshold_voltage=threshold_voltage,
                t_skip=self.t_skip,
                t_read=self.t_read,
                plot=plot)
            results['ESR_results'].append(ESR_results)

            # Extract ESR pulse labels
            if ESR_pulse_names.count(ESR_pulse.name) == 1:
                # Ignore suffix
                pulse_label = ESR_pulse.name
            else:
                suffix = len([name for name in results
                              if f'up_proportion_{ESR_pulse.name}' in name])
                pulse_label = f'{ESR_pulse.name}_{suffix}'

            # Add up proportion and dark counts
            results[f'up_proportion_{pulse_label}'] = ESR_results['up_proportion']
            if self.EPR['enabled']:
                # Add contrast obtained by subtracting EPR dark counts
                contrast = ESR_results['up_proportion'] - results['dark_counts']
                results[f'contrast_{pulse_label}'] = contrast
            results[f'num_traces_{pulse_label}'] = ESR_results['num_traces']

        voltage_differences = [ESR_result['voltage_difference']
                               for ESR_result in results['ESR_results']
                               if ESR_result['voltage_difference'] is not None]
        if voltage_differences:
            results['voltage_difference'] = np.mean(voltage_differences)
        else:
            results['voltage_difference'] = np.nan

        self.results = results
        return results<|MERGE_RESOLUTION|>--- conflicted
+++ resolved
@@ -1981,12 +1981,7 @@
 
     def __init__(self, name: str = 'EDSR',
                  names: List[str] = ['flips', 'flip_probability', 'up_proportions',
-<<<<<<< HEAD
-                                     'state_probability_0', 'state_probability_1',
-                                     'threshold_up_proportion', 'EDSR_up_proportion'],
-=======
                                      'state_probability', 'EDSR_up_proportion'],
->>>>>>> efd31930
                  **kwargs):
         super().__init__(name=name,
                          names=names,
