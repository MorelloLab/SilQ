from typing import List, Dict, Any, Union, Sequence
import numpy as np
from collections import OrderedDict, Iterable
from copy import copy
from blinker import signal
from functools import partial
import logging
import re

from qcodes import DataSet, MultiParameter, active_dataset, active_measurement, \
    Parameter
from qcodes.data import hdf5_format
from qcodes import Instrument, MatPlot

from silq import config
from silq.pulses import *
from silq.pulses.pulse_sequences import ESRPulseSequence, NMRPulseSequence, \
    T2ElectronPulseSequence, FlipFlopPulseSequence, ESRRamseyDetuningPulseSequence
from silq.analysis import analysis
from silq.tools.general_tools import SettingsClass, clear_single_settings, \
    attribute_from_config, UpdateDotDict, convert_setpoints, \
    property_ignore_setter

__all__ = ['AcquisitionParameter', 'DCParameter', 'TraceParameter',
           'DCSweepParameter', 'EPRParameter', 'ESRParameter',
           'NMRParameter', 'EDSRParameter', 'VariableReadParameter',
           'BlipsParameter', 'FlipNucleusParameter', 'FlipFlopParameter',
           'NeuralNetworkParameter', 'NeuralRetuneParameter','ESRRamseyDetuningParameter']

logger = logging.getLogger(__name__)
h5fmt = hdf5_format.HDF5Format()


class AcquisitionParameter(SettingsClass, MultiParameter):
    """Parameter used for acquisitions involving a `PulseSequence`.

    Each AcquisitionParameter has an associated pulse sequence, which it directs
    to the Layout, after which it acquires traces and performs post-processing.

    Generally, the flow of an AcquisitionParameter is as follows:

    1. `AcquisitionParameter.acquire`, which acquires traces.
       This stage can be subdivided into several steps:

       1. Generate PulseSequence if pulse sequence properties have changed
          Note that this is only necessary for a `PulseSequenceGenerator`, which
          is a more complicated pulse sequences that can be generated from
          properties.
       2. Target pulse sequence in `Layout`.
          This only happens if `Layout.pulse_sequence` differs from the pulse
          sequence used.
       3. Call `Layout.setup` which sets up instruments with new pulse sequence.
          Again, this is only done if `Layout.pulse_sequence` differs.
       4. Acquire traces using `Layout.acquisition`
          This in turn gets the traces fromm the acquisition instrument.
          The returned traces are segmented by pulse and acquisition channel.

    2. `AcquisitionParameter.analyse`, which analyses the traces
       This method differs per AcquisitionParameter.
    3. Perform ancillary actions such as saving traces, printing results
    4. Return list of results for any measurement.
       The subset of results that are in ``AcquisitionParameter.names`` is
       returned.

    Args:
        continuous: If True, instruments keep running after acquisition
        properties_attrs: attributes to match with
            ``silq.config.properties`` (see notes below).
        save_traces: Save acquired traces to disk
        **kwargs: Additional kwargs passed to ``MultiParameter``

    Parameters:
        pulse_sequence (PulseSequence): Pulse sequence used for acquisition.
        samples (int): Number of acquisition samples
        results (dict): Results obtained after analysis of traces.
        traces (dict): Acquisition traces segmented by pulse and acquisition
            label
        silent (bool): Print results after acquisition
        continuous (bool): If True, instruments keep running after acquisition.
            Useful if stopping/starting instruments takes a considerable amount
            of time.
        properties_attrs (List[str]): Attributes to match with
            ``silq.config.properties`` See notes below for more info.
        save_traces (bool): Save acquired traces to disk.
            If the acquisition has been part of a measurement, the traces are
            stored in a subfolder of the corresponding data set.
            Otherwise, a new dataset is created.
        dataset (DataSet): Traces DataSet
        base_folder (str): Base folder in which to save traces. If not specified,
            and acquisition is part of a measurement, the base folder is the
            folder of the measurement data set. Otherwise, the base folder is
            the default data folder
        subfolder (str): Subfolder within the base folder to save traces.

    Notes:
        - AcquisitionParameters are subclasses of the ``MultiParameter``, and
          therefore always returns multiple values
        - AcquisitionParameters are also subclasses of `SettingsClass`, which
          gives it the ability to temporarily override its attributes using
          methods `single_settings` and `temporary_settings`. These overridden
          settings can be clear later on. This is useful if you temporarily want
          to change settings. See `SettingsClass` for more info.
        - When certain elements in ``silq.config`` are updated, this will also
          update the corresponding attributes in the AcquisitionParameter.
          Two config paths are monitored:

          - ``silq.config.properties``, though only the attributes
            specified in ``properties_attrs``.
          - ``silq.parameters.{self.name}``.

    """

    layout = None
    formatter = h5fmt

    def __init__(self,
                 continuous: bool = False,
                 properties_attrs: List[str] = None,
                 wrap_set: bool = False,
                 save_traces: bool = False,
                 **kwargs):
        SettingsClass.__init__(self)

        if not hasattr(self, 'pulse_sequence'):
            self.pulse_sequence = PulseSequence()

        shapes = kwargs.pop('shapes', ((), ) * len(kwargs['names']))
        MultiParameter.__init__(self, shapes=shapes, wrap_set=wrap_set, **kwargs)

        if self.layout is None:
            try:
                AcquisitionParameter.layout = Instrument.find_instrument('layout')
            except KeyError:
                logger.warning(f'No layout found for {self}')

        self.silent = True

        self.save_traces = save_traces

        self.continuous = continuous

        self.samples = None
        self.traces = None
        self.dataset = None
        self.results = None
        self.base_folder = None
        self.subfolder = None

        # Attach to properties and parameter configs
        self.properties_attrs = properties_attrs
        self.properties_config = self._attach_to_config(path=f'properties',
            select_attrs=self.properties_attrs)
        self.parameter_config = self._attach_to_config(
            path=f'parameters.{self.name}')

        self._meta_attrs.extend(['label', 'name', 'pulse_sequence'])

    def __repr__(self):
        return f'{self.name} acquisition parameter'

    def __getattribute__(self, item):
        try:
            return super().__getattribute__(item)
        except AttributeError:
            return attribute_from_config(
                item, config=config.properties)

    def __setattr__(self, key, value):
        super().__setattr__(key, value)

        # Update value in pulse settings if it exists
        try:
            if key in self.pulse_sequence.pulse_settings:
                self.pulse_sequence.pulse_settings[key] = value
        except AttributeError:
            pass

    @property_ignore_setter
    def labels(self):
        return [name[0].capitalize() + name[1:].replace('_', ' ')
                for name in self.names]

    @property
    def sample_rate(self):
        """ Acquisition sample rate """
        return self.layout.sample_rate

    def snapshot_base(self, update: bool=False,
                      params_to_skip_update: Sequence[str]=None,
                      simplify: bool = False):
        snapshot = super().snapshot_base(update=update,
                                         params_to_skip_update=params_to_skip_update,
                                         simplify=simplify)
        snapshot['pulse_sequence'] = snapshot['pulse_sequence'].snapshot()
        return snapshot

    def _attach_to_config(self,
                          path: str,
                          select_attrs: List[str] = None):
        """Attach parameter to a subconfig (within silq config).

        This means that whenever an item in the subconfig is updated,
        the parameter attribute will also be updated to this value.

        Notification of config updates is handled through blinker signals.

        After successfully attaching to a config, the parameter attributes
        that are present in the config are also updated.

        Args:
            path: subconfig path
            select_attrs: if specified, only update attributes in this list

        Returns:
            subconfig that the parameter is attached to
        """
        # TODO special handling of pulse_sequence attr, etc.
        try:
            # Get subconfig from silq config
            subconfig = config[path]
        except (KeyError, AttributeError):
            # No subconfig exists, not attaching
            return None

        # Get signal handling function
        if select_attrs is not None:
            # Only update attributes in select_attrs
            signal_handler = partial(self._handle_config_signal,
                                     select=select_attrs)
        else:
            signal_handler = self._handle_config_signal

        # Connect changes in subconfig to handling function
        signal(f'environment:{path}').connect(signal_handler, weak=False)

        # Set attributes that are present in subconfig
        for attr, val in subconfig.items():
            if select_attrs is None or attr in select_attrs:
                setattr(self, attr, val)

        return subconfig

    def _handle_config_signal(self, _,
                              select: List[str] = None,
                              **kwargs):
        """Update attr when attr in pulse config is modified

        Args:
            _: sender config (unused)
            select: list of attrs that can be set.
                Will update any attribute if not specified.
            **kwargs: {attr: new_val}
        """
        key, val = kwargs.popitem()
        if select is None or key in select:
            setattr(self, key, val)

    def setup(self,
              start: bool = None,
              **kwargs):
        """Setup instruments with current pulse sequence.

        Args:
            start: Start instruments after setup. If not specified, will use
                value in ``AcquisitionParameter.continuous``.
            **kwargs: Additional kwargs passed to `Layout.setup`.
        """
        if not self.pulse_sequence.up_to_date():
            self.pulse_sequence.generate()

        self.layout.pulse_sequence = self.pulse_sequence

        samples = kwargs.pop('samples', self.samples)
        self.layout.setup(samples=samples, **kwargs)

        if start is None:
            start = self.continuous

        if start:
            self.layout.start()

    def acquire(self,
                stop: bool = None,
                setup: bool = None,
                save_traces: bool = None,
                **kwargs) -> Dict[str, Dict[str, np.ndarray]]:
        """Performs a `Layout.acquisition`.

        Args:
            stop: Stop instruments after acquisition. If not specified, it will
                stop if ``AcquisitionParameter.continuous`` is False.
            setup: Whether to setup layout before acquisition.
                If not specified, it will setup if pulse_sequences are different
            save_traces: whether to save traces during
            **kwargs: Additional kwargs to be given to `Layout.acquisition`.

        Returns:
            acquisition traces dictionary, segmented by pulse.
            dictionary has the following format:
            {pulse.full_name: {acquisition_channel_label: traces}}
            where acquisition_channel_label is specified in `Layout`.
        """
        if stop is None:
            stop = not self.continuous

        if not self.pulse_sequence.up_to_date():
            self.pulse_sequence.generate()

        if setup or (setup is None and
                     self.layout.pulse_sequence != self.pulse_sequence) or \
                self.layout.samples() != self.samples:
            self.setup()

        if save_traces is None:
            save_traces = self.save_traces
        if save_traces and active_measurement() is None:
            logger.warning('Cannot save traces since there is no active loop')
            save_traces = False

        # Perform acquisition
        self.traces = self.layout.acquisition(stop=stop,
                                              save_traces=save_traces,**kwargs)
        return self.traces

    def analyse(self,
                traces: Dict[str, Dict[str, np.ndarray]] = None) -> Dict[str, Any]:
        """Analyse traces, should be implemented in subclass"""
        raise NotImplementedError('`analyse` must be implemented in subclass')

    def plot_traces(self, filter=None, channels=['output'],
                    t_skip: Union[bool, float] = True,
                    **kwargs):

        plot_traces = OrderedDict()
        for pulse_name, trace in self.traces.items():
            if filter is not None:
                if isinstance(filter, str):
                    filter = [filter]
                if not any(elem in pulse_name for elem in filter):
                    continue

            plot_traces[pulse_name] = trace

        if t_skip is False:
            start_idx = 0
        elif t_skip is True:
            start_idx = int(self.sample_rate * self.t_skip)
        else:
            start_idx = int(self.sample_rate * t_skip)

        if len(channels) > 1:
            subplots = (len(plot_traces), len(channels))
        else:
            subplots = len(plot_traces)
        plot = MatPlot(subplots=subplots, **kwargs)

        k = 0
        for pulse_name, traces in plot_traces.items():
            for channel in channels:
                trace_arr = traces[channel]
                pts = trace_arr.shape[-1]
                t_list = np.linspace(0, pts / self.sample_rate, pts,
                                     endpoint=False)
                if trace_arr.ndim == 2:
                    plot[k].add(traces[channel][:,start_idx:], x=t_list[start_idx:],
                                y=np.arange(trace_arr.shape[0], dtype=float))
                else:
                    plot[k].add(traces[channel][start_idx:], x=t_list[start_idx:])
                plot[k].set_xlabel('Time (s)')
                plot[k].set_title(pulse_name)
                k += 1
        plot.tight_layout()
        return plot

    def print_results(self):
        """Print results whose keys are in ``AcquisitionParameter.names``"""
        names = self.names if self.names is not None else [self.name]
        for name in names:
            value = self.results[name]
            if isinstance(value, (int, float)):
                print(f'{name}: {value:.3f}')
            else:
                print(f'{name}: {value}')

    @clear_single_settings
    def get_raw(self):
        self.traces = self.acquire()

        self.results = self.analyse(self.traces)

        if not self.silent:
            self.print_results()

        return tuple(self.results[name] for name in self.names)

    def set(self, **kwargs):
        """Perform an acquisition with temporarily modified settings

        Shorthand for:
        ```
        AcquisitionParameter.single_settings(**kwargs)
        AcquisitionParameter()
        ```
        """
        return self.single_settings(**kwargs)()


class PulseSequenceAcquisitionParameter(AcquisitionParameter):
    def __init__(self, name, tile_pulses=[], samples=1, **kwargs):
        self.tile_pulses = tile_pulses
        super().__init__(name=name, names=[], shapes=[], **kwargs)
        self.samples = samples
        self.tile_pulses = tile_pulses

    @property_ignore_setter
    def names(self):
        acquire_pulses = self.pulse_sequence.get_pulses(acquire=True)
        acquire_pulse_names = [pulse.name for pulse in acquire_pulses
                               if not pulse.name in self.tile_pulses]
        acquire_pulse_names.extend(self.tile_pulses)
        return acquire_pulse_names

    @property_ignore_setter
    def labels(self):
        return self.names

    @property_ignore_setter
    def shapes(self):
        trace_shapes = self.pulse_sequence.get_trace_shapes(self.sample_rate,
                                                            self.samples)

        # Tile pulses
        for acquire_pulse_name in self.names:
            if acquire_pulse_name not in self.tile_pulses:
                continue

            pulse_trace_shapes = []
            for pulse_name, pulse_shape in list(trace_shapes.items()):
                if (pulse_name == acquire_pulse_name
                    or pulse_name.startswith(f'{acquire_pulse_name}[')):
                    pulse_trace_shapes.append(pulse_shape)
                    trace_shapes.pop(pulse_name)

            pulse_trace_shape = list(pulse_trace_shapes[0])
            pulse_trace_shape[-1] = sum(shape[-1] for shape in pulse_trace_shapes)

            trace_shapes[acquire_pulse_name] = pulse_trace_shape

        return [tuple(trace_shapes[name]) for name in self.names]

    def analyse(self, traces = None):
        if traces is None:
            traces = self.traces

        tile_indices = {name: 0 for name in self.names}

        tiled_traces = {acquire_pulse_name: np.zeros(shape)
                        for acquire_pulse_name, shape in zip(self.names,
                                                             self.shapes)}
        for acquire_pulse_name in self.names:
            if acquire_pulse_name not in self.tile_pulses:
                tiled_traces[acquire_pulse_name] = traces[acquire_pulse_name]['output']
            else:
                tile_traces = {pulse_name: trace for pulse_name, trace in traces.items()
                               if (pulse_name == acquire_pulse_name
                                   or pulse_name.startswith(f'{acquire_pulse_name}['))}
                if len(tile_traces) == 1:
                    tiled_traces[acquire_pulse_name] = next(iter(tiled_traces.values()))
                else:
                    pulse_ids = sorted(int(pulse_name.split('[')[1].rstrip(']'))
                                       for pulse_name in traces)
                    for pulse_id in pulse_ids:
                        trace = traces[f'{acquire_pulse_name}[{pulse_id}]']['output']

                        if isinstance(trace, np.ndarray):
                            idx_increment = trace.shape[-1]
                        else:
                            idx_increment = 1

                        tile_slice = slice(tile_indices[acquire_pulse_name],
                                           tile_indices[acquire_pulse_name]+idx_increment)
                        tiled_traces[acquire_pulse_name][..., tile_slice] = trace
                        tile_indices[acquire_pulse_name] += idx_increment

        return tiled_traces


class DCParameter(AcquisitionParameter):
    """Acquires DC voltage

    The pulse sequence contains a single read pulse, the duration of which
    specifies how long should be averaged.

    Args:
        name: Parameter name.
        unit: Unit of DC voltage (e.g. can be changed to nA)

    Parameters:
        pulse_sequence (PulseSequence): Pulse sequence used for acquisition.
        samples (int): Number of acquisition samples
        results (dict): Results obtained after analysis of traces.
        traces (dict): Acquisition traces segmented by pulse and acquisition
            label
        silent (bool): Print results after acquisition
        continuous (bool): If True, instruments keep running after acquisition.
            Useful if stopping/starting instruments takes a considerable amount
            of time.
        properties_attrs (List[str]): Attributes to match with
            ``silq.config.properties`` See notes below for more info.
        save_traces (bool): Save acquired traces to disk.
            If the acquisition has been part of a measurement, the traces are
            stored in a subfolder of the corresponding data set.
            Otherwise, a new dataset is created.
        dataset (DataSet): Traces DataSet
        base_folder (str): Base folder in which to save traces. If not specified,
            and acquisition is part of a measurement, the base folder is the
            folder of the measurement data set. Otherwise, the base folder is
            the default data folder
        subfolder (str): Subfolder within the base folder to save traces.

    Returns:
        DC_voltage: Average DC voltage measured on the output channel
        DC_noise: noise standard deviation measured on the output channel

    Notes:
        - ``DCParameter.continuous`` is True by default

    Todo:
        implement continuous acquisition in the ATS interface
    """
    def __init__(self,
                 name: str = 'DC',
                 unit: str = 'V',
                 **kwargs):
        self.pulse_sequence = PulseSequence([
            DCPulse(name='DC', acquire=True),
            DCPulse(name='DC_final')])

        super().__init__(name=name,
                         names=['DC_voltage', 'DC_noise'],
                         units=[unit, unit],
                         snapshot_value=False,
                         continuous=True,
                         **kwargs)
        self.samples = 1

    def analyse(self, traces = None):
        if traces is None:
            traces = self.traces
        return {'DC_voltage': np.mean(traces['DC']['output']),
                'DC_noise': np.std(traces['DC']['output'])}


class TraceParameter(AcquisitionParameter):
    """An acquisition parameter for obtaining a trace or multiple traces
    of a given PulseSequence.

    Example:
        >>> parameter.average_mode = 'none'
        >>> parameter.pulse_sequence = my_pulse_sequence

        Note that for the above example, all pulses in my_pulse_sequence will be
        copied.

    Parameters:
        trace_pulse (Pulse): Acquisition measurement pulse.
            Duration is dynamically set to the duration of acquired pulses.
        pulse_sequence (PulseSequence): Pulse sequence used for acquisition.
        samples (int): Number of acquisition samples
        results (dict): Results obtained after analysis of traces.
        traces (dict): Acquisition traces segmented by pulse and acquisition
            label
        silent (bool): Print results after acquisition
        continuous (bool): If True, instruments keep running after acquisition.
            Useful if stopping/starting instruments takes a considerable amount
            of time.
        properties_attrs (List[str]): Attributes to match with
            ``silq.config.properties`` See notes below for more info.
        save_traces (bool): Save acquired traces to disk.
            If the acquisition has been part of a measurement, the traces are
            stored in a subfolder of the corresponding data set.
            Otherwise, a new dataset is created.
        dataset (DataSet): Traces DataSet
        base_folder (str): Base folder in which to save traces. If not specified,
            and acquisition is part of a measurement, the base folder is the
            folder of the measurement data set. Otherwise, the base folder is
            the default data folder
        subfolder (str): Subfolder within the base folder to save traces.


    """
    def __init__(self, name='trace_pulse', average_mode='none', **kwargs):
        self._average_mode = average_mode
        self._pulse_sequence = PulseSequence()
        self.trace_pulse = MeasurementPulse(name=name, duration=1e-3,
                                            average=self.average_mode)
        self._pulse_sequence.add(self.trace_pulse)

        super().__init__(name='Trace_acquisition',
                         names=self.names,
                         units=self.units,
                         shapes=self.shapes,
                         snapshot_value=False,
                         **kwargs)
        self.samples = 1

    @property
    def average_mode(self):
        """Acquisition averaging mode.

        The attribute `Pulse.average` is overridden.
        """
        return self._average_mode

    @average_mode.setter
    def average_mode(self, mode):
        if (self._average_mode != mode):
            self._average_mode = mode
            if self.trace_pulse is not None:
                self.trace_pulse.average = mode

    @property
    def pulse_sequence(self):
        return self._pulse_sequence

    @pulse_sequence.setter
    def pulse_sequence(self, pulse_sequence):
        self._pulse_sequence = copy(pulse_sequence)

    @property_ignore_setter
    def names(self):
        return tuple(self.trace_pulse.full_name + f'_{output[1]}'
                     for output in self.layout.acquisition_channels())

    @property_ignore_setter
    def labels(self):
        return tuple(f'{output[1]} Trace'
                     for output in self.layout.acquisition_channels())

    @property_ignore_setter
    def units(self):
        return ('V', ) * len(self.layout.acquisition_channels())

    @property_ignore_setter
    def shapes(self):
        if self.trace_pulse in self.pulse_sequence:
            trace_shapes = self.pulse_sequence.get_trace_shapes(
                self.layout.sample_rate, self.samples)
            trace_pulse_shape = tuple(trace_shapes[self.trace_pulse.full_name])
            if self.samples > 1 and self.average_mode == 'none':
                return ((trace_pulse_shape,),) * len(self.layout.acquisition_channels())
            else:
                return ((trace_pulse_shape[1], ), ) * \
                        len(self.layout.acquisition_channels())
        else:
            return ((1,),) * len(self.layout.acquisition_channels())


    @property_ignore_setter
    def setpoints(self):
        if self.trace_pulse in self.pulse_sequence:
            duration = self.trace_pulse.duration
        else:
            return ((1,),) * len(self.layout.acquisition_channels())

        num_traces = len(self.layout.acquisition_channels())

        pts = int(round(duration * self.sample_rate))
        t_list = tuple(np.linspace(0, duration, pts, endpoint=True))

        if self.samples > 1 and self.average_mode == 'none':
            setpoints = ((tuple(np.arange(self.samples, dtype=float)),
                          t_list), ) * num_traces
        else:
            setpoints = ((t_list, ), ) * num_traces
        return setpoints

    @property_ignore_setter
    def setpoint_names(self):
        if self.samples > 1 and self.average_mode == 'none':
            return (('sample', 'time', ), ) * \
                   len(self.layout.acquisition_channels())
        else:
            return (('time', ), ) * len(self.layout.acquisition_channels())


    @property_ignore_setter
    def setpoint_units(self):
        if self.samples > 1 and self.average_mode == 'none':
            return ((None, 's', ), ) * len(self.layout.acquisition_channels())
        else:
            return (('s', ), ) * len(self.layout.acquisition_channels())

    def setup(self, start=None, **kwargs):
        """ Modifies provided pulse sequence by creating a single
        pulse which overlaps all other pulses with acquire=True and
        then acquires only this pulse.
        """

        acquired_pulses = self.pulse_sequence.get_pulses(acquire=True)

        if not acquired_pulses:
            raise RuntimeError('PulseSequence has no pulses to acquire.')

        # Find the start and stop times for all acquired pulses
        t_start = min(pulse.t_start for pulse in acquired_pulses)
        t_stop = max(pulse.t_stop for pulse in acquired_pulses)

        self.trace_pulse.t_start = t_start
        self.trace_pulse.t_stop = t_stop

        # Ensure that each pulse is not acquired as this could cause
        # overlapping issues
        for pulse in self.pulse_sequence:
            if pulse is self.trace_pulse:
                continue
            pulse.acquire = False

        # Remove any existing trace pulse
        if self.trace_pulse.full_name in self.pulse_sequence:
            self.pulse_sequence.remove(self.trace_pulse.full_name)
        self.pulse_sequence.add(self.trace_pulse)

        super().setup(start=start, **kwargs)

    def acquire(self, **kwargs):
        """Acquires the number of traces defined in self.samples

        Args:
            **kwargs: kwargs passed to `AcquisitionParameter.acquire`

        Returns:
            A tuple of data points. e.g.
            ((data_for_1st_output), (data_for_2nd_output), ...)
        """
        super().acquire(**kwargs)

        traces = {self.trace_pulse.full_name + '_' + output:
                      self.traces[self.trace_pulse.full_name][output]
                  for _, output in self.layout.acquisition_channels()}

        return traces

    def analyse(self, traces = None):
        """Rearrange traces to match ``AcquisitionParameter.names``"""
        if traces is None:
            traces = self.traces

        return {self.names[k] : traces[name] if isinstance(traces[name], float)
                else traces[name].tolist()[0]
                for k, name in enumerate(traces)}


class DCSweepParameter(AcquisitionParameter):
    """Perform 1D and 2D DC sweeps by rapidly varying AWG output voltages

    Using this parameter, a 2D DC sweep of 100x100 points can be obtained in
    ~1 second. This does of course depend on the filtering of the lines, and the
    acquisition sampling rate. This is used in the `DCSweepPlot` to continuously
    update and display the charge stability diagram.

    The pulse sequence is created by first calling `DCSweepParameter.add_sweep`,
    which adds a dimension every time it's called.
    After adding the sweeps, `DCSweepParameter.generate` will create the
    corresponding `PulseSequence`.

    Args:
        name: parameter name
        **kwargs: Additional kwargs passed to AcquisitionParameter

    Parameters:
        trace_pulse (Pulse): Trace pulse at fixed voltage at the end of sweep.
            Can be turned off by ``trace_pulse.enabled = False``.
        pulse_duration (float): Duration of each point in DC sweep
        final_delay (float): Delay at end of pulse sequence.
        inter_delay (float): Delay after each row of DC points
        use_ramp (bool): Combine single row of DC points into a ramp pulse that
            will be segmented later. This saves number of waveforms sent,
            reduces triggers, and creates less `Pulse` objects.
        sweep_parameters (UpdateDotDict): Sweep parameters. Every time an item
            is updated, `DCSweepParameter.generate` is called.
        pulse_sequence (PulseSequence): Pulse sequence used for acquisition.
        samples (int): Number of acquisition samples
        results (dict): Results obtained after analysis of traces.
        traces (dict): Acquisition traces segmented by pulse and acquisition
            label
        silent (bool): Print results after acquisition
        continuous (bool): If True, instruments keep running after acquisition.
            Useful if stopping/starting instruments takes a considerable amount
            of time.
        properties_attrs (List[str]): Attributes to match with
            ``silq.config.properties`` See notes below for more info.
        save_traces (bool): Save acquired traces to disk.
            If the acquisition has been part of a measurement, the traces are
            stored in a subfolder of the corresponding data set.
            Otherwise, a new dataset is created.
        dataset (DataSet): Traces DataSet
        base_folder (str): Base folder in which to save traces. If not specified,
            and acquisition is part of a measurement, the base folder is the
            folder of the measurement data set. Otherwise, the base folder is
            the default data folder
        subfolder (str): Subfolder within the base folder to save traces.

    Note:
        Currently only works up to 2D.

    Todo:
        Convert pulse sequence and generator into `PulseSequenceGenerator`
    """
    connect_to_config = True  # Whether pulses should connect to config (speedup)
    def __init__(self, name='DC_sweep', **kwargs):

        self.sweep_parameters = OrderedDict()
        # Pulse to acquire trace at the end, disabled by default
        self.trace_pulse = DCPulse(name='trace', duration=100e-3, enabled=False,
                                   acquire=True, average='trace', amplitude=0)

        self.pulse_duration = 1e-3
        self.final_delay = 120e-3
        self.inter_delay = 200e-6
        self.use_ramp = False

        self.additional_pulses = []

        super().__init__(name=name, names=['DC_voltage'],
                         units=['V'],
                         snapshot_value=False, setpoint_names=(('None',),),
                         shapes=((1,),), **kwargs)
        self.samples = 1

    def __getitem__(self, item):
        return self.sweep_parameters[item]

    @property_ignore_setter
    def setpoints(self):
        iter_sweep_parameters = iter(self.sweep_parameters.values())
        if len(self.sweep_parameters) == 1:
            sweep_dict = next(iter_sweep_parameters)
            sweep_voltages = sweep_dict.sweep_voltages
            if sweep_dict.offset_parameter is not None:
                sweep_voltages = sweep_voltages + sweep_dict.offset_parameter()
            setpoints = (convert_setpoints(sweep_voltages),),

        elif len(self.sweep_parameters) == 2:
            inner_sweep_dict = next(iter_sweep_parameters)
            inner_sweep_voltages = inner_sweep_dict.sweep_voltages
            if inner_sweep_dict.offset_parameter is not None:
                inner_sweep_voltages = inner_sweep_voltages + inner_sweep_dict.offset_parameter()
            outer_sweep_dict = next(iter_sweep_parameters)
            outer_sweep_voltages = outer_sweep_dict.sweep_voltages
            if outer_sweep_dict.offset_parameter is not None:
                outer_sweep_voltages = outer_sweep_voltages + outer_sweep_dict.offset_parameter()

            setpoints = (convert_setpoints(outer_sweep_voltages,
                                           inner_sweep_voltages)),

        if self.trace_pulse.enabled:
            # Also obtain a time trace at the end
            points = round(self.trace_pulse.duration * self.sample_rate)
            trace_setpoints = tuple(
                np.linspace(0, self.trace_pulse.duration, points))
            setpoints += (convert_setpoints(trace_setpoints),)
        return setpoints

    @property_ignore_setter
    def names(self):
        if self.trace_pulse.enabled:
            return ('DC_voltage', 'trace_voltage')
        else:
            return ('DC_voltage',)

    @property_ignore_setter
    def labels(self):
        if self.trace_pulse.enabled:
            return ('DC voltage', 'Trace voltage')
        else:
            return ('DC voltage',)

    @property_ignore_setter
    def units(self):
        return ('V', 'V') if self.trace_pulse.enabled else ('V',)

    @property_ignore_setter
    def shapes(self):
        iter_sweep_parameters = iter(self.sweep_parameters.values())
        if len(self.sweep_parameters) == 0:
            shapes = (),
        elif len(self.sweep_parameters) == 1:
            sweep_voltages = next(iter_sweep_parameters).sweep_voltages
            shapes = (len(sweep_voltages),),
        elif len(self.sweep_parameters) == 2:
            inner_sweep_voltages = next(iter_sweep_parameters).sweep_voltages
            outer_sweep_voltages = next(iter_sweep_parameters).sweep_voltages
            shapes = (len(outer_sweep_voltages), len(inner_sweep_voltages)),

        if self.trace_pulse.enabled:
            shapes += (round(
                self.trace_pulse.duration * self.sample_rate),),
        return shapes

    @property_ignore_setter
    def setpoint_names(self):
        iter_sweep_parameters = reversed(self.sweep_parameters.keys())
        names = tuple(iter_sweep_parameters),
        if self.trace_pulse.enabled:
            names += (('time',), )
        return names

    @property_ignore_setter
    def setpoint_units(self):
        setpoint_units = (('V',) * len(self.sweep_parameters),)
        if self.trace_pulse.enabled:
            setpoint_units += (('s',), )
        return setpoint_units

    def add_sweep(self,
                  parameter_name: str,
                  sweep_voltages: np.ndarray = None,
                  connection_label: str = None,
                  offset_parameter: Parameter = None):
        """Add sweep to ``DCSweepParameter.sweep_parameters``

        Each call will add a sweep as the outer dimension.

        Args:
            parameter_name: Name of parameter (for axis labelling).
            sweep_voltages: List of sweep voltages. If
                ``DCSweepParameter.use_ramp`` is True, these must be
                equidistant.
            connection_label: Connection label to target pulses to.
                For multiple sweeps, each connection label must be distinct.
                Connection labels are defined in ``Layout.acquisition_outputs``.
            offset_parameter: Parameter used for offsetting the sweep voltages.
                Usually this is the corresponding DC voltage parameter.
        """

        if connection_label is None:
            connection_label = parameter_name

        self.sweep_parameters[parameter_name] = UpdateDotDict(
            update_function=self.generate, name=parameter_name,
            sweep_voltages=sweep_voltages, connection_label=connection_label,
            offset_parameter=offset_parameter)

        self.generate()

    def generate(self):
        """Generates pulse sequence using sweeps in `DCSweepParameter.add_sweep`

        Note:
            Currently only works for 1D and 2D
        """
        self.pulse_sequence.clear()

        iter_sweep_parameters = iter(self.sweep_parameters.items())
        if len(self.sweep_parameters) == 1:
            sweep_name, sweep_dict = next(iter_sweep_parameters)
            sweep_voltages = sweep_dict.sweep_voltages
            connection_label = sweep_dict.connection_label
            if self.use_ramp:
                sweep_points = len(sweep_voltages)
                pulses = [DCRampPulse('DC_inner',
                                      duration=self.pulse_duration*sweep_points,
                                      amplitude_start=sweep_voltages[0],
                                      amplitude_stop=sweep_voltages[-1],
                                      acquire=True,
                                      average=f'point_segment:{sweep_points}',
                                      connection_label=connection_label,
                                      connect_to_config=self.connect_to_config)]
            else:
                pulses = [
                    DCPulse('DC_inner', duration=self.pulse_duration,
                            acquire=True, average='point',
                            amplitude=sweep_voltage,
                            connection_label=connection_label,
                            connect_to_config=self.connect_to_config)
                for sweep_voltage in sweep_voltages]

            self.pulse_sequence = PulseSequence(pulses=pulses)
            #             self.pulse_sequence.add(*self.additional_pulses)

        elif len(self.sweep_parameters) == 2:
            inner_sweep_name, inner_sweep_dict = next(iter_sweep_parameters)
            inner_sweep_voltages = inner_sweep_dict.sweep_voltages
            inner_connection_label = inner_sweep_dict.connection_label
            outer_sweep_name, outer_sweep_dict = next(iter_sweep_parameters)
            outer_sweep_voltages = outer_sweep_dict.sweep_voltages
            outer_connection_label = outer_sweep_dict.connection_label

            pulses = []
            if outer_connection_label == inner_connection_label:
                if self.use_ramp:
                    raise NotImplementedError('Ramp Pulse not implemented for '
                                              'CombinedConnection')
                for outer_sweep_voltage in outer_sweep_voltages:
                    for inner_sweep_voltage in inner_sweep_voltages:
                        sweep_voltage = (
                            inner_sweep_voltage, outer_sweep_voltage)
                        pulses.append(
                            DCPulse('DC_read', duration=self.pulse_duration,
                                    acquire=True, amplitude=sweep_voltage,
                                    average='point',
                                    connection_label=outer_connection_label,
                                    connect_to_config=self.connect_to_config))
            else:
                t = 0
                sweep_duration = self.pulse_duration * len(inner_sweep_voltages)
                for outer_sweep_voltage in outer_sweep_voltages:
                    pulses.append(
                        DCPulse('DC_outer', t_start=t,
                                duration=sweep_duration + self.inter_delay,
                                amplitude=outer_sweep_voltage,
                                connection_label=outer_connection_label,
                                connect_to_config=self.connect_to_config))
                    if self.inter_delay > 0:
                        pulses.append(
                            DCPulse('DC_inter_delay', t_start=t,
                                    duration=self.inter_delay,
                                    amplitude=inner_sweep_voltages[0],
                                    connection_label=inner_connection_label,
                                    connect_to_config=self.connect_to_config))
                        t += self.inter_delay

                    if self.use_ramp:
                        sweep_points = len(inner_sweep_voltages)
                        pulses.append(
                            DCRampPulse('DC_inner', t_start=t,
                                        duration=sweep_duration,
                                        amplitude_start=inner_sweep_voltages[0],
                                        amplitude_stop=inner_sweep_voltages[-1],
                                        acquire=True,
                                        average=f'point_segment:{sweep_points}',
                                        connection_label=inner_connection_label,
                                        connect_to_config=self.connect_to_config)
                        )
                        t += sweep_duration
                    else:
                        for inner_sweep_voltage in inner_sweep_voltages:
                            pulses.append(
                                DCPulse('DC_inner', t_start=t,
                                        duration=self.pulse_duration,
                                        acquire=True, average='point',
                                        amplitude=inner_sweep_voltage,
                                        connection_label=inner_connection_label,
                                        connect_to_config=self.connect_to_config)
                            )
                            t += self.pulse_duration

        else:
            raise NotImplementedError(
                f"Cannot handle {len(self.sweep_parameters)} parameters")

        if self.trace_pulse.enabled:
            # Also obtain a time trace at the end
            pulses.append(self.trace_pulse)

        self.pulse_sequence = PulseSequence(pulses=pulses)
        self.pulse_sequence.final_delay = self.final_delay

    def analyse(self,
                traces: Dict[str, Dict[str, np.ndarray]] = None):
        """Analyse traces, ensuring resulting dimensionality is correct

        Args:
            traces: Traces returned by `AcquisitionParameter.acquire`.

        Returns:
            (Dict[str, Any]): Dict containing:

            :DC_voltage (np.ndarray): DC voltages with dimensionality
              corresponding to number of sweeps.
            :trace_voltage (np.ndarray): voltage trace of final trace pulse.
              Only used if ``DCSweepParameter.trace_pulse.enabled``.
              Trace in ``output`` connection label is returned.
        """
        if traces is None:
            traces = self.traces

        DC_voltages = np.array(
            [traces[pulse.full_name]['output'] for pulse in
             self.pulse_sequence.get_pulses(name='DC_inner')])

        if self.use_ramp:
            if len(self.sweep_parameters) == 1:
                results = {'DC_voltage': DC_voltages[0]}
            elif len(self.sweep_parameters) == 2:
                results = {'DC_voltage': DC_voltages}
        else:
            if len(self.sweep_parameters) == 1:
                results = {'DC_voltage': DC_voltages}
            elif len(self.sweep_parameters) == 2:
                results = {'DC_voltage':
                    DC_voltages.reshape(self.shapes[0])}

        if self.trace_pulse.enabled:
            results['trace_voltage'] = traces['trace']['output']

        return results


class VariableReadParameter(AcquisitionParameter):
    """Parameter for measuring spin tails.

    The pulse sequence is ``plunge`` - ``read`` - ``empty``.
    By varying the read amplitude, the voltage should transition between
    high voltage (``empty``) to low voltage (``plunge``), and somewhere in
    between an increased voltage should be visible at the start, indicating
    spin-dependent tunneling.

    Args:
        name: Parameter name
        **kwargs: Additional kwargs passed to AcquisitionParameter

    Parameters:
        pulse_sequence (PulseSequence): Pulse sequence used for acquisition.
        samples (int): Number of acquisition samples to average over.
        results (dict): Results obtained after analysis of traces.
        traces (dict): Acquisition traces segmented by pulse and acquisition
            label
        continuous (bool): If True, instruments keep running after acquisition.
            Useful if stopping/starting instruments takes a considerable amount
            of time.
    """
    def __init__(self, name='variable_read', **kwargs):
        self.pulse_sequence = PulseSequence([
            DCPulse(name='plunge', acquire=True, average='trace'),
            DCPulse(name='read', acquire=True, average='trace'),
            DCPulse(name='empty', acquire=True, average='trace')])

        super().__init__(name=name,
                         names=('read_voltage',),
                         units=('V',),
                         shapes=((1,),),
                         setpoint_names=(('time',),),
                         setpoint_labels=(('Time',),),
                         setpoint_units=(('s',),),
                         snapshot_value=False,
                         **kwargs)


    @property_ignore_setter
    def setpoints(self):
        duration = sum(pulse.duration for pulse in
                       self.pulse_sequence.get_pulses(acquire=True))
        return (tuple(np.linspace(0, duration, self.shapes[0][0])), ),

    @property_ignore_setter
    def shapes(self):
        shapes = self.layout.acquisition_shapes
        pts = sum([shapes[pulse.full_name]['output'][0]
                  for pulse in self.pulse_sequence.get_pulses(acquire=True)])
        return (pts,),

    def analyse(self, traces = None):
        if traces is None:
            traces = self.traces

        return {'read_voltage':
                    np.concatenate([traces[pulse.full_name]['output']
                                    for pulse in self.pulse_sequence.get_pulses(acquire=True)])}


class EPRParameter(AcquisitionParameter):
    """Parameter for an empty-plunge-read sequence.

    Args:
        name: Name of acquisition parameter
        **kwargs: Additional kwargs passed to `AcquisitionParameter`.

    Parameters:
        pulse_sequence (PulseSequence): Pulse sequence used for acquisition.
        samples (int): Number of acquisition samples
        results (dict): Results obtained after analysis of traces.
        t_skip (float): initial part of read trace to ignore for measuring
            blips. Useful if there is a voltage spike at the start, which could
            otherwise be measured as a ``blip``. Retrieved from
            ``silq.config.properties.t_skip``.
        t_read (float): duration of read trace to include for measuring blips.
            Useful if latter half of read pulse is used for initialization.
            Retrieved from ``silq.config.properties.t_read``.
        min_filter_proportion (float): Minimum number of read traces needed in
            which the voltage starts low (loaded donor). Otherwise, most results
            are set to zero. Retrieved from
            ``silq.config.properties.min_filter_proportion``.
        traces (dict): Acquisition traces segmented by pulse and acquisition
            label
        silent (bool): Print results after acquisition
        continuous (bool): If True, instruments keep running after acquisition.
            Useful if stopping/starting instruments takes a considerable amount
            of time.
        properties_attrs (List[str]): Attributes to match with
            ``silq.config.properties`` See notes below for more info.
        save_traces (bool): Save acquired traces to disk.
            If the acquisition has been part of a measurement, the traces are
            stored in a subfolder of the corresponding data set.
            Otherwise, a new dataset is created.
        dataset (DataSet): Traces DataSet
        base_folder (str): Base folder in which to save traces. If not specified,
            and acquisition is part of a measurement, the base folder is the
            folder of the measurement data set. Otherwise, the base folder is
            the default data folder
        subfolder (str): Subfolder within the base folder to save traces.

    Note:
        A ``read_long`` pulse is used instead of ``read`` because this allows
        comparison of the start and end of the pulse, giving the ``contrast``.
    """
    def __init__(self, name='EPR', **kwargs):
        self.pulse_sequence = PulseSequence([
            DCPulse('empty', acquire=True),
            DCPulse('plunge', acquire=True),
            DCPulse('read_long', acquire=True)])

        super().__init__(name=name,
                         names=['contrast', 'up_proportion',
                                'dark_counts',
                                'voltage_difference_read',
                                'fidelity_empty', 'fidelity_load', 'voltage_average_read'],
                         snapshot_value=False,
                         properties_attrs=['t_skip', 't_read',
                                           'min_filter_proportion',
                                           'filter_traces'],
                         **kwargs)

    def analyse(self,
                traces: Dict[str, Dict[str, np.ndarray]] = None,
                plot: bool = False) -> Dict[str, Any]:
        """Analyse traces using `analyse_EPR`"""
        if traces is None:
            traces = self.traces

        threshold_voltage = getattr(self, 'threshold_voltage', None)

        return analysis.analyse_EPR(
            empty_traces=traces['empty']['output'],
            plunge_traces=traces['plunge']['output'],
            read_traces=traces['read_long']['output'],
            sample_rate=self.sample_rate,
            t_skip=self.t_skip,
            t_read=self.t_read,
            min_filter_proportion=self.min_filter_proportion,
            threshold_voltage=threshold_voltage,
            filter_traces=self.filter_traces,
            plot=plot)


class ESRParameter(AcquisitionParameter):
    """Parameter for most pulse sequences involving electron spin resonance.

    This parameter can handle many of the simple pulse sequences involving ESR.
    It uses the `ESRPulseSequence`, which will generate a pulse sequence from
    settings (see parameters below).

    In general the pulse sequence is as follows:

    1. Perform any pre_pulses defined in ``ESRParameter.pre_pulses``.
    2. Perform stage pulse ``ESRParameter.ESR['stage_pulse']``.
       By default, this is the ``plunge`` pulse.
    3. Perform ESR pulse within plunge pulse, the delay from start of plunge
       pulse is defined in ``ESRParameter.ESR['pulse_delay']``.
    4. Perform read pulse ``ESRParameter.ESR['read_pulse']``.
    5. Repeat steps 2 and 3 for each ESR pulse in
       ``ESRParameter.ESR['ESR_pulses']``, which by default contains single
       pulse ``ESRParameter.ESR['ESR_pulse']``.
    6. Perform empty-plunge-read sequence (EPR), but only if
       ``ESRParameter.EPR['enabled']`` is True.
       EPR pulses are defined in ``ESRParameter.EPR['pulses']``.
    7. Perform any post_pulses defined in ``ESRParameter.post_pulses``.

    A shorthand for using the default ESR pulse for multiple frequencies is by
    setting `ESRParameter.ESR_frequencies`. Settings this will create a copy
    of ESRParameter.ESR['ESR_pulse'] with the respective frequency.

    Examples:
        The following code measures two ESR frequencies and performs an EPR
        from which the contrast can be determined for each ESR frequency:

        >>> ESR_parameter = ESRParameter()
        >>> ESR_parameter.ESR['pulse_delay'] = 5e-3
        >>> ESR_parameter.ESR['stage_pulse'] = DCPulse['plunge']
        >>> ESR_parameter.ESR['ESR_pulse'] = FrequencyRampPulse('ESR_adiabatic')
        >>> ESR_parameter.ESR_frequencies = [39e9, 39.1e9]
        >>> ESR_parameter.EPR['enabled'] = True
        >>> ESR_parameter.pulse_sequence.generate()

        The total pulse sequence is plunge-read-plunge-read-empty-plunge-read
        with an ESR pulse in the first two plunge pulses, 5 ms after the start
        of the plunge pulse. The ESR pulses have different frequencies.

    Args:
        name: Name of acquisition parameter
        **kwargs: Additional kwargs passed to `AcquisitionParameter`.

    Parameters:
        ESR (dict): `ESRPulseSequence` generator settings for ESR. Settings are:
            ``stage_pulse``, ``ESR_pulse``, ``ESR_pulses``, ``pulse_delay``,
            ``read_pulse``.
        EPR (dict): `ESRPulseSequence` generator settings for EPR.
            This is optional and can be toggled in ``EPR['enabled']``.
            If disabled, contrast is not calculated.
            Settings are: ``enabled``, ``pulses``.
        pre_pulses (List[Pulse]): Pulses to place at the start of the sequence.
        post_pulses (List[Pulse]): Pulses to place at the end of the sequence.
        pulse_sequence (PulseSequence): Pulse sequence used for acquisition.
        samples (int): Number of acquisition samples
        results (dict): Results obtained after analysis of traces.
        t_skip (float): initial part of read trace to ignore for measuring
            blips. Useful if there is a voltage spike at the start, which could
            otherwise be measured as a ``blip``. Retrieved from
            ``silq.config.properties.t_skip``.
        t_read (float): duration of read trace to include for measuring blips.
            Useful if latter half of read pulse is used for initialization.
            Retrieved from ``silq.config.properties.t_read``.
        min_filter_proportion (float): Minimum number of read traces needed in
            which the voltage starts low (loaded donor). Otherwise, most results
            are set to zero. Retrieved from
            ``silq.config.properties.min_filter_proportion``.
        traces (dict): Acquisition traces segmented by pulse and acquisition
            label
        silent (bool): Print results after acquisition
        continuous (bool): If True, instruments keep running after acquisition.
            Useful if stopping/starting instruments takes a considerable amount
            of time.
        properties_attrs (List[str]): Attributes to match with
            ``silq.config.properties``.
            See notes below for more info.
        save_traces (bool): Save acquired traces to disk.
            If the acquisition has been part of a measurement, the traces are
            stored in a subfolder of the corresponding data set.
            Otherwise, a new dataset is created.
        dataset (DataSet): Traces DataSet
        base_folder (str): Base folder in which to save traces. If not specified,
            and acquisition is part of a measurement, the base folder is the
            folder of the measurement data set. Otherwise, the base folder is
            the default data folder
        subfolder (str): Subfolder within the base folder to save traces.

    Notes:
        - All pulse settings are copies of
          ``ESRParameter.pulse_sequence.pulse_settings``.
        - For given pulse settings, ``ESRParameter.pulse_sequence.generate``
          will recreate the pulse sequence from settings.
    """
    def __init__(self, name='ESR', **kwargs):
        self._names = []

        self.pulse_sequence = ESRPulseSequence()
        self.ESR = self.pulse_sequence.ESR
        self.EPR = self.pulse_sequence.EPR
        self.pre_pulses = self.pulse_sequence.pre_pulses
        self.post_pulses = self.pulse_sequence.post_pulses

        super().__init__(name=name,
                         names=['contrast', 'dark_counts',
                                'voltage_difference_read'],
                         snapshot_value=False,
                         properties_attrs=['t_skip', 't_read',
                                           'min_filter_proportion',
                                           'filter_traces'],
                         **kwargs)

    @property
    def names(self):
        if self.EPR['enabled']:
            names = copy(self._names)
        else:
            # Ignore all names, only add the ESR up proportions
            names = []
            if 'voltage_difference' in self._names:
                names.append('voltage_difference')

        ESR_pulse_names = [pulse.name for pulse in self.pulse_sequence.primary_ESR_pulses]

        for pulse in self.pulse_sequence.primary_ESR_pulses:
            pulse_name = pulse if isinstance(pulse, str) else pulse.name

            if ESR_pulse_names.count(pulse_name) == 1:
                # Ignore suffix
                name = pulse_name
            else:
                suffix= len([name for name in names
                             if f'up_proportion_{pulse_name}' in name])
                name = f'{pulse_name}_{suffix}'
            names.append(f'up_proportion_{name}')
            if self.EPR['enabled']:
                names.append(f'contrast_{name}')
            names.append(f'num_traces_{name}')
        return names

    @names.setter
    def names(self, names):
        """Set all the names to return upon .get() for the EPR sequence"""
        self._names = [name for name in names
                       if not 'contrast_' in name
                       and not 'up_proportion_' in name]

    @property_ignore_setter
    def shapes(self):
        return ((), ) * len(self.names)

    @property_ignore_setter
    def units(self):
        return ('', ) * len(self.names)

    @property
    def ESR_frequencies(self):
        """Apply default ESR pulse for each ESR frequency given."""
        return self.pulse_sequence.ESR_frequencies

    @ESR_frequencies.setter
    def ESR_frequencies(self, ESR_frequencies: List[float]):
        self.pulse_sequence.generate(ESR_frequencies=ESR_frequencies)

    def analyse(self, traces = None, plot=False):
        """Analyse ESR traces.

        If there is only one ESR pulse, returns ``up_proportion_{pulse.name}``.
        If there are several ESR pulses, adds a zero-based suffix at the end for
        each ESR pulse. If ``ESRParameter.EPR['enabled'] == True``, the results
        from `analyse_EPR` are also added, as well as ``contrast_{pulse.name}``
        (plus a suffix if there are several ESR pulses).
        """
        if traces is None:
            traces = self.traces

        threshold_voltage = getattr(self, 'threshold_voltage', None)

        if self.EPR['enabled']:
            # Analyse EPR sequence, which also gets the dark counts
            results = analysis.analyse_EPR(
                empty_traces=traces[self.pulse_sequence._EPR_pulses[0].full_name]['output'],
                plunge_traces=traces[self.pulse_sequence._EPR_pulses[1].full_name]['output'],
                read_traces=traces[self.pulse_sequence._EPR_pulses[2].full_name]['output'],
                sample_rate=self.sample_rate,
                min_filter_proportion=self.min_filter_proportion,
                threshold_voltage=threshold_voltage,
                filter_traces=self.filter_traces,
                t_skip=self.t_skip, # Use t_skip to keep length consistent
                t_read=self.t_read)
        else:
            results = {}

        ESR_pulses = self.pulse_sequence.primary_ESR_pulses
        ESR_pulse_names = [pulse.name for pulse in ESR_pulses]
        read_pulses = self.pulse_sequence.get_pulses(name=self.ESR["read_pulse"].name)
        results['ESR_results'] = []

        for read_pulse, ESR_pulse in zip(read_pulses, ESR_pulses):
            read_traces = traces[read_pulse.full_name]['output']
            ESR_results = analysis.analyse_traces(
                traces=read_traces,
                sample_rate=self.sample_rate,
                filter='low' if self.filter_traces else None,
                min_filter_proportion=self.min_filter_proportion,
                threshold_voltage=threshold_voltage,
                t_skip=self.t_skip,
                t_read=self.t_read,
                plot=plot)
            results['ESR_results'].append(ESR_results)

            # Extract ESR pulse labels
            if ESR_pulse_names.count(ESR_pulse.name) == 1:
                # Ignore suffix
                pulse_label = ESR_pulse.name
            else:
                suffix = len([name for name in results
                              if f'up_proportion_{ESR_pulse.name}' in name])
                pulse_label = f'{ESR_pulse.name}_{suffix}'

            # Add up proportion and dark counts
            results[f'up_proportion_{pulse_label}'] = ESR_results['up_proportion']
            if self.EPR['enabled']:
                # Add contrast obtained by subtracting EPR dark counts
                contrast = ESR_results['up_proportion'] - results['dark_counts']
                results[f'contrast_{pulse_label}'] = contrast
            results[f'num_traces_{pulse_label}'] = ESR_results['num_traces']

        voltage_differences = [ESR_result['voltage_difference']
                               for ESR_result in results['ESR_results']
                               if ESR_result['voltage_difference'] is not None]
        if voltage_differences:
            results['voltage_difference'] = np.mean(voltage_differences)
        else:
            results['voltage_difference'] = np.nan

        self.results = results
        return results


class T2ElectronParameter(AcquisitionParameter):
    """Parameter for measuring electron decoherence.

    This parameter can apply any number of refocusing pulses.
    It uses the `T2ElectronPulseSequence`, which will generate a pulse sequence
    from settings (see parameters below).

    In general, the pulse sequence is as follows:

    1. Perform any pre_pulses defined in `T2ElectronParameter.pre_pulses`.
    2. Perform stage pulse ``T2ElectronParameter.ESR['stage_pulse']``.
       By default, this is the ``plunge`` pulse.
    3. Perform ESR pulse within plunge pulse, the delay from start of plunge
       pulse is defined in ``T2ElectronParameter.ESR['pulse_delay']``.
    4. Perform read pulse ``T2ElectronParameter.ESR['read_pulse']``.
    5. Repeat steps 2 and 3 for each ESR pulse in
       ``T2ElectronParameter.ESR['ESR_pulses']``, which by default contains the
       single pulse ``T2ElectronParameter.ESR['ESR_pulse']``.
    6. Perform empty-plunge-read sequence (EPR), but only if
       ``T2ElectronParameter.EPR['enabled']`` is True.
       EPR pulses are defined in ``T2ElectronParameter.EPR['pulses']``.
    7. Perform any post_pulses defined in ``T2ElectronParameter.post_pulses``.

    Args:
        name: Parameter name
        **kwargs: Additional kwargs passed to `AcquisitionParameter`.

    Parameters:
        ESR (dict): `T2ElectronPulseSequence` generator settings for ESR.
            Settings are: ``stage_pulse``, ``ESR_initial_pulse``,
            ``ESR_refocusing_pulse``, ``ESR_final_pulse``, ``read_pulse``,
            ``num_refocusing_pulses``, ``pre_delay``, ``inter_delay``,
            ``post_delay``.
        EPR (dict): `T2ElectronPulseSequence` generator settings for EPR.
            This is optional and can be toggled in ``EPR['enabled']``.
            If disabled, contrast is not calculated.
            Settings are: ``enabled``, ``pulses``.
        pre_pulses (List[Pulse]): Pulses to place at the start of the sequence.
        post_pulses (List[Pulse]): Pulses to place at the end of the sequence.
        pulse_sequence (PulseSequence): Pulse sequence used for acquisition.
        samples (int): Number of acquisition samples
        results (dict): Results obtained after analysis of traces.
        t_skip (float): initial part of read trace to ignore for measuring
            blips. Useful if there is a voltage spike at the start, which could
            otherwise be measured as a ``blip``. Retrieved from
            ``silq.config.properties.t_skip``.
        t_read (float): duration of read trace to include for measuring blips.
            Useful if latter half of read pulse is used for initialization.
            Retrieved from ``silq.config.properties.t_read``.
        min_filter_proportion (float): Minimum number of read traces needed in
            which the voltage starts low (loaded donor). Otherwise, most results
            are set to zero. Retrieved from
            ``silq.config.properties.min_filter_proportion``.
        traces (dict): Acquisition traces segmented by pulse and acquisition
            label
        silent (bool): Print results after acquisition
        continuous (bool): If True, instruments keep running after acquisition.
            Useful if stopping/starting instruments takes a considerable amount
            of time.
        properties_attrs (List[str]): Attributes to match with
            ``silq.config.properties`` See notes below for more info.
        save_traces (bool): Save acquired traces to disk.
            If the acquisition has been part of a measurement, the traces are
            stored in a subfolder of the corresponding data set.
            Otherwise, a new dataset is created.
        dataset (DataSet): Traces DataSet
        base_folder (str): Base folder in which to save traces. If not specified,
            and acquisition is part of a measurement, the base folder is the
            folder of the measurement data set. Otherwise, the base folder is
            the default data folder
        subfolder (str): Subfolder within the base folder to save traces.
    """
    def __init__(self, name='Electron_T2', **kwargs):
        self.pulse_sequence = T2ElectronPulseSequence()

        super().__init__(name=name,
                         names=['up_proportion', 'num_traces'],
                         labels=['Up proportion', 'Number of traces'],
                         snapshot_value=False,
                         properties_attrs=['t_skip'],
                         **kwargs)

        self.pre_pulses = self.pulse_sequence.pre_pulses
        self.post_pulses = self.pulse_sequence.post_pulses
        self.ESR = self.pulse_sequence.ESR
        self.EPR = self.pulse_sequence.EPR

    @property
    def inter_delay(self):
        return self.ESR['inter_delay']

    @inter_delay.setter
    def inter_delay(self, inter_delay):
        self.ESR['inter_delay'] = inter_delay

    def analyse(self, traces = None):
        """Analyse ESR traces.

        If there is only one ESR pulse, returns ``up_proportion_{pulse.name}``.
        If there are several ESR pulses, adds a zero-based suffix at the end for
        each ESR pulse. If ``ESRParameter.EPR['enabled'] == True``, the results
        from `analyse_EPR` are also added, as well as `contrast_{pulse.name}`
        (plus a suffix if there are several ESR pulses).
        """
        if traces is None:
            traces = self.traces

        threshold_voltage = getattr(self, 'threshold_voltage', None)

        if self.EPR['enabled']:
            # Analyse EPR sequence, which also gets the dark counts
            results = analysis.analyse_EPR(
                empty_traces=traces['empty']['output'],
                plunge_traces=traces['plunge']['output'],
                read_traces=traces['read_long']['output'],
                sample_rate=self.sample_rate,
                min_filter_proportion=self.min_filter_proportion,
                threshold_voltage=threshold_voltage,
                t_skip=self.t_skip, # Use t_skip to keep length consistent
                t_read=self.t_read)
        else:
            results = {}

        read_pulse = self.pulse_sequence.get_pulse(name=self.ESR["read_pulse"].name)
        read_traces = traces[read_pulse.full_name]['output']
        ESR_results = analysis.analyse_traces(
            traces=read_traces,
            sample_rate=self.sample_rate,
            filter='low',
            threshold_voltage=threshold_voltage,
            t_skip=self.t_skip,
            t_read=self.t_read)

        results['ESR_results'] = ESR_results
        results[f'up_proportion_{read_pulse.name}'] = ESR_results['up_proportion']
        if self.EPR['enabled']:
            # Add contrast obtained by subtracting EPR dark counts
            contrast = ESR_results['up_proportion'] - results['dark_counts']
            results[f'contrast_{read_pulse.name}'] = contrast

        return results


class NMRParameter(AcquisitionParameter):
    """ Parameter for most measurements involving an NMR pulse.

    This parameter can apply several NMR pulses, and also measure several ESR
    frequencies. It uses the `NMRPulseSequence`, which will generate a pulse
    sequence from settings (see parameters below).

    In general, the pulse sequence is as follows:

    1. Perform any pre_pulses defined in ``NMRParameter.pre_pulses``.
    2. Perform NMR sequence

       1. Perform stage pulse ``NMRParameter.NMR['stage_pulse']``.
          Default is 'empty' `DCPulse`.
       2. Perform NMR pulses within the stage pulse. The NMR pulses defined
          in ``NMRParameter.NMR['NMR_pulses']`` are applied successively.
          The delay after start of the stage pulse is
          ``NMRParameter.NMR['pre_delay']``, delays between NMR pulses is
          ``NMRParameter.NMR['inter_delay']``, and the delay after the final
          NMR pulse is ``NMRParameter.NMR['post_delay']``.

    3. Perform ESR sequence

       1. Perform stage pulse ``NMRParameter.ESR['stage_pulse']``.
          Default is 'plunge' `DCPulse`.
       2. Perform ESR pulse within stage pulse for first pulse in
          ``NMRParameter.ESR['ESR_pulses']``.
       3. Perform ``NMRParameter.ESR['read_pulse']``, and acquire trace.
       4. Repeat steps 1 - 3 for each ESR pulse. The different ESR pulses
          usually correspond to different ESR frequencies (see
          `NMRParameter`.ESR_frequencies).
       5. Repeat steps 1 - 4 for ``NMRParameter.ESR['shots_per_frequency']``
          This effectively interleaves the ESR pulses, which counters effects of
          the nucleus flipping within an acquisition.

    This acquisition is repeated ``NMRParameter.samples`` times. If the nucleus
    is in one of the states for which an ESR frequency is on resonance, a high
    ``up_proportion`` is measured, while for the other frequencies a low
    ``up_proportion`` is measured. By looking over successive samples and
    measuring how often the ``up_proportions`` switch between above/below
    ``NMRParameter.threshold_up_proportion``, nuclear flips can be measured
    (see `NMRParameter.analyse` and `analyse_flips`).

    Args:
        name: Parameter name
        **kwargs: Additional kwargs passed to `AcquisitionParameter`

    Parameters:
        NMR (dict): `NMRPulseSequence` pulse settings for NMR. Settings are:
            ``stage_pulse``, ``NMR_pulse``, ``NMR_pulses``, ``pre_delay``,
            ``inter_delay``, ``post_delay``.
        ESR (dict): `NMRPulseSequence` pulse settings for ESR. Settings are:
            ``ESR_pulse``, ``stage_pulse``, ``ESR_pulses``, ``read_pulse``,
            ``pulse_delay``.
        EPR (dict): `PulseSequenceGenerator` settings for EPR. This is optional
            and can be toggled in ``EPR['enabled']``. If disabled, contrast is
            not calculated.
        pre_pulses (List[Pulse]): Pulses to place at the start of the sequence.
        post_pulses (List[Pulse]): Pulses to place at the end of the sequence.
        pulse_sequence (PulseSequence): Pulse sequence used for acquisition.
        ESR_frequencies (List[float]): List of ESR frequencies to use. When set,
            a copy of ``NMRParameter.ESR['ESR_pulse']`` is created for each
            frequency, and added to ``NMRParameter.ESR['ESR_pulses']``.
        samples (int): Number of acquisition samples
        results (dict): Results obtained after analysis of traces.
        t_skip (float): initial part of read trace to ignore for measuring
            blips. Useful if there is a voltage spike at the start, which could
            otherwise be measured as a ``blip``. Retrieved from
            ``silq.config.properties.t_skip``.
        t_read (float): duration of read trace to include for measuring blips.
            Useful if latter half of read pulse is used for initialization.
            Retrieved from ``silq.config.properties.t_read``.
        threshold_up_proportion (Union[float, Tuple[float, float]): threshold
            for up proportions needed to determine ESR pulse to be on-resonance.
            If tuple, first element is threshold below which ESR pulse is
            off-resonant, and second element is threshold above which ESR pulse
            is on-resonant. Useful for filtering of up proportions at boundary.
            Retrieved from
            ``silq.config.properties.threshold_up_proportion``.
        traces (dict): Acquisition traces segmented by pulse and acquisition
            label
        silent (bool): Print results after acquisition
        continuous (bool): If True, instruments keep running after acquisition.
            Useful if stopping/starting instruments takes a considerable amount
            of time.
        properties_attrs (List[str]): Attributes to match with
            ``silq.config.properties`` See notes below for more info.
        save_traces (bool): Save acquired traces to disk.
            If the acquisition has been part of a measurement, the traces are
            stored in a subfolder of the corresponding data set.
            Otherwise, a new dataset is created.
        dataset (DataSet): Traces DataSet
        base_folder (str): Base folder in which to save traces. If not specified,
            and acquisition is part of a measurement, the base folder is the
            folder of the measurement data set. Otherwise, the base folder is
            the default data folder
        subfolder (str): Subfolder within the base folder to save traces.

    Note:
        - The `NMRPulseSequence` does not have an empty-plunge-read (EPR)
          sequence, and therefore does not add a contrast or dark counts.
          Verifying that the system is in tune is therefore a little bit tricky.

    """
    def __init__(self, name: str = 'NMR',
<<<<<<< HEAD
                 names: List[str] = ['flips', 'flip_probability', 'up_proportions',
                                     'state_probability_0', 'state_probability_1',
                                     'threshold_up_proportion'],
=======
                 names: List[str] = ['flips', 'flip_probability',
                                     'up_proportions', 'state_probability'],
>>>>>>> 0d1f1a2c
                 **kwargs):
        """
        Parameter used to determine the Rabi frequency
        """
        self.pulse_sequence = NMRPulseSequence()
        self.NMR = self.pulse_sequence.NMR
        self.ESR = self.pulse_sequence.ESR
        self.pre_pulses = self.pulse_sequence.pulse_settings['pre_pulses']
        self.pre_ESR_pulses = self.pulse_sequence.pulse_settings['pre_ESR_pulses']
        self.post_pulses = self.pulse_sequence.pulse_settings['post_pulses']

        super().__init__(name=name,
                         names=names,
                         snapshot_value=False,
                         properties_attrs=['t_read', 't_skip',
                                           'threshold_up_proportion'],
                         **kwargs)

    @property
    def names(self):
        names = []

        for name in self._names:
<<<<<<< HEAD
            if name in ['flips', 'flip_probability', 'up_proportions',
                        'state_probability_0', 'state_probability_1',
                        'threshold_up_proportion']:
=======
            if name in ['flips', 'flip_probability',
                        'up_proportions', 'state_probability']:
>>>>>>> 0d1f1a2c
                if len(self.ESR_frequencies) == 1:
                    names.append(name)
                else:
                    names += [f'{name}_{k}'
                              for k in range(len(self.ESR_frequencies))]
            elif name in ['combined_flips', 'combined_flip_probability',
                          'filtered_combined_flips',
                          'filtered_combined_flip_probability'] and \
                            len(self.ESR_frequencies) > 1:
                names += [f'{name}_{k}{k+1}'
                          for k in range(len(self.ESR_frequencies) - 1)]
            elif name in ['filtered_flips', 'filtered_flip_probability'] and \
                            len(self.ESR_frequencies) > 1:
                for k in range(0, len(self.ESR_frequencies)):
                    if k > 0:
                        names.append(f'{name}_{k}_{k-1}{k}')
                    if k < len(self.ESR_frequencies) - 1:
                        names.append(f'{name}_{k}_{k}{k+1}')
        return names

    @names.setter
    def names(self, names):
        self._names = names

    @property_ignore_setter
    def shapes(self):
        return tuple((self.samples,) if 'up_proportions' in name else ()
                     for name in self.names)

    @property_ignore_setter
    def units(self):
        return ('', ) * len(self.names)

    @property
    def ESR_frequencies(self):
        """ESR frequencies to measure.

        For each ESR frequency, ``NMRParameter.ESR['shots_per_read']`` reads
        are performed.
        """
        ESR_frequencies = []
        for pulse in self.ESR['ESR_pulses']:
            if isinstance(pulse, Pulse):
                ESR_frequencies.append(pulse.frequency)
            elif isinstance(pulse, str):
                ESR_frequencies.append(self.ESR[pulse].frequency)
            elif isinstance(pulse, Iterable):
                ESR_subfrequencies = []
                for subpulse in pulse:
                    if isinstance(subpulse, Pulse):
                        ESR_subfrequencies.append(subpulse.frequency)
                    elif isinstance(subpulse, str):
                        ESR_subfrequencies.append(self.ESR[subpulse].frequency)
                    else:
                        raise SyntaxError(f'Subpulse type not allowed: {subpulse}')
                ESR_frequencies.append(ESR_subfrequencies)
            else:
                raise SyntaxError(f'pulse type not allowed: {pulse}')
        return ESR_frequencies

    @ESR_frequencies.setter
    def ESR_frequencies(self, ESR_frequencies: List):
        assert len(ESR_frequencies) == len(self.ESR['ESR_pulses']), \
        'Different number of frequencies to ESR pulses.'

        updated_ESR_pulses = []
        for ESR_subpulses, ESR_subfrequencies in zip(self.ESR['ESR_pulses'], ESR_frequencies):
            if isinstance(ESR_subpulses, str):
                ESR_subpulses = copy(self.ESR[ESR_subpulses])
            elif isinstance(ESR_subpulses, Iterable):
                ESR_subpulses = [
                    copy(self.ESR[p]) if isinstance(p, str) else p
                    for p in ESR_subpulses]

            # Either both the subpulses and subfrequencies must be iterable, or neither are (XNOR)
            assert \
                (
                    isinstance(ESR_subpulses, Iterable) and
                    isinstance(ESR_subfrequencies, Iterable)
                ) or (
                    not (isinstance(ESR_subpulses, Iterable) or isinstance(
                        ESR_subfrequencies, Iterable))
                ), \
            'Data structures for frequencies and pulses do not have the same shape.'

            if not isinstance(ESR_subpulses, Iterable):
                ESR_subpulses = [ESR_subpulses]
            if not isinstance(ESR_subfrequencies, Iterable):
                ESR_subfrequencies = [ESR_subfrequencies]

            for pulse, frequency in zip(ESR_subpulses,
                                        ESR_subfrequencies):
                    pulse.frequency = frequency

            updated_ESR_pulses.append(ESR_subpulses)
        self.ESR['ESR_pulses'] = updated_ESR_pulses

    def analyse(self, traces: Dict[str, Dict[str, np.ndarray]] = None):
        """Analyse flipping events between nuclear states and determine nuclear state

        Returns:
            (Dict[str, Any]): Dict containing:

            * **results_read** (dict): `analyse_traces` results for each read
              trace
            * **up_proportions_{idx}** (np.ndarray): Up proportions, the
              dimensionality being equal to ``NMRParameter.samples``.
              ``{idx}`` is replaced with the zero-based ESR frequency index.
            * **state_probability_{idx}** (np.ndarray): probability of measuring electron spin-up proportion
              above the threshold_up_proportion when reading out the nucleus state
            * Results from `analyse_flips`. These are:

              - flips_{idx},
              - flip_probability_{idx}
              - combined_flips_{idx1}{idx2}
              - combined_flip_probability_{idx1}{idx2}

              Additionally, each of the above results will have another result
              with the same name, but prepended with ``filtered_``, and appended
              with ``_{idx1}{idx2}`` if not already present. Here, all the
              values are filtered out where the corresponding pair of
              up_proportion samples do not have exactly one high and one low for
              each sample. The values that do not satisfy the filter are set to
              ``np.nan``.

              * **filtered_scans_{idx1}{idx2}**:
        """
        if traces is None:
            traces = self.traces

        results = {'results_read': []}

        if hasattr(self, 'threshold_voltage'):
            threshold_voltage = getattr(self, 'threshold_voltage')
        else:
            # Calculate threshold voltages from combined read traces
            high_low = analysis.find_high_low(
                np.ravel([trace['output'] for pulse_name, trace in traces.items()
                          if pulse_name.startswith('read_initialize')]))
            threshold_voltage = high_low['threshold_voltage']

        # Extract points per shot from a single read trace
        single_read_traces_name = f"{self.ESR['read_pulse'].name}[0]"
        single_read_traces = traces[single_read_traces_name]['output']
        points_per_shot = single_read_traces.shape[1]

        self.read_traces = np.zeros((len(self.ESR_frequencies), self.samples,
                                     self.ESR['shots_per_frequency'],
                                     points_per_shot))
        up_proportions = np.zeros((len(self.ESR_frequencies), self.samples))
<<<<<<< HEAD
        state_probability_0 = np.zeros(len(self.ESR_frequencies))
        state_probability_1 = np.zeros(len(self.ESR_frequencies))
        threshold_up_proportion = np.zeros(len(self.ESR_frequencies))
=======
        state_probability = np.zeros(len(self.ESR_frequencies))
>>>>>>> 0d1f1a2c
        for f_idx, ESR_frequency in enumerate(self.ESR_frequencies):
            for sample in range(self.samples):
                # Create array containing all read traces
                read_traces = np.zeros(
                    (self.ESR['shots_per_frequency'], points_per_shot))
                for shot_idx in range(self.ESR['shots_per_frequency']):
                    # Read traces of different frequencies are interleaved
                    traces_idx = f_idx + shot_idx * len(self.ESR_frequencies)
                    traces_name = f"{self.ESR['read_pulse'].name}[{traces_idx}]"
                    read_traces[shot_idx] = traces[traces_name]['output'][sample]
                self.read_traces[f_idx, sample] = read_traces
                read_result = analysis.analyse_traces(
                    traces=read_traces,
                    sample_rate=self.sample_rate,
                    t_read=self.t_read,
                    t_skip=self.t_skip,
                    threshold_voltage=threshold_voltage)
                up_proportions[f_idx, sample] = read_result['up_proportion']
                results['results_read'].append(read_result)

<<<<<<< HEAD
            if self.threshold_up_proportion is None:
                threshold_up_proportion[f_idx] = analysis.analyse_threshold_up_proportion(
                    up_proportions_arrs=up_proportions[f_idx],
                    shots_per_frequency=self.ESR['shots_per_frequency'])
            else:
                threshold_up_proportion[f_idx] = self.threshold_up_proportion

            state_probability_0[f_idx] = np.sum(up_proportions[f_idx] <
                                                threshold_up_proportion[f_idx])/self.samples
            state_probability_1[f_idx] = np.sum(up_proportions[f_idx] >=
                                                threshold_up_proportion[f_idx])/self.samples

            if len(self.ESR_frequencies) > 1:
                results[f'up_proportions_{f_idx}'] = up_proportions[f_idx]
                results[f'state_probability_0_{f_idx}'] = state_probability_0[f_idx]
                results[f'state_probability_1_{f_idx}'] = state_probability_1[f_idx]
                results[f'threshold_up_proportion_{f_idx}'] = threshold_up_proportion[f_idx]
            else:
                results['up_proportions'] = up_proportions[f_idx]
                results['state_probability_0'] = state_probability_0[f_idx]
                results['state_probability_1'] = state_probability_1[f_idx]
                results['threshold_up_proportion'] = threshold_up_proportion[f_idx]
=======
            state_probability[f_idx] = np.mean(up_proportions[f_idx] >= self.threshold_up_proportion)

            if len(self.ESR_frequencies) > 1:
                results[f'up_proportions_{f_idx}'] = up_proportions[f_idx]
                results[f'state_probability_{f_idx}'] = state_probability[f_idx]
            else:
                results['up_proportions'] = up_proportions[f_idx]
                results['state_probability'] = state_probability[f_idx]
>>>>>>> 0d1f1a2c

        # Add singleton dimension because analyse_flips handles 3D up_proportions
        up_proportions = np.expand_dims(up_proportions, 1)
        results_flips = analysis.analyse_flips(
            up_proportions_arrs=up_proportions,
            threshold_up_proportion=self.threshold_up_proportion,
            shots_per_frequency=self.ESR['shots_per_frequency'])
        # Add results, only choosing first element so its no longer an array
        results.update({k: v[0] for k, v in results_flips.items()})
        return results


class EDSRParameter(NMRParameter):
    """
    Parameter for EDSR measurements based on NMR parameter and pulse sequence

    Refer to NMRParameter for details. In addition to all properties copied from NMRParameter,
    EDSRParameter has additional analysis of electron readout right after EDSR(NMR) pulse during
    NMR['post_pulse'] = DCPulse('read') that needs to be present in NMRPulseSequence.

    Args:
        Refer to NMRParameter
    Parameters:
        Refer to NMRParameter
    """

    def __init__(self, name: str = 'EDSR',
                 names: List[str] = ['flips', 'flip_probability', 'up_proportions',
                                     'state_probability_0', 'state_probability_1',
                                     'threshold_up_proportion', 'EDSR_up_proportion'],
                 **kwargs):
        super().__init__(name=name,
                         names=names,
                         **kwargs)

    @property
    def names(self):
        names = super().names
        names.append('EDSR_up_proportion')
        return names

    @names.setter
    def names(self, names):
        self._names = names

    def analyse(self, traces: Dict[str, Dict[str, np.ndarray]] = None):
        """
        Reading out electron spin-up proportion after EDSR (NMR) pulse during 'read' DCPulse.

        Returns:
            (Dict[str, Any]): Dict containing:
            * all results from NMRParameter
            * **EDSR_up_proportion**: electron spin-up proportion right after EDSR (NMR) pulse.
        """
        results = super().analyse(traces)

        # Extract points for read DC pulse after EDSR pulse
        EDSR_read_traces_name = f"{self.NMR['post_pulse'].name}"
        EDSR_read_traces = traces[EDSR_read_traces_name]['output']
        EDSR_trace_points = EDSR_read_traces.shape[1]

        self.EDSR_traces = np.zeros((self.samples, EDSR_trace_points))
        self.EDSR_traces = EDSR_read_traces
        EDSR_read_result = analysis.analyse_traces(
            traces=EDSR_read_traces,
            sample_rate=self.sample_rate,
            t_read=self.t_read,
            t_skip=self.t_skip,
            threshold_voltage=self.threshold_up_proportion)
        EDSR_up_proportion = EDSR_read_result['up_proportion']
        results['EDSR_up_proportion'] = EDSR_up_proportion

        return results


class FlipNucleusParameter(AcquisitionParameter):
    def __init__(self, name='flip_nucleus', **kwargs):
        self.pulse_sequence = NMRPulseSequence()
        self.NMR = self.pulse_sequence.NMR
        self.ESR = self.pulse_sequence.ESR
        self.pre_pulses = self.pulse_sequence.pulse_settings['pre_pulses']
        self.post_pulses = self.pulse_sequence.pulse_settings['post_pulses']

        super().__init__(name=name,
                         names=[],
                         snapshot_value=False,
                         wrap_set=False,
                         **kwargs)

    def get_NMR_pulses(self, initial_state, final_state, mode='full'):
        if mode not in ['neighbour', 'full']:
            raise SyntaxError('Mode must be either `neighbour` or `full`')

        elif initial_state == final_state:
            return []

        pulses_config = config['environment:pulses']

        if mode == 'neighbour':
            if initial_state < final_state:
                states = range(initial_state, final_state)
            else:
                states = range(initial_state - 1, final_state - 1, -1)

            pulse_names = [f'NMR{state}{state+1}_pi' for state in states]

            if not all(pulse_name in pulses_config for pulse_name in pulse_names):
                raise RuntimeError('Not all pulses are defined in config')

        elif mode == 'full':
            state_sequences = {}
            new_state_sequences = {str(initial_state): 0}
            k = 0
            while new_state_sequences:
                if k > 10:
                    break
                k += 1
                state_sequences.update(**new_state_sequences)
                accessed_states = set(map(int, ''.join(state_sequences)))
                new_state_sequences = {}

                for state_sequence, duration in state_sequences.items():
                    current_state = int(state_sequence[-1])
                    pattern = f'^NMR({current_state}([0-9])|([0-9]){current_state})_pi$'

                    for pulse_name, pulse_settings in pulses_config.items():
                        match = re.match(pattern, pulse_name)
                        if not match:
                            continue

                        next_state = int(match.group(2) or match.group(3))
                        if next_state not in accessed_states:
                            new_duration = duration + pulse_settings['duration']
                            new_state_sequence = state_sequence + str(next_state)
                            new_state_sequences[new_state_sequence] = new_duration


            # Update accessed states to include new states
            state_sequences.update(**new_state_sequences)
            accessed_states = set(map(int, ''.join(state_sequences)))

            if final_state not in accessed_states:
                raise RuntimeError(f'Cannot find pulse sequence to {final_state}')
            else:
                valid_state_sequences = {k: v for k, v in state_sequences.items()
                                         if int(k[-1]) == final_state}
                if len(valid_state_sequences) > 1:
                    state_sequence = min(valid_state_sequences,
                                         key=valid_state_sequences.get)
                else:
                    state_sequence = next(iter(valid_state_sequences))

                pulse_names = []
                for state1, state2 in zip(state_sequence[:-1], state_sequence[1:]):
                    pulse_name = f'NMR{min(state1, state2)}{max(state1, state2)}_pi'
                    pulse_names.append(pulse_name)

        return [SinePulse(pulse_name) for pulse_name in pulse_names]

    def set(self, initial_state, final_state, run=True):
        if initial_state == final_state:
            # No need to perform any pulse sequence
            return

        self.ESR['ESR_pulses'] = []
        self.NMR['NMR_pulses'] = self.get_NMR_pulses(initial_state, final_state)
        self.pulse_sequence.generate()

        if run:
            self.setup(repeat=False)
            self.layout.start()
            self.layout.stop()


class FlipFlopParameter(AcquisitionParameter):
    """Parameter for performing flip-flopping, not meant for acquiring data"""
    def __init__(self, name='flip_flop', **kwargs):
        super().__init__(name=name, wrap_set=False, names=[], shapes=(),
                         **kwargs)
        self.pulse_sequence = FlipFlopPulseSequence()

        self.ESR = self.pulse_sequence.ESR
        self.pre_pulses = self.pulse_sequence.pre_pulses
        self.post_pulses = self.pulse_sequence.post_pulses

    def analyse(self, traces=None):
        return

    def set(self, frequencies=None, pre_flip=None, evaluate=True, **kwargs):
        if frequencies is not None:
            self.ESR['frequencies'] = frequencies
        if pre_flip is not None:
            self.ESR['pre_flip'] = pre_flip

        if frequencies is not None or pre_flip is not None:
            self.pulse_sequence.generate()

        if evaluate:
            self.setup(**kwargs)
            return self.get(**kwargs)


class BlipsParameter(AcquisitionParameter):
    """Parameter that measures properties of blips in a trace

    The `PulseSequence` consists of a single read pulse.
    From this trace, the number of blips per second is counted, as well as the
    mean time in ``low`` and ``high`` voltage state.
    This parameter can be used in retuning sequence.

    Args:
        name: Parameter name.
        duration: Duration of read trace
        pulse_name: Name of read pulse
        **kwargs: Additional kwargs passed to `AcquisitionParameter`.

    Parameters:
        threshold_voltage (float): Threshold voltage for a blip in voltage.
        pulse_sequence (PulseSequence): Pulse sequence used for acquisition.
        samples (int): Number of acquisition samples
        results (dict): Results obtained after analysis of traces.
        t_skip (float): initial part of read trace to ignore for measuring
            blips. Useful if there is a voltage spike at the start, which could
            otherwise be measured as a ``blip``. Retrieved from
            ``silq.config.properties.t_skip``.
        t_read (float): duration of read trace to include for measuring blips.
            Useful if latter half of read pulse is used for initialization.
            Retrieved from ``silq.config.properties.t_read``.
        min_filter_proportion (float): Minimum number of read traces needed in
            which the voltage starts low (loaded donor). Otherwise, most results
            are set to zero. Retrieved from
            ``silq.config.properties.min_filter_proportion``.
        traces (dict): Acquisition traces segmented by pulse and acquisition
            label
        silent (bool): Print results after acquisition
        continuous (bool): If True, instruments keep running after acquisition.
            Useful if stopping/starting instruments takes a considerable amount
            of time.
        properties_attrs (List[str]): Attributes to match with
            ``silq.config.properties`` See notes below for more info.
        save_traces (bool): Save acquired traces to disk.
            If the acquisition has been part of a measurement, the traces are
            stored in a subfolder of the corresponding data set.
            Otherwise, a new dataset is created.
        dataset (DataSet): Traces DataSet
        base_folder (str): Base folder in which to save traces. If not specified,
            and acquisition is part of a measurement, the base folder is the
            folder of the measurement data set. Otherwise, the base folder is
            the default data folder
        subfolder (str): Subfolder within the base folder to save traces.


    See Also:
        - `RetuneBlipsParameter`.

    """
    def __init__(self,
                 name: str = 'count_blips',
                 duration: float = None,
                 pulse_name: str = 'DC_trace',
                 **kwargs):
        self.pulse_name = pulse_name

        self.pulse_sequence = PulseSequence([
            DCPulse(name=pulse_name, acquire=True, average='none')])

        super().__init__(name=name,
                         names=['blips',
                                'blips_per_second',
                                'mean_low_blip_duration',
                                'mean_high_blip_duration'],
                         units=['', '1/s', 's', 's'],
                         shapes=((), (), (),()),
                         snapshot_value=False,
                         continuous = True,
                         **kwargs)
        self.samples = 1
        self.duration = duration
        self.threshold_voltage = 0.3

    @property
    def duration(self):
        """Shorthand for read pulse duration."""
        return self.pulse_sequence[self.pulse_name].duration

    @duration.setter
    def duration(self, duration):
        self.pulse_sequence[self.pulse_name].duration = duration

    def analyse(self, traces = None):
        """`count_blips` analysis."""
        if traces is None:
            traces = self.traces

        return analysis.count_blips(
            traces=traces[self.pulse_name]['output'],
            t_skip=0,
            sample_rate=self.sample_rate,
            threshold_voltage=self.threshold_voltage)


class NeuralNetworkParameter(AcquisitionParameter):
    """Base parameter for neural networks

    Todo:
        - Needs to be updated
        - Transform into a `MeasurementParameter`.
    """
    def __init__(self, target_parameter, input_names, output_names=None,
                 model_filepath=None, include_target_output=None, **kwargs):
        # Load model here because it takes quite a while to load
        from keras.models import load_model

        self.target_parameter = target_parameter
        self.input_names = input_names
        self.include_target_output = include_target_output
        self.output_names = output_names

        if model_filepath is None:
            model_filepath = self.properties_config.get(
                f'{self.name}_model_filepath', None)
        self.model_filepath = model_filepath
        if self.model_filepath is not None:
            self.model = load_model(self.model_filepath)
        else:
            logger.warning(f'No neural network model loaded for {self}')

        super().__init__(names=self.names, **kwargs)

    @property_ignore_setter
    def pulse_sequence(self):
        return self.target_parameter.pulse_sequence

    @property_ignore_setter
    def names(self):
        names = self.output_names
        if self.include_target_output is True:
            names = names + self.target_parameter.names
        elif self.include_target_output is False:
            pass
        elif isinstance(self.include_target_output, Iterable):
            names = names + self.include_target_output
        return names

    def acquire(self):
        if self.samples is not None:
            self.target_parameter.samples = self.samples
        self.target_parameter()
        # Extract target results using input names, because target_parameter.get
        # may provide results in a different order
        target_results = [self.target_parameter.results[name]
                          for name in self.input_names]

        # Convert target results to array
        target_results_arr = np.array([target_results])
        neural_network_results = self.model.predict(target_results_arr)[0]

        # Convert neural network results to dict
        self.neural_network_results = dict(zip(self.output_names,
                                               neural_network_results))
        return self.neural_network_results

    def analyse(self, traces):
        results = dict(**self.neural_network_results)

        if self.include_target_output is True:
            results.update(**self.target_parameter.results)
        elif isinstance(self.include_target_output, Iterable):
            for name in self.include_target_output:
                results[name] = self.target_parameter.results[name]
        return results


class NeuralRetuneParameter(NeuralNetworkParameter):
    """Parameter that uses neural network for retuning.

    Todo:
        - Needs to be updated
        - Transform into a `MeasurementParameter`.
    """
    def __init__(self, target_parameter, output_parameters, update=False,
                 **kwargs):
        self.output_parameters = output_parameters
        output_names = [f'{output_parameter.name}_delta' for
                        output_parameter in output_parameters]

        input_names = ['contrast', 'dark_counts', 'high_blip_duration',
                       'fidelity_empty', 'voltage_difference_empty',
                       'low_blip_duration', 'fidelity_load',
                       'voltage_difference_load', 'voltage_difference_read']

        self.update = update

        super().__init__(target_parameter=target_parameter,
                         input_names=input_names,
                         output_names=output_names, **kwargs)

    @property_ignore_setter
    def names(self):
        names = [f'{output_parameter.name}_optimal' for
                   output_parameter in self.output_parameters]
        if self.include_target_output is True:
            names = names + self.target_parameter.names
        elif self.include_target_output is False:
            pass
        elif isinstance(self.include_target_output, Iterable):
            names = names + self.include_target_output
        return names

    @property
    def base_folder(self):
        return self.target_parameter.base_folder

    @base_folder.setter
    def base_folder(self, base_folder):
        self.target_parameter.base_folder = base_folder

    def analyse(self, traces):
        results = {}
        for output_parameter in self.output_parameters:
            # Get neural network otput (change in output parameter value)
            result_name = f'{output_parameter.name}_delta'
            delta_value = self.neural_network_results[result_name]

            optimal_value = output_parameter() + delta_value

            if self.update:
                # Update parameter to optimal value
                output_parameter(optimal_value)

            results[f'{output_parameter.name}_optimal'] = optimal_value

        if self.include_target_output is True:
            results.update(**self.target_parameter.results)
        elif isinstance(self.include_target_output, Iterable):
            for name in self.include_target_output:
                results[name] = self.target_parameter.results[name]
        return results


class ESRRamseyDetuningParameter(AcquisitionParameter):
    """Parameter for most pulse sequences involving electron spin resonance.

        This parameter can handle many of the simple pulse sequences involving ESR.
        It uses the `ESRPulseSequence`, which will generate a pulse sequence from
        settings (see parameters below).

        In general the pulse sequence is as follows:

        1. Perform any pre_pulses defined in ``ESRParameter.pre_pulses``.
        2. Perform stage pulse ``ESRParameter.ESR['stage_pulse']``.
           By default, this is the ``plunge`` pulse.
        3. Perform ESR pulse within plunge pulse, the delay from start of plunge
           pulse is defined in ``ESRParameter.ESR['pulse_delay']``.
        4. Perform read pulse ``ESRParameter.ESR['read_pulse']``.
        5. Repeat steps 2 and 3 for each ESR pulse in
           ``ESRParameter.ESR['ESR_pulses']``, which by default contains single
           pulse ``ESRParameter.ESR['ESR_pulse']``.
        6. Perform empty-plunge-read sequence (EPR), but only if
           ``ESRParameter.EPR['enabled']`` is True.
           EPR pulses are defined in ``ESRParameter.EPR['pulses']``.
        7. Perform any post_pulses defined in ``ESRParameter.post_pulses``.

        A shorthand for using the default ESR pulse for multiple frequencies is by
        setting `ESRParameter.ESR_frequencies`. Settings this will create a copy
        of ESRParameter.ESR['ESR_pulse'] with the respective frequency.

        Examples:
            The following code measures two ESR frequencies and performs an EPR
            from which the contrast can be determined for each ESR frequency:

            >>> ESR_parameter = ESRParameter()
            >>> ESR_parameter.ESR['pulse_delay'] = 5e-3
            >>> ESR_parameter.ESR['stage_pulse'] = DCPulse['plunge']
            >>> ESR_parameter.ESR['ESR_pulse'] = FrequencyRampPulse('ESR_adiabatic')
            >>> ESR_parameter.ESR_frequencies = [39e9, 39.1e9]
            >>> ESR_parameter.EPR['enabled'] = True
            >>> ESR_parameter.pulse_sequence.generate()

            The total pulse sequence is plunge-read-plunge-read-empty-plunge-read
            with an ESR pulse in the first two plunge pulses, 5 ms after the start
            of the plunge pulse. The ESR pulses have different frequencies.

        Args:
            name: Name of acquisition parameter
            **kwargs: Additional kwargs passed to `AcquisitionParameter`.

        Parameters:
            ESR (dict): `ESRPulseSequence` generator settings for ESR. Settings are:
                ``stage_pulse``, ``ESR_pulse``, ``ESR_pulses``, ``pulse_delay``,
                ``read_pulse``.
            EPR (dict): `ESRPulseSequence` generator settings for EPR.
                This is optional and can be toggled in ``EPR['enabled']``.
                If disabled, contrast is not calculated.
                Settings are: ``enabled``, ``pulses``.
            pre_pulses (List[Pulse]): Pulses to place at the start of the sequence.
            post_pulses (List[Pulse]): Pulses to place at the end of the sequence.
            pulse_sequence (PulseSequence): Pulse sequence used for acquisition.
            samples (int): Number of acquisition samples
            results (dict): Results obtained after analysis of traces.
            t_skip (float): initial part of read trace to ignore for measuring
                blips. Useful if there is a voltage spike at the start, which could
                otherwise be measured as a ``blip``. Retrieved from
                ``silq.config.properties.t_skip``.
            t_read (float): duration of read trace to include for measuring blips.
                Useful if latter half of read pulse is used for initialization.
                Retrieved from ``silq.config.properties.t_read``.
            min_filter_proportion (float): Minimum number of read traces needed in
                which the voltage starts low (loaded donor). Otherwise, most results
                are set to zero. Retrieved from
                ``silq.config.properties.min_filter_proportion``.
            traces (dict): Acquisition traces segmented by pulse and acquisition
                label
            silent (bool): Print results after acquisition
            continuous (bool): If True, instruments keep running after acquisition.
                Useful if stopping/starting instruments takes a considerable amount
                of time.
            properties_attrs (List[str]): Attributes to match with
                ``silq.config.properties``.
                See notes below for more info.
            save_traces (bool): Save acquired traces to disk.
                If the acquisition has been part of a measurement, the traces are
                stored in a subfolder of the corresponding data set.
                Otherwise, a new dataset is created.
            dataset (DataSet): Traces DataSet
            base_folder (str): Base folder in which to save traces. If not specified,
                and acquisition is part of a measurement, the base folder is the
                folder of the measurement data set. Otherwise, the base folder is
                the default data folder
            subfolder (str): Subfolder within the base folder to save traces.

        Notes:
            - All pulse settings are copies of
              ``ESRParameter.pulse_sequence.pulse_settings``.
            - For given pulse settings, ``ESRParameter.pulse_sequence.generate``
              will recreate the pulse sequence from settings.
        """

    def __init__(self, name='ESRRamsey', **kwargs):
        self._names = []

        self.pulse_sequence = ESRRamseyDetuningPulseSequence()
        self.ESR = self.pulse_sequence.ESR
        self.EPR = self.pulse_sequence.EPR
        self.pre_pulses = self.pulse_sequence.pre_pulses
        self.post_pulses = self.pulse_sequence.post_pulses

        super().__init__(name=name,
                         names=['contrast', 'dark_counts',
                                'voltage_difference_read'],
                         snapshot_value=False,
                         properties_attrs=['t_skip', 't_read',
                                           'min_filter_proportion',
                                           'filter_traces'],
                         **kwargs)

    @property
    def names(self):
        if self.EPR['enabled']:
            names = copy(self._names)
        else:
            # Ignore all names, only add the ESR up proportions
            names = []
            if 'voltage_difference' in self._names:
                names.append('voltage_difference')

        ESR_pulse_names = [pulse.name for pulse in self.pulse_sequence.primary_ESR_pulses]

        for pulse in self.pulse_sequence.primary_ESR_pulses:
            pulse_name = pulse if isinstance(pulse, str) else pulse.name

            if ESR_pulse_names.count(pulse_name) == 1:
                # Ignore suffix
                name = pulse_name
            else:
                suffix = len([name for name in names
                              if f'up_proportion_{pulse_name}' in name])
                name = f'{pulse_name}_{suffix}'
            names.append(f'up_proportion_{name}')
            if self.EPR['enabled']:
                names.append(f'contrast_{name}')
            names.append(f'num_traces_{name}')
        return names

    @names.setter
    def names(self, names):
        """Set all the names to return upon .get() for the EPR sequence"""
        self._names = [name for name in names
                       if not 'contrast_' in name
                       and not 'up_proportion_' in name]

    @property_ignore_setter
    def shapes(self):
        return ((),) * len(self.names)

    @property_ignore_setter
    def units(self):
        return ('',) * len(self.names)

    @property
    def ESR_frequencies(self):
        """Apply default ESR pulse for each ESR frequency given."""
        return self.pulse_sequence.ESR_frequencies

    @ESR_frequencies.setter
    def ESR_frequencies(self, ESR_frequencies: List[float]):
        self.pulse_sequence.generate(ESR_frequencies=ESR_frequencies)

    def analyse(self, traces=None, plot=False):
        """Analyse ESR traces.

        If there is only one ESR pulse, returns ``up_proportion_{pulse.name}``.
        If there are several ESR pulses, adds a zero-based suffix at the end for
        each ESR pulse. If ``ESRParameter.EPR['enabled'] == True``, the results
        from `analyse_EPR` are also added, as well as ``contrast_{pulse.name}``
        (plus a suffix if there are several ESR pulses).
        """
        if traces is None:
            traces = self.traces

        threshold_voltage = getattr(self, 'threshold_voltage', None)

        if self.EPR['enabled']:
            # Analyse EPR sequence, which also gets the dark counts
            results = analysis.analyse_EPR(
                empty_traces=traces[self.pulse_sequence._EPR_pulses[0].full_name]['output'],
                plunge_traces=traces[self.pulse_sequence._EPR_pulses[1].full_name]['output'],
                read_traces=traces[self.pulse_sequence._EPR_pulses[2].full_name]['output'],
                sample_rate=self.sample_rate,
                min_filter_proportion=self.min_filter_proportion,
                threshold_voltage=threshold_voltage,
                filter_traces=self.filter_traces,
                t_skip=self.t_skip,  # Use t_skip to keep length consistent
                t_read=self.t_read)
        else:
            results = {}

        ESR_pulses = self.pulse_sequence.primary_ESR_pulses
        ESR_pulse_names = [pulse.name for pulse in ESR_pulses]
        read_pulses = self.pulse_sequence.get_pulses(name=self.ESR["read_pulse"].name)
        results['ESR_results'] = []

        for read_pulse, ESR_pulse in zip(read_pulses, ESR_pulses):
            read_traces = traces[read_pulse.full_name]['output']
            ESR_results = analysis.analyse_traces(
                traces=read_traces,
                sample_rate=self.sample_rate,
                filter='low' if self.filter_traces else None,
                min_filter_proportion=self.min_filter_proportion,
                threshold_voltage=threshold_voltage,
                t_skip=self.t_skip,
                t_read=self.t_read,
                plot=plot)
            results['ESR_results'].append(ESR_results)

            # Extract ESR pulse labels
            if ESR_pulse_names.count(ESR_pulse.name) == 1:
                # Ignore suffix
                pulse_label = ESR_pulse.name
            else:
                suffix = len([name for name in results
                              if f'up_proportion_{ESR_pulse.name}' in name])
                pulse_label = f'{ESR_pulse.name}_{suffix}'

            # Add up proportion and dark counts
            results[f'up_proportion_{pulse_label}'] = ESR_results['up_proportion']
            if self.EPR['enabled']:
                # Add contrast obtained by subtracting EPR dark counts
                contrast = ESR_results['up_proportion'] - results['dark_counts']
                results[f'contrast_{pulse_label}'] = contrast
            results[f'num_traces_{pulse_label}'] = ESR_results['num_traces']

        voltage_differences = [ESR_result['voltage_difference']
                               for ESR_result in results['ESR_results']
                               if ESR_result['voltage_difference'] is not None]
        if voltage_differences:
            results['voltage_difference'] = np.mean(voltage_differences)
        else:
            results['voltage_difference'] = np.nan

        self.results = results
        return results<|MERGE_RESOLUTION|>--- conflicted
+++ resolved
@@ -1735,14 +1735,9 @@
 
     """
     def __init__(self, name: str = 'NMR',
-<<<<<<< HEAD
-                 names: List[str] = ['flips', 'flip_probability', 'up_proportions',
-                                     'state_probability_0', 'state_probability_1',
+                 names: List[str] = ['flips', 'flip_probability',
+                                     'up_proportions', 'state_probability',
                                      'threshold_up_proportion'],
-=======
-                 names: List[str] = ['flips', 'flip_probability',
-                                     'up_proportions', 'state_probability'],
->>>>>>> 0d1f1a2c
                  **kwargs):
         """
         Parameter used to determine the Rabi frequency
@@ -1766,14 +1761,9 @@
         names = []
 
         for name in self._names:
-<<<<<<< HEAD
-            if name in ['flips', 'flip_probability', 'up_proportions',
-                        'state_probability_0', 'state_probability_1',
+            if name in ['flips', 'flip_probability',
+                        'up_proportions', 'state_probability',
                         'threshold_up_proportion']:
-=======
-            if name in ['flips', 'flip_probability',
-                        'up_proportions', 'state_probability']:
->>>>>>> 0d1f1a2c
                 if len(self.ESR_frequencies) == 1:
                     names.append(name)
                 else:
@@ -1924,13 +1914,8 @@
                                      self.ESR['shots_per_frequency'],
                                      points_per_shot))
         up_proportions = np.zeros((len(self.ESR_frequencies), self.samples))
-<<<<<<< HEAD
-        state_probability_0 = np.zeros(len(self.ESR_frequencies))
-        state_probability_1 = np.zeros(len(self.ESR_frequencies))
+        state_probability = np.zeros(len(self.ESR_frequencies))
         threshold_up_proportion = np.zeros(len(self.ESR_frequencies))
-=======
-        state_probability = np.zeros(len(self.ESR_frequencies))
->>>>>>> 0d1f1a2c
         for f_idx, ESR_frequency in enumerate(self.ESR_frequencies):
             for sample in range(self.samples):
                 # Create array containing all read traces
@@ -1951,39 +1936,23 @@
                 up_proportions[f_idx, sample] = read_result['up_proportion']
                 results['results_read'].append(read_result)
 
-<<<<<<< HEAD
             if self.threshold_up_proportion is None:
-                threshold_up_proportion[f_idx] = analysis.analyse_threshold_up_proportion(
-                    up_proportions_arrs=up_proportions[f_idx],
+                threshold_up_proportion[f_idx] = analysis.determine_threshold_up_proportion(
+                    up_proportions_arr=up_proportions[f_idx],
                     shots_per_frequency=self.ESR['shots_per_frequency'])
             else:
                 threshold_up_proportion[f_idx] = self.threshold_up_proportion
 
-            state_probability_0[f_idx] = np.sum(up_proportions[f_idx] <
-                                                threshold_up_proportion[f_idx])/self.samples
-            state_probability_1[f_idx] = np.sum(up_proportions[f_idx] >=
-                                                threshold_up_proportion[f_idx])/self.samples
+            state_probability[f_idx] = np.mean(up_proportions[f_idx] >= threshold_up_proportion[f_idx])
 
             if len(self.ESR_frequencies) > 1:
                 results[f'up_proportions_{f_idx}'] = up_proportions[f_idx]
-                results[f'state_probability_0_{f_idx}'] = state_probability_0[f_idx]
-                results[f'state_probability_1_{f_idx}'] = state_probability_1[f_idx]
+                results[f'state_probability_{f_idx}'] = state_probability[f_idx]
                 results[f'threshold_up_proportion_{f_idx}'] = threshold_up_proportion[f_idx]
             else:
                 results['up_proportions'] = up_proportions[f_idx]
-                results['state_probability_0'] = state_probability_0[f_idx]
-                results['state_probability_1'] = state_probability_1[f_idx]
+                results['state_probability'] = state_probability[f_idx]
                 results['threshold_up_proportion'] = threshold_up_proportion[f_idx]
-=======
-            state_probability[f_idx] = np.mean(up_proportions[f_idx] >= self.threshold_up_proportion)
-
-            if len(self.ESR_frequencies) > 1:
-                results[f'up_proportions_{f_idx}'] = up_proportions[f_idx]
-                results[f'state_probability_{f_idx}'] = state_probability[f_idx]
-            else:
-                results['up_proportions'] = up_proportions[f_idx]
-                results['state_probability'] = state_probability[f_idx]
->>>>>>> 0d1f1a2c
 
         # Add singleton dimension because analyse_flips handles 3D up_proportions
         up_proportions = np.expand_dims(up_proportions, 1)
