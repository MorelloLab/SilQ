from time import sleep
import numpy as np
from collections import OrderedDict, Iterable
from matplotlib import pyplot as plt
from blinker import signal
from functools import partial
import logging

from qcodes import DataSet, DataArray, MultiParameter, active_data_set
from qcodes.data import hdf5_format

from silq import config
from silq.pulses import *
from silq.analysis import analysis
from silq.tools import data_tools
from silq.tools.general_tools import SettingsClass, clear_single_settings, \
    attribute_from_config, UpdateDotDict, convert_setpoints, \
    property_ignore_setter


logger = logging.getLogger(__name__)
h5fmt = hdf5_format.HDF5Format()


class AcquisitionParameter(SettingsClass, MultiParameter):
    layout = None
    formatter = h5fmt

    def __init__(self, continuous=False, environment='default',
                 properties_attrs=[], **kwargs):
        SettingsClass.__init__(self)

        self.pulse_sequence = PulseSequence()
        """Pulse sequence of acquisition parameter"""

        shapes = kwargs.pop('shapes', ((), ) * len(kwargs['names']))
        MultiParameter.__init__(self, shapes=shapes, **kwargs)


        self.silent = True
        """Do not print results after acquisition"""

        self.save_traces = False
        """ Save traces in separate files"""

        if environment == 'default':
            environment = config.properties.get('default_environment',
                                                'default')
        self.environment = environment

        # Setup properties config. If pulse requires additional
        # properties_attrs, place them before calling Pulse.__init__,
        # else they are not added to attrs.
        # Make sure that self.properties_attrs is never replaced, only appended.
        # Else it is no longer used for self._handle_properties_config_signal.
        try:
            # Set properties_config from SilQ environment config
            self.properties_config = config[self.environment].properties
        except (KeyError, AttributeError):
            self.properties_config = None

        self.properties_attrs = properties_attrs

        # Set handler that only uses attributes in properties_attrs
        self._handle_properties_config_signal = partial(
            self._handle_config_signal,
            select=self.properties_attrs)
        # Connect changes in properties config to handling method
        # If environment has no properties key, this will never be called.
        signal(f'config:{self.environment}.properties').connect(
            self._handle_properties_config_signal)

        # Set attributes that can also be retrieved from properties_config
        if self.properties_config is not None:
            for attr in self.properties_attrs:
                if attr in self.properties_config:
                    setattr(self, attr, self.properties_config[attr])
                else:
                    setattr(self, attr, None)
        self.samples = None
        self.data = None
        self.dataset = None
        self.results = None

        self.base_folder = None
        self.subfolder = None

        self.continuous = continuous

        # Change attribute data_manager from class attribute to instance
        # attribute. This is necessary to ensure that the data_manager is
        # passed along when the parameter is spawned from a new process
        self.layout = self.layout

        self._meta_attrs.extend(['label', 'name', 'pulse_sequence'])

    def __repr__(self):
        return '{} acquisition parameter'.format(self.name)

    def __getattribute__(self, item):
        try:
            return super().__getattribute__(item)
        except AttributeError:
            return attribute_from_config(item)

    @property
    def sample_rate(self):
        """ Acquisition sample rate """
        return self.layout.sample_rate

    def _handle_config_signal(self, _, select=None, **kwargs):
        """
        Update attr when attr in pulse config is modified
        Args:
            _: sender config (unused)
            select (Optional(List(str): list of attrs that can be set. 
                Will update any attribute if not specified. 
            **kwargs: {attr: new_val}

        Returns:

        """
        key, val = kwargs.popitem()
        if select is None or key in select:
            setattr(self, key, val)

    def store_traces(self, pulse_traces, base_folder=None, subfolder=None,
                     channels=['output'], setpoints=False):

        # Store raw traces
        if base_folder is None:
            # Extract base_folder from dataset of currently active loop
            active_dataset = active_data_set()
            if self.base_folder is not None:
                base_folder = self.base_folder
            elif getattr(active_dataset, 'location', None):
                base_folder = active_dataset.location
            elif hasattr(active_dataset, '_location'):
                base_folder = active_dataset._location

            if subfolder is None and base_folder is not None:
                subfolder = f'traces_{self.name}'
            else:
                base_folder = DataSet.location_provider(DataSet.default_io)

        self.dataset = data_tools.create_data_set(name='traces',
                                                  base_folder=base_folder,
                                                  subfolder=subfolder,
                                                  formatter=self.formatter)

        traces_dict = {}
        for pulse_name, channel_traces in pulse_traces.items():
            for channel in channels:
                traces_name = f'{pulse_name}_{channel}'
                traces = channel_traces[channel]
                traces_dict[traces_name] = traces

        if setpoints:
            # Create dictionary of set arrays
            set_arrs = {}
            for traces_name, traces in traces_dict.items():
                number_of_traces, points_per_trace = traces.shape

                if traces.shape not in set_arrs:
                    time_step = 1 / self.sample_rate * 1e3
                    t_list = np.arange(0, points_per_trace * time_step,
                                       time_step)
                    t_list_arr = DataArray(
                        name='time',
                        array_id='time',
                        label=' Time',
                        unit='ms',
                        shape=traces.shape,
                        preset_data=np.full(traces.shape, t_list),
                        is_setpoint=True)

                    trace_num_arr = DataArray(
                        name='trace_num',
                        array_id='trace_num',
                        label='Trace',
                        unit='num',
                        shape=(number_of_traces, ),
                        preset_data=np.arange(number_of_traces,
                                              dtype=np.float64),
                        is_setpoint=True)
                    set_arrs[traces.shape] = (trace_num_arr, t_list_arr)

            # Add set arrays to dataset
            for k, (t_list_arr, trace_num_arr) in enumerate(set_arrs.values()):
                for arr in (t_list_arr, trace_num_arr):
                    if len(set_arrs) > 1:
                        # Need to give individual array_ids to each of the set arrays
                        arr.array_id += '_{}'.format(k)
                    self.dataset.add_array(arr)
            set_arrays = (t_list_arr, trace_num_arr)
        else:
            set_arrays = ()

        # Add trace arrs to dataset
        for traces_name, traces in traces_dict.items():
            # Must transpose traces array
            trace_arr = DataArray(name=traces_name,
                                  array_id=traces_name,
                                  label=traces_name + ' signal',
                                  unit='V',
                                  shape=traces.shape,
                                  preset_data=traces,
                                  set_arrays=set_arrays)
            self.dataset.add_array(trace_arr)

        self.dataset.finalize()

    def print_results(self):
        if self.names is not None:
            for name in self.names:
                print(f'{name}: {self.results[name]:.3f}')
        else:
            print(f'{self.name}: {self.results[self.name]:.3f}')

    def setup(self, start=None, **kwargs):
        self.layout.pulse_sequence = self.pulse_sequence

        samples = kwargs.pop('samples', self.samples)
        self.layout.setup(samples=samples, **kwargs)

        if start is None:
            start = self.continuous

        if start:
            self.layout.start()

    def acquire(self, stop=None, setup=None, **kwargs):
        """
        Performs a layout.acquisition. The result is stored in self.data
        Args:
            stop (Bool): Whether to stop instruments after acquisition.
                If not specified, it will stop if self.continuous is False
            setup (Bool): Whether to setup layout before acquisition.
                If not specified, it will setup if pulse_sequences are different
            **kwargs: Additional kwargs to be given to layout.acquisition

        Returns:
            acquisition output
        """
        if stop is None:
            stop = not self.continuous

        if setup or (setup is None and
                     self.layout.pulse_sequence != self.pulse_sequence) or \
                self.layout.samples() != self.samples:
            self.setup()


        # Perform acquisition
        self.data = self.layout.acquisition(stop=stop, **kwargs)
        return self.data
    #
    # def plot_traces(self, channel='output'):
    #     fig, ax = plt.subplots(1,1)
    #
    #     acquire_pulses = self.pulse_sequence.get_pulses(acquire=True)
    #     if len((pulse.average for pulse in acquire_pulses)) > 1:
    #         raise RuntimeError('All pulses must have same average mode')
    #
    #     acquire_traces = {pulse.name: self.data[pulse.name][channel]
    #                       for pulse in acquire_pulses}
    #
    #     if acquire_pulses[0].average == 'trace':
    #
    #     elif acquire_pulses[0].average == 'none':
    #         cax = ax.pcolormesh(range(traces.shape[1]),
    #                             range(traces.shape[0] + 1), traces)
    #         ax.set_xlim([0, traces.shape[1]])
    #         ax.set_ylim([0, traces.shape[0] + 1])
    #         ax.invert_yaxis()
    #
    #     plt.colorbar(cax)
    #
    #     if plot1D:
    #         fig, axes = plt.subplots(len(traces), sharex=True)
    #         for k, trace in enumerate(traces):
    #             axes[k].plot(trace)
    #             #         axes[k].plot(trace > 0.5)
    #             if traces_AWG is not None:
    #                 trace_AWG = traces_AWG[k]
    #                 trace_AWG /= (np.max(trace_AWG) - np.min(trace_AWG))
    #                 trace_AWG -= np.min(trace_AWG)
    #                 axes[k].plot(trace_AWG)
    #             if threshold_voltage is not None:
    #                 axes[k].plot([threshold_voltage] * len(trace), 'r')
    #             axes[k].locator_params(nbins=2)


class DCParameter(AcquisitionParameter):
    # TODO implement continuous acquisition
    def __init__(self, **kwargs):
        super().__init__(name='DC_acquisition',
                         names=['DC_voltage'],
                         labels=['DC voltage'],
                         units=['V'],
                         snapshot_value=False,
                         continuous = True,
                         **kwargs)

        self.samples = 1

        self.pulse_sequence.add(
            DCPulse(name='read', acquire=True, average='point'),
            DCPulse(name='final'))

    @clear_single_settings
    def get(self):
        # Note that this function does not have a setup, and so the setup
        # must be done once beforehand.
        self.acquire()
        self.results = {'DC_voltage': self.data['read']['output']}
        return tuple(self.results[name] for name in self.names)


class TraceParameter(AcquisitionParameter):
    # TODO implement continuous acquisition
    def __init__(self, **kwargs):
        super().__init__(name='Trace_acquisition',
                         names=self.names,
                         labels=self.names,
                         units=['V', 'V', 'V'],
                         snapshot_value=False,
                         **kwargs)

        self.samples = 1

        self.pulse_sequence.add(
            DCPulse(name='read', acquire=True, average='trace'),
            DCPulse(name='final'))

    def acquire(self, **kwargs):
        super().acquire(**kwargs)
        # Grab the actual output name from the list of acquisition outputs
        outputs = [output[1] for output in self.layout.acquisition_outputs()]
        traces = []
        # Merge all pulses together for a single acquisition channel

        for k, output in enumerate(outputs):

            if (len(self.pulse_sequence.get_pulses(acquire=True)) > 1):
                # Data is 2D,
                trace = np.concatenate([self.data[pulse.name][output] for pulse in
                                self.pulse_sequence.get_pulses(acquire=True)], axis=1)
            else:
                trace = np.concatenate([self.data[pulse.name][output] for pulse in
                                self.pulse_sequence.get_pulses(acquire=True)])
            # print(f'{k}, {output} : {np.shape(trace)}')

            # TODO: This should be done at time of acquisition, fix dimensions of trace
            # import pdb; pdb.set_trace()
            # if trace:
            #     shape = (self.samples, len(self.setpoints[0][1]))
            #     print(f'shapes dont match {np.shape(trace)} : {shape}')
            #     trace = (trace, )*self.samples
            # trace = (trace,) * self.samples
            traces.append(trace)

        return traces

    @property_ignore_setter
    def names(self):
        return [output[1] for output in self.layout.acquisition_outputs()]

    @property_ignore_setter
    def setpoints(self):
        # TODO: Create blank regions for non continous acquisition periods
        t_start = min([pulse.t_start for pulse in
                       self.pulse_sequence.get_pulses(acquire=True)])
        t_stop = max([pulse.t_stop for pulse in
                       self.pulse_sequence.get_pulses(acquire=True)])
        duration = t_stop - t_start
        # duration = self.pulse_sequence.get_pulse(name='read').duration
        num_traces = len(self.layout.acquisition_outputs())
        if self.samples > 1:
            setpoints = ((tuple(np.arange(self.samples, dtype=float)),
                           1e3*np.linspace(0, duration, duration*self.sample_rate + 1)[0:-1]),) * num_traces
        else:
            setpoints = ((1e3*np.linspace(0, duration,
                                          duration*self.sample_rate + 1)[0:-1],),)*num_traces
        return setpoints

    @property_ignore_setter
    def setpoint_names(self):
        return (('Sample','Time',),)* len(self.layout.acquisition_outputs())

    @property_ignore_setter
    def setpoint_units(self):
        return ((None,'ms',),) * len(self.layout.acquisition_outputs())

    @clear_single_settings
    def get(self):
        # Note that this function does not have a setup, and so the setup
        # must be done once beforehand.
        trace, = self.acquire()

        # Note that this is broken, but should be replaced by Mark's PR
        self.results = [trace, np.mean(trace), np.std(trace)]

        return self.results


class DCSweepParameter(AcquisitionParameter):
    def __init__(self, **kwargs):

        self.sweep_parameters = OrderedDict()
        # Pulse to acquire trace at the end, disabled by default
        self.trace_pulse = DCPulse(name='trace', duration=100, enabled=False,
                                   acquire=True, average='trace', amplitude=0)

        super().__init__(name='DC_acquisition', names=['DC_voltage'],
                         labels=['DC voltage'], units=['V'],
                         snapshot_value=False, setpoint_names=(('None',),),
                         shapes=((1,),), **kwargs)

        self.pulse_duration = 1
        self.final_delay = 120
        self.inter_delay = 0.2
        self.use_ramp = False

        self.additional_pulses = []
        self.samples = 1

    def __getitem__(self, item):
        return self.sweep_parameters[item]

    @property_ignore_setter
    def setpoints(self):
        iter_sweep_parameters = iter(self.sweep_parameters.values())
        if len(self.sweep_parameters) == 1:
            sweep_dict = next(iter_sweep_parameters)
            sweep_voltages = sweep_dict.sweep_voltages
            if sweep_dict.offset_parameter is not None:
                sweep_voltages = sweep_voltages + sweep_dict.offset_parameter.get_latest()
            setpoints = (convert_setpoints(sweep_voltages),),

        elif len(self.sweep_parameters) == 2:
            inner_sweep_dict = next(iter_sweep_parameters)
            inner_sweep_voltages = inner_sweep_dict.sweep_voltages
            if inner_sweep_dict.offset_parameter is not None:
                inner_sweep_voltages = inner_sweep_voltages + inner_sweep_dict.offset_parameter.get_latest()
            outer_sweep_dict = next(iter_sweep_parameters)
            outer_sweep_voltages = outer_sweep_dict.sweep_voltages
            if outer_sweep_dict.offset_parameter is not None:
                outer_sweep_voltages = outer_sweep_voltages + outer_sweep_dict.offset_parameter.get_latest()

            setpoints = (convert_setpoints(outer_sweep_voltages,
                                           inner_sweep_voltages)),

        if self.trace_pulse.enabled:
            # Also obtain a time trace at the end
            points = round(self.trace_pulse.duration * 1e-3 * self.sample_rate)
            trace_setpoints = tuple(
                np.linspace(0, self.trace_pulse.duration, points))
            setpoints += (convert_setpoints(trace_setpoints),)
        return setpoints

    @property_ignore_setter
    def names(self):
        if self.trace_pulse.enabled:
            return ('DC_voltage', 'trace_voltage')
        else:
            return ('DC_voltage',)

    @property_ignore_setter
    def labels(self):
        if self.trace_pulse.enabled:
            return ('DC voltage', 'Trace voltage')
        else:
            return ('DC voltage',)

    @property_ignore_setter
    def units(self):
        return ('V', 'V') if self.trace_pulse.enabled else ('V',)

    @property_ignore_setter
    def shapes(self):
        iter_sweep_parameters = iter(self.sweep_parameters.values())
        if len(self.sweep_parameters) == 0:
            shapes = (),
        elif len(self.sweep_parameters) == 1:
            sweep_voltages = next(iter_sweep_parameters).sweep_voltages
            shapes = (len(sweep_voltages),),
        elif len(self.sweep_parameters) == 2:
            inner_sweep_voltages = next(iter_sweep_parameters).sweep_voltages
            outer_sweep_voltages = next(iter_sweep_parameters).sweep_voltages
            shapes = (len(outer_sweep_voltages), len(inner_sweep_voltages)),

        if self.trace_pulse.enabled:
            shapes += (round(
                self.trace_pulse.duration * 1e-3 * self.sample_rate),),
        return shapes

    @property_ignore_setter
    def setpoint_names(self):
        iter_sweep_parameters = reversed(self.sweep_parameters.keys())
        names = tuple(iter_sweep_parameters),
        if self.trace_pulse.enabled:
            names += (('time',), )
        return names

    @property_ignore_setter
    def setpoint_units(self):
        setpoint_units = (('V',) * len(self.sweep_parameters),)
        if self.trace_pulse.enabled:
            setpoint_units += (('ms',), )
        return setpoint_units

    def add_sweep(self, parameter_name, sweep_voltages=None,
                  connection_label=None, offset_parameter=None):
        if connection_label is None:
            connection_label = parameter_name

        self.sweep_parameters[parameter_name] = UpdateDotDict(
            update_function=self.generate_pulse_sequence, name=parameter_name,
            sweep_voltages=sweep_voltages, connection_label=connection_label,
            offset_parameter=offset_parameter)

        self.generate_pulse_sequence()

    def generate_pulse_sequence(self):
        self.pulse_sequence.clear()

        iter_sweep_parameters = iter(self.sweep_parameters.items())
        if len(self.sweep_parameters) == 1:
            sweep_name, sweep_dict = next(iter_sweep_parameters)
            sweep_voltages = sweep_dict.sweep_voltages
            connection_label = sweep_dict.connection_label
            if self.use_ramp:
                sweep_points = len(sweep_voltages)
                pulses = [DCRampPulse('DC_inner',
                                      duration=self.pulse_duration*sweep_points,
                                      amplitude_start=sweep_voltages[0],
                                      amplitude_stop=sweep_voltages[-1],
                                      acquire=True,
                                      average=f'point_segment:{sweep_points}',
                                      connection_label=connection_label)]
            else:
                pulses = [
                    DCPulse('DC_inner', duration=self.pulse_duration,
                            acquire=True, average='point',
                            amplitude=sweep_voltage,
                            connection_label=connection_label)
                for sweep_voltage in sweep_voltages]

            self.pulse_sequence = PulseSequence(pulses=pulses)
            #             self.pulse_sequence.add(*self.additional_pulses)

        elif len(self.sweep_parameters) == 2:
            inner_sweep_name, inner_sweep_dict = next(iter_sweep_parameters)
            inner_sweep_voltages = inner_sweep_dict.sweep_voltages
            inner_connection_label = inner_sweep_dict.connection_label
            outer_sweep_name, outer_sweep_dict = next(iter_sweep_parameters)
            outer_sweep_voltages = outer_sweep_dict.sweep_voltages
            outer_connection_label = outer_sweep_dict.connection_label

            pulses = []
            if outer_connection_label == inner_connection_label:
                if self.use_ramp:
                    raise NotImplementedError('Ramp Pulse not implemented for '
                                              'CombinedConnection')
                for outer_sweep_voltage in outer_sweep_voltages:
                    for inner_sweep_voltage in inner_sweep_voltages:
                        sweep_voltage = (
                            inner_sweep_voltage, outer_sweep_voltage)
                        pulses.append(
                            DCPulse('DC_read', duration=self.pulse_duration,
                                    acquire=True, amplitude=sweep_voltage,
                                    average='point',
                                    connection_label=outer_connection_label))
            else:
                t = 0
                sweep_duration = self.pulse_duration * len(inner_sweep_voltages)
                for outer_sweep_voltage in outer_sweep_voltages:
                    pulses.append(
                        DCPulse('DC_outer', t_start=t,
                                duration=sweep_duration + self.inter_delay,
                                amplitude=outer_sweep_voltage,
                                connection_label=outer_connection_label))
                    if self.inter_delay > 0:
                        pulses.append(
                            DCPulse('DC_inter_delay', t_start=t,
                                    duration=self.inter_delay,
                                    amplitude=inner_sweep_voltages[0],
                                    connection_label=inner_connection_label))
                        t += self.inter_delay

                    if self.use_ramp:
                        sweep_points = len(inner_sweep_voltages)
                        pulses.append(
                            DCRampPulse('DC_inner', t_start=t,
                                        duration=sweep_duration,
                                        amplitude_start=inner_sweep_voltages[0],
                                        amplitude_stop=inner_sweep_voltages[-1],
                                        acquire=True,
                                        average=f'point_segment:{sweep_points}',
                                        connection_label=inner_connection_label)
                        )
                        t += sweep_duration
                    else:
                        for inner_sweep_voltage in inner_sweep_voltages:
                            pulses.append(
                                DCPulse('DC_inner', t_start=t,
                                        duration=self.pulse_duration,
                                        acquire=True, average='point',
                                        amplitude=inner_sweep_voltage,
                                        connection_label=inner_connection_label)
                            )
                            t += self.pulse_duration

        else:
            raise NotImplementedError(
                f"Cannot handle {len(self.sweep_parameters)} parameters")

        if self.trace_pulse.enabled:
            # Also obtain a time trace at the end
            pulses.append(self.trace_pulse)

        self.pulse_sequence = PulseSequence(pulses=pulses)
        self.pulse_sequence.final_delay = self.final_delay

    def acquire(self, **kwargs):
        super().acquire(**kwargs)

        # Process results
        DC_voltages = np.array(
            [self.data[pulse.full_name]['output'] for pulse in
             self.pulse_sequence.get_pulses(name='DC_inner')])

        if self.use_ramp:
            if len(self.sweep_parameters) == 1:
                self.results = {'DC_voltage': DC_voltages[0]}
            elif len(self.sweep_parameters) == 2:
                self.results = {'DC_voltage': DC_voltages}
        else:
            if len(self.sweep_parameters) == 1:
                self.results = {'DC_voltage': DC_voltages}
            elif len(self.sweep_parameters) == 2:
                self.results = {'DC_voltage':
                    DC_voltages.reshape(self.shapes[0])}

        if self.trace_pulse.enabled:
            self.results['trace_voltage'] = self.data['trace']['output']

        return self.results

    @clear_single_settings
    def get(self):
        self.acquire()
        return tuple(self.results[name] for name in self.names)


class EPRParameter(AcquisitionParameter):
    def __init__(self, **kwargs):
        super().__init__(name='EPR_acquisition',
                         names=['contrast', 'dark_counts',
                                'voltage_difference_read',
                                'fidelity_empty', 'fidelity_load'],
                         snapshot_value=False,
                         properties_attrs=['t_skip', 't_read'],
                         **kwargs)

        self.pulse_sequence.add(
            DCPulse('empty', acquire=True),
            DCPulse('plunge', acquire=True),
            DCPulse('read_long', acquire=True),
            DCPulse('final'))

    @property_ignore_setter
    def labels(self):
        return [name.replace('_', ' ').capitalize() for name in self.names]

    @clear_single_settings
    def get(self):
        self.acquire()

        self.results = analysis.analyse_EPR(pulse_traces=self.data,
                                            sample_rate=self.sample_rate,
                                            t_skip=self.t_skip,
                                            t_read=self.t_read)

        if self.save_traces:
            self.store_traces(self.data)

        if not self.silent:
            self.print_results()

        return tuple(self.results[name] for name in self.names)


class AdiabaticParameter(AcquisitionParameter):
    def __init__(self, **kwargs):
        """
        Parameter used to perform an adiabatic sweep
        """
        self._names = []

        super().__init__(name='adiabatic_acquisition',
                         names=['contrast', 'dark_counts',
                                'voltage_difference_read'],
                         snapshot_value=False,
                         properties_attrs=['t_skip', 't_read'],
                         **kwargs)

<<<<<<< HEAD
        self.pre_pulses = []

        self.post_pulses = [
            DCPulse('empty', acquire=True, connection_label='stage'),
            DCPulse('plunge', acquire=True, connection_label='stage'),
            DCPulse('read_long', acquire=True, connection_label='stage'),
            DCPulse('final', connection_label='stage')]

        self.pulse_sequence.add(
            *self.pre_pulses,
            DCPulse('plunge', connection_label='stage'),
            DCPulse('read', acquire=True, connection_label='stage'),
            *self.post_pulses,
            FrequencyRampPulse('adiabatic_ESR', connection_label='ESR', id=0))

        # Update names to include contrast_read
        self.names = self.names
        self.ESR_delay = 0.5
=======
        self.pulse_sequence.add(
            # SteeredInitialization('steered_initialization', enabled=False),
            DCPulse('plunge'),
            DCPulse('read', acquire=True),
            DCPulse('empty', acquire=True),
            DCPulse('plunge', acquire=True),
            DCPulse('read_long', acquire=True),
            DCPulse('final'),
            FrequencyRampPulse('adiabatic_ESR'))
>>>>>>> e98dfff7

    @property
    def names(self):
        return self._names

    @names.setter
    def names(self, names):
        if len(self.frequencies) == 1:
            ESR_names = [f'contrast_read']
        else:
            ESR_names = [f'contrast_read{k}'
                         for k in range(len(self.frequencies))]
        names = ESR_names + list(names)

        self._names = names

    @property_ignore_setter
    def shapes(self):
        return ((), ) * len(self.names)

    @property_ignore_setter
    def units(self):
        return ('', ) * len(self.names)

    @property_ignore_setter
    def labels(self):
        return [name.replace('_', ' ').capitalize() for name in self.names]

    @property
    def frequencies(self):
        adiabatic_pulses = self.pulse_sequence.get_pulses(name='adiabatic_ESR')
        return [pulse.frequency for pulse in adiabatic_pulses]

    @frequencies.setter
    def frequencies(self, frequencies):
        # Initialize pulse sequence
        self.pulse_sequence = PulseSequence(pulses=self.pre_pulses)

        plunge_pulse = DCPulse('plunge', connection_label='stage')
        read_pulse = DCPulse('read', acquire=True, connection_label='stage')
        for frequency in frequencies:
            # Add a plunge and read pulse for each frequency
            self.pulse_sequence.add(plunge_pulse, read_pulse)

        self.pulse_sequence.add(*self.post_pulses)

        for k, frequency in enumerate(frequencies):
            plunge_pulse = self.pulse_sequence.get_pulse(name='plunge', id=k)
            adiabatic_pulse = FrequencyRampPulse(
                'adiabatic_ESR',
                t_start=PulseMatch(plunge_pulse, 't_start',
                                   delay=self.ESR_delay),
                connection_label='ESR')
            adiabatic_pulse.frequency = frequency
            self.pulse_sequence.add(adiabatic_pulse)

        # update names
        self.names = [name for name in self.names
                      if 'contrast_read' not in name]

    @property
    def ESR_delay(self):
        # Delay between start of plunge and ESR pulse
        return self._ESR_delay

    @ESR_delay.setter
    def ESR_delay(self, ESR_delay):
        self._ESR_delay = ESR_delay

        # Update ESR delays
        for k, frequency in enumerate(self.frequencies):
            plunge_pulse = self.pulse_sequence.get_pulse(name='plunge', id=k)
            adiabatic_pulse = self.pulse_sequence.get_pulse(
                name='adiabatic_ESR', id=k)
            adiabatic_pulse.t_start = PulseMatch(plunge_pulse, 't_start',
                                                 delay=ESR_delay)

    @clear_single_settings
    def get(self):
        self.acquire()

        self.results = analysis.analyse_multi_read_EPR(
            pulse_traces=self.data, sample_rate=self.sample_rate,
            t_skip=self.t_skip, t_read=self.t_read)

        # Store raw traces if self.save_traces is True
        if self.save_traces:
            self.store_traces(self.data, subfolder=self.subfolder)

        if not self.silent:
            self.print_results()

        return tuple(self.results[name] for name in self.names)


class RabiParameter(AcquisitionParameter):
    def __init__(self, **kwargs):
        """
        Parameter used to determine the Rabi frequency
        """
        super().__init__(name='rabi_acquisition',
                         names=['contrast_read', 'contrast', 'dark_counts',
                                'voltage_difference_read'],
                         snapshot_value=False,
                         properties_attrs=['t_skip', 't_read'],
                         **kwargs)

        self.pulse_sequence.add(
            # SteeredInitialization('steered_initialization', enabled=False),
            DCPulse('plunge'),
            DCPulse('read', acquire=True),
            DCPulse('empty', acquire=True),
            DCPulse('plunge', acquire=True),
            DCPulse('read_long', acquire=True),
            DCPulse('final'),
            SinePulse('ESR'))

    @property
    def frequency(self):
        return self.pulse_sequence['ESR'].frequency

    @frequency.setter
    def frequency(self, frequency):
        self.pulse_sequence['ESR'].frequency = frequency

    @clear_single_settings
    def get(self):
        self.acquire()

        self.results = analysis.analyse_multi_read_EPR(
            pulse_traces=self.data,
            sample_rate=self.sample_rate,
            t_skip=self.t_skip,
            t_read=self.t_read)

        # Store raw traces if self.save_traces is True
        if self.save_traces:
            self.store_traces(self.data, subfolder=self.subfolder)

        if not self.silent:
            self.print_results()

        return tuple(self.results[name] for name in self.names)


class T1Parameter(AcquisitionParameter):
    def __init__(self, **kwargs):
        super().__init__(name='T1_acquisition',
                         names=['up_proportion', 'num_traces'],
                         labels=['Up proportion', 'Number of traces'],
                         snapshot_value=False,
                         properties_attrs=['t_skip'],
                         **kwargs)

        self.pulse_sequence.add(
            # SteeredInitialization('steered_initialization', enabled=False),
            DCPulse('empty'),
            DCPulse('plunge'),
            DCPulse('read', acquire=True),
            DCPulse('final'))
            # FrequencyRampPulse('adiabatic_ESR'))

        self.readout_threshold_voltage = None

        self._meta_attrs.append('readout_threshold_voltage')

    @property
    def wait_time(self):
        return self.pulse_sequence['plunge'].duration

    @clear_single_settings
    def get(self):
        self.acquire()

        # Analysis
        self.results = analysis.analyse_read(
            traces=self.data['read']['output'],
            threshold_voltage=self.readout_threshold_voltage,
            start_idx=round(self.t_skip * 1e-3 * self.sample_rate))

        # Store raw traces if self.save_traces is True
        if self.save_traces:
            if self.subfolder is not None:
                subfolder = '{}/tau_{:.0f}'.format(self.subfolder,
                                               self.wait_time)
            else:
                subfolder = 'tau_{:.0f}'.format(self.wait_time)

            self.store_traces(self.data, subfolder=subfolder)

        if not self.silent:
            self.print_results()

        return tuple(self.results[name] for name in self.names)


class DarkCountsParameter(AcquisitionParameter):
    def __init__(self, **kwargs):
        """
        Parameter used to perform an adiabatic sweep
        """
        super().__init__(name='dark_counts_acquisition',
                         names=['dark_counts'],
                         labels=['Dark counts'],
                         snapshot_value=False,
                         properties_attrs=['t_skip'],
                         **kwargs)

        self.pulse_sequence.add(
            SteeredInitialization('steered_initialization', enabled=True),
            DCPulse('read', acquire=True))

        self.readout_threshold_voltage = None

        self._meta_attrs.append('readout_threshold_voltage')

    def acquire(self, **kwargs):
        super().acquire(**kwargs)

    @clear_single_settings
    def get(self):
        self.acquire()

        fidelities = analysis.analyse_read(
            traces=self.data['read']['output'],
            threshold_voltage=self.readout_threshold_voltage,
            start_idx=round(self.t_skip * 1e-3 * self.sample_rate))
        self.results = [fidelities['up_proportion']]

        # Store raw traces if self.save_traces is True
        if self.save_traces:
            self.store_traces(self.data, subfolder=self.subfolder)

        if not self.silent:
            self.print_results()

        return tuple(self.results[name] for name in self.names)


class VariableReadParameter(AcquisitionParameter):
    def __init__(self, **kwargs):
        super().__init__(name='variable_read_acquisition',
                         names=('read_voltage',),
                         labels=('Read voltage',),
                         units=('V',),
                         shapes=((1,),),
                         setpoint_names=(('time',),),
                         setpoint_labels=(('Time',),),
                         setpoint_units=(('ms',),),
                         snapshot_value=False,
                         **kwargs)
        self.pulse_sequence.add(
            DCPulse(name='plunge', acquire=True, average='trace'),
            DCPulse(name='read', acquire=True, average='trace'),
            DCPulse(name='empty', acquire=True, average='trace'),
            DCPulse(name='final'))

    @property_ignore_setter
    def setpoints(self):
        duration = sum(pulse.duration for pulse in
                       self.pulse_sequence.get_pulses(acquire=True))
        return (tuple(np.linspace(0, duration, self.shapes[0][0])), ),

    @property_ignore_setter
    def shapes(self):
        shapes = self.layout.acquisition_shapes
        pts = sum(shapes[pulse_name]['output'][0]
                  for pulse_name in ['plunge', 'read', 'empty'])
        return (pts,),

    def get(self):
        self.acquire()

        self.results = {'read_voltage':
                            np.concatenate([self.data['plunge']['output'],
                                            self.data['read']['output'],
                                            self.data['empty']['output']])}
        return tuple(self.results[name] for name in self.names)


class NeuralNetworkParameter(AcquisitionParameter):
    def __init__(self, target_parameter, input_names, output_names=None,
                 model_filepath=None, include_target_output=None, **kwargs):
        # Load model here because it takes quite a while to load
        from keras.models import load_model

        self.target_parameter = target_parameter
        self.input_names = input_names
        self.include_target_output = include_target_output
        self.output_names = output_names

        super().__init__(names=self.names, **kwargs)

        if model_filepath is None:
            model_filepath = self.properties_config.get(
                f'{self.name}_model_filepath', None)
        self.model_filepath = model_filepath
        if self.model_filepath is not None:
            self.model = load_model(self.model_filepath)
        else:
            logger.warning(f'No neural network model loaded for {self}')

    @property_ignore_setter
    def pulse_sequence(self):
        return self.target_parameter.pulse_sequence

    @property_ignore_setter
    def names(self):
        names = self.output_names
        if self.include_target_output is True:
            names = names + self.target_parameter.names
        elif self.include_target_output is False:
            pass
        elif isinstance(self.include_target_output, Iterable):
            names = names + self.include_target_output
        return names

    def acquire(self):
        if self.samples is not None:
            self.target_parameter.samples = self.samples
        self.target_parameter()
        # Extract target results using input names, because target_parameter.get
        # may provide results in a different order
        target_results = [self.target_parameter.results[name]
                          for name in self.input_names]

        # Convert target results to array
        target_results_arr = np.array([target_results])
        neural_network_results = self.model.predict(target_results_arr)[0]

        # Convert neural network results to dict
        self.neural_network_results = dict(zip(self.output_names,
                                               neural_network_results))
        return self.neural_network_results

    def get(self):
        self.acquire()

        self.results = dict(**self.neural_network_results)

        if self.include_target_output is True:
            self.results.update(**self.target_parameter.results)
        elif isinstance(self.include_target_output, Iterable):
            for name in self.include_target_output:
                self.results[name] = self.target_parameter.results[name]

        if not self.silent:
            self.print_results()

        return (self.results[name] for name in self.names)


class NeuralRetuneParameter(NeuralNetworkParameter):
    def __init__(self, target_parameter, output_parameters, update=False,
                 **kwargs):
        self.output_parameters = output_parameters
        output_names = [f'{output_parameter.name}_delta' for
                        output_parameter in output_parameters]

        input_names = ['contrast', 'dark_counts', 'high_blip_duration',
                       'fidelity_empty', 'voltage_difference_empty',
                       'low_blip_duration', 'fidelity_load',
                       'voltage_difference_load', 'voltage_difference_read']

        super().__init__(target_parameter=target_parameter,
                         input_names=input_names,
                         output_names=output_names, **kwargs)

        self.update = update

    @property_ignore_setter
    def names(self):
        names = [f'{output_parameter.name}_optimal' for
                   output_parameter in self.output_parameters]
        if self.include_target_output is True:
            names = names + self.target_parameter.names
        elif self.include_target_output is False:
            pass
        elif isinstance(self.include_target_output, Iterable):
            names = names + self.include_target_output
        return names

    @property
    def base_folder(self):
        return self.target_parameter.base_folder

    @base_folder.setter
    def base_folder(self, base_folder):
        self.target_parameter.base_folder = base_folder

    def get(self):
        self.acquire()

        self.results = {}
        for output_parameter in self.output_parameters:
            # Get neural network otput (change in output parameter value)
            result_name = f'{output_parameter.name}_delta'
            delta_value = self.neural_network_results[result_name]

            optimal_value = output_parameter() + delta_value

            if self.update:
                # Update parameter to optimal value
                output_parameter(optimal_value)

            self.results[f'{output_parameter.name}_optimal'] = optimal_value

        if self.include_target_output is True:
            self.results.update(**self.target_parameter.results)
        elif isinstance(self.include_target_output, Iterable):
            for name in self.include_target_output:
                self.results[name] = self.target_parameter.results[name]

        if not self.silent:
            self.print_results()

        return [self.results[name] for name in self.names]
<|MERGE_RESOLUTION|>--- conflicted
+++ resolved
@@ -706,36 +706,24 @@
                          properties_attrs=['t_skip', 't_read'],
                          **kwargs)
 
-<<<<<<< HEAD
         self.pre_pulses = []
 
         self.post_pulses = [
-            DCPulse('empty', acquire=True, connection_label='stage'),
-            DCPulse('plunge', acquire=True, connection_label='stage'),
-            DCPulse('read_long', acquire=True, connection_label='stage'),
-            DCPulse('final', connection_label='stage')]
+            DCPulse('empty', acquire=True),
+            DCPulse('plunge', acquire=True),
+            DCPulse('read_long', acquire=True),
+            DCPulse('final')]
 
         self.pulse_sequence.add(
             *self.pre_pulses,
-            DCPulse('plunge', connection_label='stage'),
-            DCPulse('read', acquire=True, connection_label='stage'),
+            DCPulse('plunge'),
+            DCPulse('read', acquire=True),
             *self.post_pulses,
-            FrequencyRampPulse('adiabatic_ESR', connection_label='ESR', id=0))
+            FrequencyRampPulse('adiabatic_ESR', id=0))
 
         # Update names to include contrast_read
         self.names = self.names
         self.ESR_delay = 0.5
-=======
-        self.pulse_sequence.add(
-            # SteeredInitialization('steered_initialization', enabled=False),
-            DCPulse('plunge'),
-            DCPulse('read', acquire=True),
-            DCPulse('empty', acquire=True),
-            DCPulse('plunge', acquire=True),
-            DCPulse('read_long', acquire=True),
-            DCPulse('final'),
-            FrequencyRampPulse('adiabatic_ESR'))
->>>>>>> e98dfff7
 
     @property
     def names(self):
@@ -774,8 +762,8 @@
         # Initialize pulse sequence
         self.pulse_sequence = PulseSequence(pulses=self.pre_pulses)
 
-        plunge_pulse = DCPulse('plunge', connection_label='stage')
-        read_pulse = DCPulse('read', acquire=True, connection_label='stage')
+        plunge_pulse = DCPulse('plunge')
+        read_pulse = DCPulse('read', acquire=True)
         for frequency in frequencies:
             # Add a plunge and read pulse for each frequency
             self.pulse_sequence.add(plunge_pulse, read_pulse)
@@ -787,8 +775,7 @@
             adiabatic_pulse = FrequencyRampPulse(
                 'adiabatic_ESR',
                 t_start=PulseMatch(plunge_pulse, 't_start',
-                                   delay=self.ESR_delay),
-                connection_label='ESR')
+                                   delay=self.ESR_delay))
             adiabatic_pulse.frequency = frequency
             self.pulse_sequence.add(adiabatic_pulse)
 
