from typing import List
import numpy as np
from copy import copy
from typing import Dict, Iterable
from functools import partial

from silq.parameters.acquisition_parameters import AcquisitionParameter
from silq.pulses.pulse_sequences import (
    ESRPulseSequenceComposite,
    NMRPulseSequenceComposite,
)
from silq.pulses.pulse_types import Pulse
from silq.pulses.pulse_sequences import NMRCircuitPulseSequence
from silq.tools import property_ignore_setter
from silq.analysis.analysis import AnalyseElectronReadout, AnalyseEPR, AnalyseMultiStateReadout

from qcodes.instrument.parameter_node import ParameterNode
from qcodes.config.config import DotDict
from qcodes.plots.qcmatplotlib import MatPlot

__all__ = [
    'AcquisitionParameterComposite',
    'ESRParameterComposite',
    'NMRParameterComposite'
]

class AcquisitionParameterComposite(AcquisitionParameter):
    def __init__(self, name, **kwargs):
        super().__init__(
            name=name,
            names=(),
            snapshot_value=False,
            properties_attrs=["analyses"],
            **kwargs,
        )
        self.results = DotDict()

    @property_ignore_setter
    def names(self):
        names = []
        for analysis_name, analysis in self.analyses.parameter_nodes.items():
            if not analysis.enabled:
                continue

            for name in analysis.names:
                names.append(f'{analysis.name}.{name}')

        return names

    @property_ignore_setter
    def shapes(self):
        shapes = []
        for analysis_name, analysis in self.analyses.parameter_nodes.items():
            if not analysis.enabled:
                continue

            shapes += analysis.shapes
        return shapes

    @property_ignore_setter
    def units(self):
        units = []
        for analysis_name, analysis in self.analyses.parameter_nodes.items():
            if not analysis.enabled:
                continue

            units += analysis.units
        return units


class ESRParameterComposite(AcquisitionParameterComposite):
    """Parameter for most pulse sequences involving electron spin resonance.

    This parameter can handle many of the simple pulse sequences involving ESR.
    It uses the `ESRPulseSequence`, which will generate a pulse sequence from
    settings (see parameters below).

    In general the pulse sequence is as follows:

    1. Perform any pre_pulses defined in ``ESRParameter.pre_pulses``.
    2. Perform stage pulse ``ESRParameter.ESR['stage_pulse']``.
       By default, this is the ``plunge`` pulse.
    3. Perform ESR pulse within plunge pulse, the delay from start of plunge
       pulse is defined in ``ESRParameter.ESR['pulse_delay']``.
    4. Perform read pulse ``ESRParameter.ESR['read_pulse']``.
    5. Repeat steps 2 and 3 for each ESR pulse in
       ``ESRParameter.ESR['ESR_pulses']``, which by default contains single
       pulse ``ESRParameter.ESR['ESR_pulse']``.
    6. Perform empty-plunge-read sequence (EPR), but only if
       ``ESRParameter.EPR['enabled']`` is True.
       EPR pulses are defined in ``ESRParameter.EPR['pulses']``.
    7. Perform any post_pulses defined in ``ESRParameter.post_pulses``.

    A shorthand for using the default ESR pulse for multiple frequencies is by
    setting `ESRParameter.ESR_frequencies`. Settings this will create a copy
    of ESRParameter.ESR['ESR_pulse'] with the respective frequency.

    Examples:
        The following code measures two ESR frequencies and performs an EPR
        from which the contrast can be determined for each ESR frequency:

        >>> ESR_parameter = ESRParameter()
        >>> ESR_parameter.ESR['pulse_delay'] = 5e-3
        >>> ESR_parameter.ESR['stage_pulse'] = DCPulse['plunge']
        >>> ESR_parameter.ESR['ESR_pulse'] = FrequencyRampPulse('ESR_adiabatic')
        >>> ESR_parameter.ESR_frequencies = [39e9, 39.1e9]
        >>> ESR_parameter.EPR['enabled'] = True
        >>> ESR_parameter.pulse_sequence.generate()

        The total pulse sequence is plunge-read-plunge-read-empty-plunge-read
        with an ESR pulse in the first two plunge pulses, 5 ms after the start
        of the plunge pulse. The ESR pulses have different frequencies.

    Args:
        name: Name of acquisition parameter
        **kwargs: Additional kwargs passed to `AcquisitionParameter`.

    Parameters:
        ESR (dict): `ESRPulseSequence` generator settings for ESR. Settings are:
            ``stage_pulse``, ``ESR_pulse``, ``ESR_pulses``, ``pulse_delay``,
            ``read_pulse``.
        EPR (dict): `ESRPulseSequence` generator settings for EPR.
            This is optional and can be toggled in ``EPR['enabled']``.
            If disabled, contrast is not calculated.
            Settings are: ``enabled``, ``pulses``.
        pre_pulses (List[Pulse]): Pulses to place at the start of the sequence.
        post_pulses (List[Pulse]): Pulses to place at the end of the sequence.
        pulse_sequence (PulseSequence): Pulse sequence used for acquisition.
        samples (int): Number of acquisition samples
        results (dict): Results obtained after analysis of traces.
        t_skip (float): initial part of read trace to ignore for measuring
            blips. Useful if there is a voltage spike at the start, which could
            otherwise be measured as a ``blip``. Retrieved from
            ``silq.config.properties.t_skip``.
        t_read (float): duration of read trace to include for measuring blips.
            Useful if latter half of read pulse is used for initialization.
            Retrieved from ``silq.config.properties.t_read``.
        min_filter_proportion (float): Minimum number of read traces needed in
            which the voltage starts low (loaded donor). Otherwise, most results
            are set to zero. Retrieved from
            ``silq.config.properties.min_filter_proportion``.
        traces (dict): Acquisition traces segmented by pulse and acquisition
            label
        silent (bool): Print results after acquisition
        continuous (bool): If True, instruments keep running after acquisition.
            Useful if stopping/starting instruments takes a considerable amount
            of time.
        properties_attrs (List[str]): Attributes to match with
            ``silq.config.properties``.
            See notes below for more info.
        save_traces (bool): Save acquired traces to disk.
            If the acquisition has been part of a measurement, the traces are
            stored in a subfolder of the corresponding data set.
            Otherwise, a new dataset is created.
        dataset (DataSet): Traces DataSet
        base_folder (str): Base folder in which to save traces. If not specified,
            and acquisition is part of a measurement, the base folder is the
            folder of the measurement data set. Otherwise, the base folder is
            the default data folder
        subfolder (str): Subfolder within the base folder to save traces.

    Notes:
        - All pulse settings are copies of
          ``ESRParameter.pulse_sequence.pulse_settings``.
        - For given pulse settings, ``ESRParameter.pulse_sequence.generate``
          will recreate the pulse sequence from settings.
    """

    def __init__(
            self,
            name="ESR",
            pulse_sequences=None,
            **kwargs
    ):
        self.pulse_sequence = ESRPulseSequenceComposite(pulse_sequences=pulse_sequences)
        self.ESR = self.pulse_sequence.ESR
        self.EPR = self.pulse_sequence.EPR

        self.analyses = ParameterNode()
        self.analyses.EPR = AnalyseEPR("EPR")
        self.analyses.ESR = AnalyseElectronReadout("ESR")

        self.layout.sample_rate.connect(self.analyses.EPR.settings["sample_rate"])
        self.layout.sample_rate.connect(self.analyses.ESR.settings["sample_rate"])
        self.EPR["enabled"].connect(self.analyses.ESR.outputs["contrast"])
        self.EPR["enabled"].connect(self.analyses.EPR["enabled"])
        self.ESR["enabled"].connect(self.analyses.ESR["enabled"])

        self.analyses.ESR.settings["num_frequencies"].define_get(
            lambda: len(self.ESR.frequencies)
        )
        self.analyses.ESR.settings["samples"].define_get(lambda: self.samples)

        super().__init__(name=name, **kwargs)

    def analyse(self, traces=None, plot=False):
        """Analyse ESR traces.

        If there is only one ESR pulse, returns ``up_proportion_{pulse.name}``.
        If there are several ESR pulses, adds a zero-based suffix at the end for
        each ESR pulse. If ``ESRParameter.EPR['enabled'] == True``, the results
        from `analyse_EPR` are also added, as well as ``contrast_{pulse.name}``
        (plus a suffix if there are several ESR pulses).
        """
        if traces is None:
            traces = self.traces
        # Convert to DotDict so we can access nested pulse sequences
        traces = DotDict(traces)

        results = DotDict()

        # First analyse EPR because we want to use dark_counts
        if "EPR" in traces:
            results["EPR"] = self.analyses.EPR.analyse(
                empty_traces=traces[self.EPR[0].full_name]["output"],
                plunge_traces=traces[self.EPR[1].full_name]["output"],
                read_traces=traces[self.EPR[2].full_name]["output"],
                plot=plot,
            )
            dark_counts = results["EPR"]["dark_counts"]
        else:
            dark_counts = None

        for name, analysis in self.analyses.parameter_nodes.items():
            if name == 'EPR':
                continue
            if isinstance(analysis, AnalyseElectronReadout):
                results[name] = analysis.analyse(
                    traces=traces[name], dark_counts=dark_counts, plot=plot
                )
            else:
                raise SyntaxError(f'Cannot process analysis {name} {type(analysis)}')

        self.results = results
        return results


class NMRParameterComposite(AcquisitionParameterComposite):
    """ Parameter for most measurements involving an NMR pulse.

    This parameter can apply several NMR pulses, and also measure several ESR
    frequencies. It uses the `NMRPulseSequence`, which will generate a pulse
    sequence from settings (see parameters below).

    In general, the pulse sequence is as follows:

    1. Perform any pre_pulses defined in ``NMRParameter.pre_pulses``.
    2. Perform NMR sequence

       1. Perform stage pulse ``NMRParameter.NMR['stage_pulse']``.
          Default is 'empty' `DCPulse`.
       2. Perform NMR pulses within the stage pulse. The NMR pulses defined
          in ``NMRParameter.NMR['NMR_pulses']`` are applied successively.
          The delay after start of the stage pulse is
          ``NMRParameter.NMR['pre_delay']``, delays between NMR pulses is
          ``NMRParameter.NMR['inter_delay']``, and the delay after the final
          NMR pulse is ``NMRParameter.NMR['post_delay']``.

    3. Perform ESR sequence

       1. Perform stage pulse ``NMRParameter.ESR['stage_pulse']``.
          Default is 'plunge' `DCPulse`.
       2. Perform ESR pulse within stage pulse for first pulse in
          ``NMRParameter.ESR['ESR_pulses']``.
       3. Perform ``NMRParameter.ESR['read_pulse']``, and acquire trace.
       4. Repeat steps 1 - 3 for each ESR pulse. The different ESR pulses
          usually correspond to different ESR frequencies (see
          `NMRParameter`.ESR_frequencies).
       5. Repeat steps 1 - 4 for ``NMRParameter.ESR['shots_per_frequency']``
          This effectively interleaves the ESR pulses, which counters effects of
          the nucleus flipping within an acquisition.

    This acquisition is repeated ``NMRParameter.samples`` times. If the nucleus
    is in one of the states for which an ESR frequency is on resonance, a high
    ``up_proportion`` is measured, while for the other frequencies a low
    ``up_proportion`` is measured. By looking over successive samples and
    measuring how often the ``up_proportions`` switch between above/below
    ``NMRParameter.threshold_up_proportion``, nuclear flips can be measured
    (see `NMRParameter.analyse` and `analyse_flips`).

    Args:
        name: Parameter name
        **kwargs: Additional kwargs passed to `AcquisitionParameter`

    Parameters:
        NMR (dict): `NMRPulseSequence` pulse settings for NMR. Settings are:
            ``stage_pulse``, ``NMR_pulse``, ``NMR_pulses``, ``pre_delay``,
            ``inter_delay``, ``post_delay``.
        ESR (dict): `NMRPulseSequence` pulse settings for ESR. Settings are:
            ``ESR_pulse``, ``stage_pulse``, ``ESR_pulses``, ``read_pulse``,
            ``pulse_delay``.
        EPR (dict): `PulseSequenceGenerator` settings for EPR. This is optional
            and can be toggled in ``EPR['enabled']``. If disabled, contrast is
            not calculated.
        pre_pulses (List[Pulse]): Pulses to place at the start of the sequence.
        post_pulses (List[Pulse]): Pulses to place at the end of the sequence.
        pulse_sequence (PulseSequence): Pulse sequence used for acquisition.
        ESR_frequencies (List[float]): List of ESR frequencies to use. When set,
            a copy of ``NMRParameter.ESR['ESR_pulse']`` is created for each
            frequency, and added to ``NMRParameter.ESR['ESR_pulses']``.
        samples (int): Number of acquisition samples
        results (dict): Results obtained after analysis of traces.
        t_skip (float): initial part of read trace to ignore for measuring
            blips. Useful if there is a voltage spike at the start, which could
            otherwise be measured as a ``blip``. Retrieved from
            ``silq.config.properties.t_skip``.
        t_read (float): duration of read trace to include for measuring blips.
            Useful if latter half of read pulse is used for initialization.
            Retrieved from ``silq.config.properties.t_read``.
        threshold_up_proportion (Union[float, Tuple[float, float]): threshold
            for up proportions needed to determine ESR pulse to be on-resonance.
            If tuple, first element is threshold below which ESR pulse is
            off-resonant, and second element is threshold above which ESR pulse
            is on-resonant. Useful for filtering of up proportions at boundary.
            Retrieved from
            ``silq.config.properties.threshold_up_proportion``.
        traces (dict): Acquisition traces segmented by pulse and acquisition
            label
        silent (bool): Print results after acquisition
        continuous (bool): If True, instruments keep running after acquisition.
            Useful if stopping/starting instruments takes a considerable amount
            of time.
        properties_attrs (List[str]): Attributes to match with
            ``silq.config.properties`` See notes below for more info.
        save_traces (bool): Save acquired traces to disk.
            If the acquisition has been part of a measurement, the traces are
            stored in a subfolder of the corresponding data set.
            Otherwise, a new dataset is created.
        dataset (DataSet): Traces DataSet
        base_folder (str): Base folder in which to save traces. If not specified,
            and acquisition is part of a measurement, the base folder is the
            folder of the measurement data set. Otherwise, the base folder is
            the default data folder
        subfolder (str): Subfolder within the base folder to save traces.

    Note:
        - The `NMRPulseSequence` does not have an empty-plunge-read (EPR)
          sequence, and therefore does not add a contrast or dark counts.
          Verifying that the system is in tune is therefore a little bit tricky.

    """

    def __init__(self, name: str = "NMR", pulse_sequence=None, **kwargs):
        if pulse_sequence is None:
            pulse_sequence = NMRPulseSequenceComposite()

        self.pulse_sequence = pulse_sequence
        self.NMR = self.pulse_sequence.NMR
        self.ESR = self.pulse_sequence.ESR

        self.analyses = ParameterNode()
        self.analyses.ESR = AnalyseElectronReadout('ESR')
        self.analyses.NMR = AnalyseMultiStateReadout('NMR')

        self.layout.sample_rate.connect(self.analyses.ESR.settings["sample_rate"])
        self.analyses.ESR.settings['labels'].connect(
            self.analyses.NMR.settings['labels']
        )
        self.analyses.NMR.settings['labels'].connect(
            self.analyses.ESR.settings['labels']
        )

        self.analyses.ESR.settings["shots_per_frequency"].define_get(
            partial(self.ESR.settings.__getitem__, 'shots_per_frequency')
        )
        self.analyses.ESR.settings["num_frequencies"].define_get(
            lambda: len(self.ESR.frequencies)
        )
        self.analyses.NMR.settings["num_frequencies"].define_get(
            lambda: len(self.ESR.frequencies)
        )
        self.analyses.ESR.settings["samples"].define_get(
            lambda: self.samples
        )

        super().__init__(name=name, **kwargs)

    def analyse(self, traces: Dict[str, Dict[str, np.ndarray]] = None, plot: bool = False):
        """Analyse flipping events between nuclear states

        Returns:
            (Dict[str, Any]): Dict containing:

            :results_read (dict): `analyse_traces` results for each read
              trace
            :up_proportions_{idx} (np.ndarray): Up proportions, the
              dimensionality being equal to ``NMRParameter.samples``.
              ``{idx}`` is replaced with the zero-based ESR frequency index.
            :Results from `analyse_flips`. These are:

              - flips_{idx},
              - flip_probability_{idx}
              - combined_flips_{idx1}{idx2}
              - combined_flip_probability_{idx1}{idx2}

              Additionally, each of the above results will have another result
              with the same name, but prepended with ``filtered_``, and appended
              with ``_{idx1}{idx2}`` if not already present. Here, all the
              values are filtered out where the corresponding pair of
              up_proportion samples do not have exactly one high and one low for
              each sample. The values that do not satisfy the filter are set to
              ``np.nan``.

              :filtered_scans_{idx1}{idx2}:
        """
        if traces is None:
            traces = self.traces
        # Convert to DotDict so we can access nested pulse sequences
        traces = DotDict(traces)

        self.results = DotDict()

        initialization_sequence = getattr(self.pulse_sequence, 'initialization', None)
        if initialization_sequence is not None and initialization_sequence.enabled:
            # An initialization sequence is added, we need to filter the results
            # based on whether initialization was successful
            self.results["initialization"] = self.analyses.initialization.analyse(
                traces=traces.ESR_initialization, plot=plot
            )
            try:
                filtered_shots = next(
                    val for key, val in self.results["initialization"].items()
                    if key.startswith("filtered_shots")
                )
            except StopIteration:
                "No filtered_shots found, be sure to set " \
                "analyses.initialization.settings.threshold_up_proportion"
                filtered_shots = self.results.initialization.up_proportions > 0.5
        else:
            # Do not use filtered shots
            filtered_shots = None

        self.results["ESR"] = self.analyses.ESR.analyse(
            traces=traces.ESR, plot=plot
        )

        up_proportions_arrs = np.array([
            val for key, val in self.results['ESR'].items()
            if key.startswith('up_proportion')
        ])

        self.results["NMR"] = self.analyses.NMR.analyse(
            up_proportions_arrs=up_proportions_arrs,
            filtered_shots=filtered_shots
        )

        return self.results

<<<<<<< HEAD

class NMRCircuitParameter(NMRParameterComposite):
    """ Parameter for most measurements involving an NMR pulse.

    This parameter can apply several NMR pulses, and also measure several ESR
    frequencies. It uses the `NMRPulseSequence`, which will generate a pulse
    sequence from settings (see parameters below).

    In general, the pulse sequence is as follows:

    1. Perform any pre_pulses defined in ``NMRParameter.pre_pulses``.
    2. Perform NMR sequence

       1. Perform stage pulse ``NMRParameter.NMR['stage_pulse']``.
          Default is 'empty' `DCPulse`.
       2. Perform NMR pulses within the stage pulse. The NMR pulses defined
          in ``NMRParameter.NMR['NMR_pulses']`` are applied successively.
          The delay after start of the stage pulse is
          ``NMRParameter.NMR['pre_delay']``, delays between NMR pulses is
          ``NMRParameter.NMR['inter_delay']``, and the delay after the final
          NMR pulse is ``NMRParameter.NMR['post_delay']``.

    3. Perform ESR sequence

       1. Perform stage pulse ``NMRParameter.ESR['stage_pulse']``.
          Default is 'plunge' `DCPulse`.
       2. Perform ESR pulse within stage pulse for first pulse in
          ``NMRParameter.ESR['ESR_pulses']``.
       3. Perform ``NMRParameter.ESR['read_pulse']``, and acquire trace.
       4. Repeat steps 1 - 3 for each ESR pulse. The different ESR pulses
          usually correspond to different ESR frequencies (see
          `NMRParameter`.ESR_frequencies).
       5. Repeat steps 1 - 4 for ``NMRParameter.ESR['shots_per_frequency']``
          This effectively interleaves the ESR pulses, which counters effects of
          the nucleus flipping within an acquisition.

    This acquisition is repeated ``NMRParameter.samples`` times. If the nucleus
    is in one of the states for which an ESR frequency is on resonance, a high
    ``up_proportion`` is measured, while for the other frequencies a low
    ``up_proportion`` is measured. By looking over successive samples and
    measuring how often the ``up_proportions`` switch between above/below
    ``NMRParameter.threshold_up_proportion``, nuclear flips can be measured
    (see `NMRParameter.analyse` and `analyse_flips`).

    Args:
        name: Parameter name
        **kwargs: Additional kwargs passed to `AcquisitionParameter`

    Parameters:
        NMR (dict): `NMRPulseSequence` pulse settings for NMR. Settings are:
            ``stage_pulse``, ``NMR_pulse``, ``NMR_pulses``, ``pre_delay``,
            ``inter_delay``, ``post_delay``.
        ESR (dict): `NMRPulseSequence` pulse settings for ESR. Settings are:
            ``ESR_pulse``, ``stage_pulse``, ``ESR_pulses``, ``read_pulse``,
            ``pulse_delay``.
        EPR (dict): `PulseSequenceGenerator` settings for EPR. This is optional
            and can be toggled in ``EPR['enabled']``. If disabled, contrast is
            not calculated.
        pre_pulses (List[Pulse]): Pulses to place at the start of the sequence.
        post_pulses (List[Pulse]): Pulses to place at the end of the sequence.
        pulse_sequence (PulseSequence): Pulse sequence used for acquisition.
        ESR_frequencies (List[float]): List of ESR frequencies to use. When set,
            a copy of ``NMRParameter.ESR['ESR_pulse']`` is created for each
            frequency, and added to ``NMRParameter.ESR['ESR_pulses']``.
        samples (int): Number of acquisition samples
        results (dict): Results obtained after analysis of traces.
        t_skip (float): initial part of read trace to ignore for measuring
            blips. Useful if there is a voltage spike at the start, which could
            otherwise be measured as a ``blip``. Retrieved from
            ``silq.config.properties.t_skip``.
        t_read (float): duration of read trace to include for measuring blips.
            Useful if latter half of read pulse is used for initialization.
            Retrieved from ``silq.config.properties.t_read``.
        threshold_up_proportion (Union[float, Tuple[float, float]): threshold
            for up proportions needed to determine ESR pulse to be on-resonance.
            If tuple, first element is threshold below which ESR pulse is
            off-resonant, and second element is threshold above which ESR pulse
            is on-resonant. Useful for filtering of up proportions at boundary.
            Retrieved from
            ``silq.config.properties.threshold_up_proportion``.
        traces (dict): Acquisition traces segmented by pulse and acquisition
            label
        silent (bool): Print results after acquisition
        continuous (bool): If True, instruments keep running after acquisition.
            Useful if stopping/starting instruments takes a considerable amount
            of time.
        properties_attrs (List[str]): Attributes to match with
            ``silq.config.properties`` See notes below for more info.
        save_traces (bool): Save acquired traces to disk.
            If the acquisition has been part of a measurement, the traces are
            stored in a subfolder of the corresponding data set.
            Otherwise, a new dataset is created.
        dataset (DataSet): Traces DataSet
        base_folder (str): Base folder in which to save traces. If not specified,
            and acquisition is part of a measurement, the base folder is the
            folder of the measurement data set. Otherwise, the base folder is
            the default data folder
        subfolder (str): Subfolder within the base folder to save traces.

    Note:
        - The `NMRPulseSequence` does not have an empty-plunge-read (EPR)
          sequence, and therefore does not add a contrast or dark counts.
          Verifying that the system is in tune is therefore a little bit tricky.

    """

    def __init__(self, name: str = "NMR_circuit", **kwargs):
        pulse_sequence = NMRCircuitPulseSequence('NMR_circuit')
        super().__init__(name=name, pulse_sequence=pulse_sequence, **kwargs)

        self.circuit = self.pulse_sequence['circuit']
        self.circuit_index = self.pulse_sequence['circuit_index']
        self.circuits = self.pulse_sequence['circuits']
=======
    def plot_flips(self):
        up_proportion_arrays = [
            val for key, val in self.results.ESR.items()
            if key.startswith('up_proportion')
        ]
        assert len(up_proportion_arrays) == 2

        plot = MatPlot(up_proportion_arrays, marker='o', linestyle='')

        ax = plot[0]
        ax.set_xlim(-0.5, len(up_proportion_arrays[0])-0.5)
        ax.set_ylim(-0.015, 1.015)
        ax.set_xlabel('Shot index')
        ax.set_ylabel('Up proportion')

        # Add threshold lines
        ax.hlines(self.results.NMR.threshold_up_proportion, *ax.get_xlim(), lw=3)
        ax.hlines(self.results.NMR.threshold_low, *ax.get_xlim(), color='grey', linestyle='--', lw=2)
        ax.hlines(self.results.NMR.threshold_high, *ax.get_xlim(), color='grey', linestyle='--', lw=2)

        filtered_shots = self.results.NMR.filtered_shots
        for k, up_proportion_pair in enumerate(zip(*up_proportion_arrays)):
            color = 'green' if filtered_shots[k] else 'red'
            ax.plot([k, k], up_proportion_pair, color=color, zorder=-1)

        plot.tight_layout()
        return plot
>>>>>>> 285db86e
<|MERGE_RESOLUTION|>--- conflicted
+++ resolved
@@ -446,7 +446,34 @@
 
         return self.results
 
-<<<<<<< HEAD
+    def plot_flips(self):
+        up_proportion_arrays = [
+            val for key, val in self.results.ESR.items()
+            if key.startswith('up_proportion')
+        ]
+        assert len(up_proportion_arrays) == 2
+
+        plot = MatPlot(up_proportion_arrays, marker='o', linestyle='')
+
+        ax = plot[0]
+        ax.set_xlim(-0.5, len(up_proportion_arrays[0])-0.5)
+        ax.set_ylim(-0.015, 1.015)
+        ax.set_xlabel('Shot index')
+        ax.set_ylabel('Up proportion')
+
+        # Add threshold lines
+        ax.hlines(self.results.NMR.threshold_up_proportion, *ax.get_xlim(), lw=3)
+        ax.hlines(self.results.NMR.threshold_low, *ax.get_xlim(), color='grey', linestyle='--', lw=2)
+        ax.hlines(self.results.NMR.threshold_high, *ax.get_xlim(), color='grey', linestyle='--', lw=2)
+
+        filtered_shots = self.results.NMR.filtered_shots
+        for k, up_proportion_pair in enumerate(zip(*up_proportion_arrays)):
+            color = 'green' if filtered_shots[k] else 'red'
+            ax.plot([k, k], up_proportion_pair, color=color, zorder=-1)
+
+        plot.tight_layout()
+        return plot
+
 
 class NMRCircuitParameter(NMRParameterComposite):
     """ Parameter for most measurements involving an NMR pulse.
@@ -559,33 +586,4 @@
 
         self.circuit = self.pulse_sequence['circuit']
         self.circuit_index = self.pulse_sequence['circuit_index']
-        self.circuits = self.pulse_sequence['circuits']
-=======
-    def plot_flips(self):
-        up_proportion_arrays = [
-            val for key, val in self.results.ESR.items()
-            if key.startswith('up_proportion')
-        ]
-        assert len(up_proportion_arrays) == 2
-
-        plot = MatPlot(up_proportion_arrays, marker='o', linestyle='')
-
-        ax = plot[0]
-        ax.set_xlim(-0.5, len(up_proportion_arrays[0])-0.5)
-        ax.set_ylim(-0.015, 1.015)
-        ax.set_xlabel('Shot index')
-        ax.set_ylabel('Up proportion')
-
-        # Add threshold lines
-        ax.hlines(self.results.NMR.threshold_up_proportion, *ax.get_xlim(), lw=3)
-        ax.hlines(self.results.NMR.threshold_low, *ax.get_xlim(), color='grey', linestyle='--', lw=2)
-        ax.hlines(self.results.NMR.threshold_high, *ax.get_xlim(), color='grey', linestyle='--', lw=2)
-
-        filtered_shots = self.results.NMR.filtered_shots
-        for k, up_proportion_pair in enumerate(zip(*up_proportion_arrays)):
-            color = 'green' if filtered_shots[k] else 'red'
-            ax.plot([k, k], up_proportion_pair, color=color, zorder=-1)
-
-        plot.tight_layout()
-        return plot
->>>>>>> 285db86e
+        self.circuits = self.pulse_sequence['circuits']