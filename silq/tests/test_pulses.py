--- conflicted
+++ resolved
@@ -39,8 +39,6 @@
         p = Pulse('name')
         p.id = None
 
-<<<<<<< HEAD
-=======
     def test_pulse_full_name(self):
         p = Pulse('DC', t_start=1)
         self.assertEqual(p.name, 'DC')
@@ -69,7 +67,6 @@
         self.assertEqual('DC2', p_copy.name)
         self.assertEqual('DC2[1]', p_copy.full_name)
 
->>>>>>> 98113fce
 
 class TestPulseSignals(unittest.TestCase):
     def test_signal_emit(self):
